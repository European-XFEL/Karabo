<?xml version="1.0" encoding="UTF-8"?>
<configurationDescriptor version="95">
  <logicalFolder name="root" displayName="root" projectFiles="true" kind="ROOT">
    <logicalFolder name="SourceFiles"
                   displayName="binding specific"
                   projectFiles="true">
      <itemPath>../../../src/karathon/ScopedGILAcquire.hh</itemPath>
      <itemPath>../../../src/karathon/ScopedGILRelease.hh</itemPath>
      <itemPath>../../../src/karathon/Wrapper.cc</itemPath>
      <itemPath>../../../src/karathon/Wrapper.hh</itemPath>
      <itemPath>../../../src/karathon/karathon.cc</itemPath>
    </logicalFolder>
    <logicalFolder name="f5" displayName="core" projectFiles="true">
      <itemPath>../../../src/karathon/DeviceClientWrap.hh</itemPath>
      <itemPath>../../../src/karathon/PyCoreDeviceClient.cc</itemPath>
    </logicalFolder>
    <logicalFolder name="f4" displayName="IO Binding" projectFiles="true">
      <itemPath>../../../src/karathon/PyH5Tools.cc</itemPath>
      <itemPath>../../../src/karathon/PyIoFileTools.cc</itemPath>
      <itemPath>../../../src/karathon/PythonInputHandler.cc</itemPath>
      <itemPath>../../../src/karathon/PythonInputHandler.hh</itemPath>
      <itemPath>../../../src/karathon/PythonOutputHandler.cc</itemPath>
      <itemPath>../../../src/karathon/PythonOutputHandler.hh</itemPath>
    </logicalFolder>
    <logicalFolder name="f9" displayName="log" projectFiles="true">
      <itemPath>../../../src/karathon/PyLogLogger.cc</itemPath>
    </logicalFolder>
    <logicalFolder name="f3" displayName="net" projectFiles="true">
      <itemPath>../../../src/karathon/ChannelWrap.cc</itemPath>
      <itemPath>../../../src/karathon/ChannelWrap.hh</itemPath>
      <itemPath>../../../src/karathon/ConnectionWrap.cc</itemPath>
      <itemPath>../../../src/karathon/ConnectionWrap.hh</itemPath>
      <itemPath>../../../src/karathon/IOServiceWrap.hh</itemPath>
      <itemPath>../../../src/karathon/p2pbinding.cc</itemPath>
    </logicalFolder>
    <logicalFolder name="f10" displayName="util" projectFiles="true">
      <logicalFolder name="f1" displayName="Hash" projectFiles="true">
        <itemPath>../../../src/karathon/AttributesNodeWrap.hh</itemPath>
        <itemPath>../../../src/karathon/AttributesWrap.hh</itemPath>
        <itemPath>../../../src/karathon/HashWrap.cc</itemPath>
        <itemPath>../../../src/karathon/HashWrap.hh</itemPath>
        <itemPath>../../../src/karathon/NodeWrap.hh</itemPath>
        <itemPath>../../../src/karathon/PyUtilHash.cc</itemPath>
      </logicalFolder>
      <logicalFolder name="f2" displayName="Schema" projectFiles="true">
        <itemPath>../../../src/karathon/PyUtilClassInfo.cc</itemPath>
        <itemPath>../../../src/karathon/PyUtilSchema.cc</itemPath>
        <itemPath>../../../src/karathon/PyXmsSlotElement.cc</itemPath>
        <itemPath>../../../src/karathon/PythonFactoryMacros.hh</itemPath>
        <itemPath>../../../src/karathon/PythonMacros.hh</itemPath>
      </logicalFolder>
      <logicalFolder name="f3" displayName="Tools" projectFiles="true">
        <itemPath>../../../src/karathon/DimsWrap.hh</itemPath>
        <itemPath>../../../src/karathon/PyUtilDateTimeString.cc</itemPath>
        <itemPath>../../../src/karathon/PyUtilDetectorGeometry.cc</itemPath>
        <itemPath>../../../src/karathon/PyUtilDims.cc</itemPath>
        <itemPath>../../../src/karathon/PyUtilEpochstamp.cc</itemPath>
        <itemPath>../../../src/karathon/PyUtilRollingWindowStatistics.cc</itemPath>
        <itemPath>../../../src/karathon/PyUtilTimeDuration.cc</itemPath>
        <itemPath>../../../src/karathon/PyUtilTimestamp.cc</itemPath>
        <itemPath>../../../src/karathon/PyUtilTrainstamp.cc</itemPath>
      </logicalFolder>
    </logicalFolder>
    <logicalFolder name="f8" displayName="webAuth" projectFiles="true">
      <itemPath>../../../src/karathon/PyWebAuthenticator.cc</itemPath>
    </logicalFolder>
    <logicalFolder name="f11" displayName="xip" projectFiles="true">
      <itemPath>../../../src/karathon/FromNumpy.cc</itemPath>
      <itemPath>../../../src/karathon/FromNumpy.hh</itemPath>
      <itemPath>../../../src/karathon/PyXipCpuImage.cc</itemPath>
      <itemPath>../../../src/karathon/PyXipImage.cc</itemPath>
      <itemPath>../../../src/karathon/PyXipRawImageData.cc</itemPath>
      <itemPath>../../../src/karathon/PyXipStatistics.cc</itemPath>
      <itemPath>../../../src/karathon/RawImageDataWrap.hh</itemPath>
      <itemPath>../../../src/karathon/ToNumpy.hh</itemPath>
    </logicalFolder>
    <logicalFolder name="f6" displayName="xms" projectFiles="true">
      <itemPath>../../../src/karathon/PyXmsInputOutputChannel.cc</itemPath>
      <itemPath>../../../src/karathon/PyXmsInputOutputChannel.hh</itemPath>
      <itemPath>../../../src/karathon/PyXmsSignalSlotable.cc</itemPath>
      <itemPath>../../../src/karathon/SignalSlotableWrap.cc</itemPath>
      <itemPath>../../../src/karathon/SignalSlotableWrap.hh</itemPath>
      <itemPath>../../../src/karathon/SignalWrap.hh</itemPath>
      <itemPath>../../../src/karathon/SlotWrap.cc</itemPath>
      <itemPath>../../../src/karathon/SlotWrap.hh</itemPath>
    </logicalFolder>
    <logicalFolder name="TestFiles"
                   displayName="Test Files"
                   projectFiles="false"
                   kind="TEST_LOGICAL_FOLDER">
      <logicalFolder name="f1"
                     displayName="karathon_test"
                     projectFiles="true"
                     kind="TEST">
        <itemPath>tests/HashWrap_Test.cc</itemPath>
        <itemPath>tests/HashWrap_Test.hh</itemPath>
        <itemPath>tests/karathonTestRunner.cc</itemPath>
      </logicalFolder>
    </logicalFolder>
    <logicalFolder name="ExternalFiles"
                   displayName="Important Files"
                   projectFiles="false"
                   kind="IMPORTANT_FILES_FOLDER">
      <itemPath>Makefile</itemPath>
    </logicalFolder>
  </logicalFolder>
  <sourceRootList>
    <Elem>../../../src/karathon</Elem>
  </sourceRootList>
  <projectmakefile>Makefile</projectmakefile>
  <confs>
    <conf name="Debug" type="2">
      <toolsSet>
        <compilerSet>default</compilerSet>
        <dependencyChecking>true</dependencyChecking>
        <rebuildPropChanged>false</rebuildPropChanged>
      </toolsSet>
      <compileType>
        <ccTool>
          <incDir>
            <pElem>../../../src</pElem>
            <pElem>${KARABO}/include</pElem>
            <pElem>${KARABO}/extern/include/hdf5</pElem>
            <pElem>${KARABO}/extern/include/python3.4</pElem>
            <pElem>${KARABO}/extern/lib/python3.4/site-packages/numpy/core/include</pElem>
            <pElem>${KARABO}/extern/include</pElem>
          </incDir>
          <commandLine>-Wno-unused-local-typedefs</commandLine>
          <warningLevel>2</warningLevel>
        </ccTool>
        <linkerTool>
          <output>${CND_DISTDIR}/${CND_CONF}/${CND_PLATFORM}/lib/karathon.${CND_DLIB_EXT}</output>
          <linkerAddLib>
            <pElem>${KARABO}/lib</pElem>
            <pElem>${KARABO}/extern/lib</pElem>
          </linkerAddLib>
          <linkerDynSerch>
            <pElem>\$$ORIGIN/../../../../lib</pElem>
            <pElem>\$$ORIGIN/../..</pElem>
          </linkerDynSerch>
          <linkerLibItems>
            <linkerLibProjectItem>
              <makeArtifact PL="../karabo"
                            CT="2"
                            CN="Debug"
                            AC="true"
                            BL="false"
                            WD="../karabo"
                            BC="${MAKE} -j10 -f Makefile CONF=Debug"
                            CC="${MAKE} -j10 -f Makefile CONF=Debug clean"
                            OP="${CND_DISTDIR}/${CND_CONF}/${CND_PLATFORM}/lib/libkarabo.${CND_DLIB_EXT}">
              </makeArtifact>
            </linkerLibProjectItem>
            <linkerOptionItem>`pkg-config --libs karathonDependencies-${CND_PLATFORM}`</linkerOptionItem>
          </linkerLibItems>
        </linkerTool>
      </compileType>
      <item path="../../../src/karathon/AttributesNodeWrap.hh"
            ex="false"
            tool="3"
            flavor2="0">
      </item>
      <item path="../../../src/karathon/AttributesWrap.hh"
            ex="false"
            tool="3"
            flavor2="0">
      </item>
      <item path="../../../src/karathon/ChannelWrap.cc"
            ex="false"
            tool="1"
            flavor2="0">
      </item>
      <item path="../../../src/karathon/ChannelWrap.hh"
            ex="false"
            tool="3"
            flavor2="0">
      </item>
      <item path="../../../src/karathon/ConnectionWrap.cc"
            ex="false"
            tool="1"
            flavor2="0">
      </item>
      <item path="../../../src/karathon/ConnectionWrap.hh"
            ex="false"
            tool="3"
            flavor2="0">
      </item>
      <item path="../../../src/karathon/DeviceClientWrap.hh"
            ex="false"
            tool="3"
            flavor2="0">
      </item>
      <item path="../../../src/karathon/DimsWrap.hh" ex="false" tool="3" flavor2="0">
      </item>
      <item path="../../../src/karathon/FromNumpy.cc" ex="false" tool="1" flavor2="0">
        <ccTool>
          <preprocessorList>
            <Elem>NPY_NO_DEPRECATED_API=NPY_1_7_API_VERSION</Elem>
          </preprocessorList>
        </ccTool>
      </item>
      <item path="../../../src/karathon/FromNumpy.hh" ex="false" tool="3" flavor2="0">
      </item>
      <item path="../../../src/karathon/HashWrap.cc" ex="false" tool="1" flavor2="0">
        <ccTool>
          <preprocessorList>
            <Elem>NPY_NO_DEPRECATED_API=NPY_1_7_API_VERSION</Elem>
          </preprocessorList>
        </ccTool>
      </item>
      <item path="../../../src/karathon/HashWrap.hh" ex="false" tool="3" flavor2="0">
      </item>
      <item path="../../../src/karathon/IOServiceWrap.hh"
            ex="false"
            tool="3"
            flavor2="0">
      </item>
      <item path="../../../src/karathon/NodeWrap.hh" ex="false" tool="3" flavor2="0">
      </item>
      <item path="../../../src/karathon/PyCoreDeviceClient.cc"
            ex="false"
            tool="1"
            flavor2="0">
        <ccTool>
          <preprocessorList>
            <Elem>NPY_NO_DEPRECATED_API=NPY_1_7_API_VERSION</Elem>
          </preprocessorList>
        </ccTool>
      </item>
      <item path="../../../src/karathon/PyH5Tools.cc" ex="false" tool="1" flavor2="0">
      </item>
      <item path="../../../src/karathon/PyIoFileTools.cc"
            ex="false"
            tool="1"
            flavor2="0">
        <ccTool>
          <preprocessorList>
            <Elem>NPY_NO_DEPRECATED_API=NPY_1_7_API_VERSION</Elem>
          </preprocessorList>
        </ccTool>
      </item>
      <item path="../../../src/karathon/PyLogLogger.cc"
            ex="false"
            tool="1"
            flavor2="0">
      </item>
      <item path="../../../src/karathon/PyUtilClassInfo.cc"
            ex="false"
            tool="1"
            flavor2="0">
      </item>
      <item path="../../../src/karathon/PyUtilDateTimeString.cc"
            ex="false"
            tool="1"
            flavor2="0">
      </item>
      <item path="../../../src/karathon/PyUtilDetectorGeometry.cc"
            ex="false"
            tool="1"
            flavor2="0">
        <ccTool>
          <preprocessorList>
            <Elem>NPY_NO_DEPRECATED_API=NPY_1_7_API_VERSION</Elem>
          </preprocessorList>
        </ccTool>
      </item>
      <item path="../../../src/karathon/PyUtilDims.cc"
            ex="false"
            tool="1"
            flavor2="0">
        <ccTool>
          <preprocessorList>
            <Elem>NPY_NO_DEPRECATED_API=NPY_1_7_API_VERSION</Elem>
          </preprocessorList>
        </ccTool>
      </item>
      <item path="../../../src/karathon/PyUtilEpochstamp.cc"
            ex="false"
            tool="1"
            flavor2="0">
      </item>
      <item path="../../../src/karathon/PyUtilHash.cc"
            ex="false"
            tool="1"
            flavor2="0">
        <ccTool>
          <developmentMode>1</developmentMode>
          <preprocessorList>
            <Elem>NPY_NO_DEPRECATED_API=NPY_1_7_API_VERSION</Elem>
          </preprocessorList>
        </ccTool>
      </item>
      <item path="../../../src/karathon/PyUtilRollingWindowStatistics.cc"
            ex="false"
            tool="1"
            flavor2="0">
      </item>
      <item path="../../../src/karathon/PyUtilSchema.cc"
            ex="false"
            tool="1"
            flavor2="0">
        <ccTool>
          <preprocessorList>
            <Elem>NPY_NO_DEPRECATED_API=NPY_1_7_API_VERSION</Elem>
          </preprocessorList>
        </ccTool>
      </item>
      <item path="../../../src/karathon/PyUtilTimeDuration.cc"
            ex="false"
            tool="1"
            flavor2="0">
      </item>
      <item path="../../../src/karathon/PyUtilTimestamp.cc"
            ex="false"
            tool="1"
            flavor2="0">
      </item>
      <item path="../../../src/karathon/PyUtilTrainstamp.cc"
            ex="false"
            tool="1"
            flavor2="0">
      </item>
      <item path="../../../src/karathon/PyWebAuthenticator.cc"
            ex="false"
            tool="1"
            flavor2="0">
      </item>
      <item path="../../../src/karathon/PyXipCpuImage.cc"
            ex="false"
            tool="1"
            flavor2="0">
        <ccTool>
          <preprocessorList>
            <Elem>NPY_NO_DEPRECATED_API=NPY_1_7_API_VERSION</Elem>
          </preprocessorList>
          <warningLevel>1</warningLevel>
        </ccTool>
      </item>
      <item path="../../../src/karathon/PyXipImage.cc"
            ex="false"
            tool="1"
            flavor2="0">
      </item>
      <item path="../../../src/karathon/PyXipRawImageData.cc"
            ex="false"
            tool="1"
            flavor2="0">
        <ccTool>
          <preprocessorList>
            <Elem>NPY_NO_DEPRECATED_API=NPY_1_7_API_VERSION</Elem>
          </preprocessorList>
        </ccTool>
      </item>
      <item path="../../../src/karathon/PyXipStatistics.cc"
            ex="false"
            tool="1"
            flavor2="0">
      </item>
      <item path="../../../src/karathon/PyXmsInputOutputChannel.cc"
            ex="false"
            tool="1"
            flavor2="0">
        <ccTool>
          <preprocessorList>
            <Elem>NPY_NO_DEPRECATED_API=NPY_1_7_API_VERSION</Elem>
          </preprocessorList>
        </ccTool>
      </item>
      <item path="../../../src/karathon/PyXmsInputOutputChannel.hh"
            ex="false"
            tool="3"
            flavor2="0">
      </item>
      <item path="../../../src/karathon/PyXmsSignalSlotable.cc"
            ex="false"
            tool="1"
            flavor2="0">
        <ccTool>
          <preprocessorList>
            <Elem>NPY_NO_DEPRECATED_API=NPY_1_7_API_VERSION</Elem>
          </preprocessorList>
        </ccTool>
      </item>
      <item path="../../../src/karathon/PyXmsSlotElement.cc"
            ex="false"
            tool="1"
            flavor2="0">
      </item>
      <item path="../../../src/karathon/PythonFactoryMacros.hh"
            ex="false"
            tool="3"
            flavor2="0">
      </item>
      <item path="../../../src/karathon/PythonInputHandler.cc"
            ex="false"
            tool="1"
            flavor2="0">
        <ccTool>
          <preprocessorList>
            <Elem>NPY_NO_DEPRECATED_API=NPY_1_7_API_VERSION</Elem>
          </preprocessorList>
        </ccTool>
      </item>
      <item path="../../../src/karathon/PythonInputHandler.hh"
            ex="false"
            tool="3"
            flavor2="0">
      </item>
      <item path="../../../src/karathon/PythonMacros.hh"
            ex="false"
            tool="3"
            flavor2="0">
      </item>
      <item path="../../../src/karathon/PythonOutputHandler.cc"
            ex="false"
            tool="1"
            flavor2="0">
        <ccTool>
          <preprocessorList>
            <Elem>NPY_NO_DEPRECATED_API=NPY_1_7_API_VERSION</Elem>
          </preprocessorList>
        </ccTool>
      </item>
      <item path="../../../src/karathon/PythonOutputHandler.hh"
            ex="false"
            tool="3"
            flavor2="0">
      </item>
      <item path="../../../src/karathon/RawImageDataWrap.hh"
            ex="false"
            tool="3"
            flavor2="0">
      </item>
      <item path="../../../src/karathon/ScopedGILAcquire.hh"
            ex="false"
            tool="3"
            flavor2="0">
      </item>
      <item path="../../../src/karathon/ScopedGILRelease.hh"
            ex="false"
            tool="3"
            flavor2="0">
      </item>
      <item path="../../../src/karathon/SignalSlotableWrap.cc"
            ex="false"
            tool="1"
            flavor2="0">
        <ccTool>
          <preprocessorList>
            <Elem>NPY_NO_DEPRECATED_API=NPY_1_7_API_VERSION</Elem>
          </preprocessorList>
        </ccTool>
      </item>
      <item path="../../../src/karathon/SignalSlotableWrap.hh"
            ex="false"
            tool="3"
            flavor2="0">
      </item>
      <item path="../../../src/karathon/SignalWrap.hh"
            ex="false"
            tool="3"
            flavor2="0">
      </item>
      <item path="../../../src/karathon/SlotWrap.cc" ex="false" tool="1" flavor2="0">
        <ccTool>
          <preprocessorList>
            <Elem>NPY_NO_DEPRECATED_API=NPY_1_7_API_VERSION</Elem>
          </preprocessorList>
        </ccTool>
      </item>
      <item path="../../../src/karathon/SlotWrap.hh" ex="false" tool="3" flavor2="0">
      </item>
      <item path="../../../src/karathon/ToNumpy.hh" ex="false" tool="3" flavor2="0">
      </item>
      <item path="../../../src/karathon/Wrapper.cc" ex="false" tool="1" flavor2="0">
        <ccTool>
          <preprocessorList>
            <Elem>NPY_NO_DEPRECATED_API=NPY_1_7_API_VERSION</Elem>
          </preprocessorList>
        </ccTool>
      </item>
      <item path="../../../src/karathon/Wrapper.hh" ex="false" tool="3" flavor2="0">
      </item>
      <item path="../../../src/karathon/karathon.cc" ex="false" tool="1" flavor2="0">
        <ccTool>
          <preprocessorList>
            <Elem>NPY_NO_DEPRECATED_API=NPY_1_7_API_VERSION</Elem>
          </preprocessorList>
        </ccTool>
      </item>
      <item path="../../../src/karathon/p2pbinding.cc"
            ex="false"
            tool="1"
            flavor2="0">
      </item>
      <folder path="TestFiles">
        <linkerTool>
          <linkerAddLib>
            <pElem>${KARABO}/extern/lib</pElem>
          </linkerAddLib>
          <linkerDynSerch>
            <pElem>${KARATHON}/karabo</pElem>
            <pElem>${KARATHON}</pElem>
<<<<<<< HEAD
=======
            <pElem>\$$ORIGIN/../../../../lib</pElem>
>>>>>>> 1b30fded
            <pElem>${KARATHON}/karabo/extern/lib</pElem>
          </linkerDynSerch>
          <linkerLibItems>
            <linkerLibLibItem>cppunit</linkerLibLibItem>
          </linkerLibItems>
        </linkerTool>
      </folder>
      <folder path="TestFiles/f1">
        <cTool>
          <commandLine>`cppunit-config --cflags`</commandLine>
        </cTool>
        <ccTool>
          <commandLine>`cppunit-config --cflags`</commandLine>
        </ccTool>
        <linkerTool>
          <output>${TESTDIR}/TestFiles/f1</output>
          <linkerLibItems>
            <linkerOptionItem>`cppunit-config --libs`</linkerOptionItem>
          </linkerLibItems>
        </linkerTool>
      </folder>
      <item path="tests/HashWrap_Test.cc" ex="false" tool="1" flavor2="0">
      </item>
      <item path="tests/HashWrap_Test.hh" ex="false" tool="3" flavor2="0">
      </item>
      <item path="tests/karathonTestRunner.cc" ex="false" tool="1" flavor2="0">
      </item>
    </conf>
    <conf name="Release" type="2">
      <toolsSet>
        <compilerSet>default</compilerSet>
        <dependencyChecking>true</dependencyChecking>
        <rebuildPropChanged>false</rebuildPropChanged>
      </toolsSet>
      <compileType>
        <cTool>
          <developmentMode>5</developmentMode>
        </cTool>
        <ccTool>
          <developmentMode>5</developmentMode>
          <incDir>
            <pElem>../../../src</pElem>
            <pElem>${KARABO}/include</pElem>
            <pElem>${KARABO}/extern/include/hdf5</pElem>
            <pElem>${KARABO}/extern/include/python3.4</pElem>
            <pElem>${KARABO}/extern/lib/python3.4/site-packages/numpy/core/include</pElem>
            <pElem>${KARABO}/extern/include</pElem>
          </incDir>
          <commandLine>-Wno-unused-local-typedefs</commandLine>
          <warningLevel>2</warningLevel>
        </ccTool>
        <fortranCompilerTool>
          <developmentMode>5</developmentMode>
        </fortranCompilerTool>
        <asmTool>
          <developmentMode>5</developmentMode>
        </asmTool>
        <linkerTool>
          <output>${CND_DISTDIR}/${CND_CONF}/${CND_PLATFORM}/lib/karathon.${CND_DLIB_EXT}</output>
          <linkerAddLib>
            <pElem>${KARABO}/lib</pElem>
            <pElem>${KARABO}/extern/lib</pElem>
          </linkerAddLib>
          <linkerDynSerch>
            <pElem>\$$ORIGIN/../../../../lib</pElem>
            <pElem>\$$ORIGIN/../..</pElem>
          </linkerDynSerch>
          <linkerLibItems>
            <linkerLibProjectItem>
              <makeArtifact PL="../karabo"
                            CT="2"
                            CN="Release"
                            AC="false"
                            BL="false"
                            WD="../karabo"
                            BC="${MAKE} -j10 -f Makefile CONF=Release"
                            CC="${MAKE} -j10 -f Makefile CONF=Release clean"
                            OP="${CND_DISTDIR}/${CND_CONF}/${CND_PLATFORM}/lib/libkarabo.${CND_DLIB_EXT}">
              </makeArtifact>
            </linkerLibProjectItem>
            <linkerOptionItem>`pkg-config --libs karathonDependencies-${CND_PLATFORM}`</linkerOptionItem>
          </linkerLibItems>
        </linkerTool>
      </compileType>
      <item path="../../../src/karathon/AttributesNodeWrap.hh"
            ex="false"
            tool="3"
            flavor2="0">
      </item>
      <item path="../../../src/karathon/AttributesWrap.hh"
            ex="false"
            tool="3"
            flavor2="0">
      </item>
      <item path="../../../src/karathon/ChannelWrap.cc"
            ex="false"
            tool="1"
            flavor2="0">
      </item>
      <item path="../../../src/karathon/ChannelWrap.hh"
            ex="false"
            tool="3"
            flavor2="0">
      </item>
      <item path="../../../src/karathon/ConnectionWrap.cc"
            ex="false"
            tool="1"
            flavor2="0">
      </item>
      <item path="../../../src/karathon/ConnectionWrap.hh"
            ex="false"
            tool="3"
            flavor2="0">
      </item>
      <item path="../../../src/karathon/DeviceClientWrap.hh"
            ex="false"
            tool="3"
            flavor2="0">
      </item>
      <item path="../../../src/karathon/DimsWrap.hh" ex="false" tool="3" flavor2="0">
      </item>
      <item path="../../../src/karathon/FromNumpy.cc" ex="false" tool="1" flavor2="0">
        <ccTool>
          <preprocessorList>
            <Elem>NPY_NO_DEPRECATED_API=NPY_1_7_API_VERSION</Elem>
          </preprocessorList>
        </ccTool>
      </item>
      <item path="../../../src/karathon/FromNumpy.hh" ex="false" tool="3" flavor2="0">
      </item>
      <item path="../../../src/karathon/HashWrap.cc" ex="false" tool="1" flavor2="0">
        <ccTool>
          <preprocessorList>
            <Elem>NPY_NO_DEPRECATED_API=NPY_1_7_API_VERSION</Elem>
          </preprocessorList>
        </ccTool>
      </item>
      <item path="../../../src/karathon/HashWrap.hh" ex="false" tool="3" flavor2="0">
      </item>
      <item path="../../../src/karathon/IOServiceWrap.hh"
            ex="false"
            tool="3"
            flavor2="0">
      </item>
      <item path="../../../src/karathon/NodeWrap.hh" ex="false" tool="3" flavor2="0">
      </item>
      <item path="../../../src/karathon/PyCoreDeviceClient.cc"
            ex="false"
            tool="1"
            flavor2="0">
        <ccTool>
          <preprocessorList>
            <Elem>NPY_NO_DEPRECATED_API=NPY_1_7_API_VERSION</Elem>
          </preprocessorList>
        </ccTool>
      </item>
      <item path="../../../src/karathon/PyH5Tools.cc" ex="false" tool="1" flavor2="0">
      </item>
      <item path="../../../src/karathon/PyIoFileTools.cc"
            ex="false"
            tool="1"
            flavor2="0">
        <ccTool>
          <preprocessorList>
            <Elem>NPY_NO_DEPRECATED_API=NPY_1_7_API_VERSION</Elem>
          </preprocessorList>
        </ccTool>
      </item>
      <item path="../../../src/karathon/PyLogLogger.cc"
            ex="false"
            tool="1"
            flavor2="0">
      </item>
      <item path="../../../src/karathon/PyUtilClassInfo.cc"
            ex="false"
            tool="1"
            flavor2="0">
      </item>
      <item path="../../../src/karathon/PyUtilDateTimeString.cc"
            ex="false"
            tool="1"
            flavor2="0">
      </item>
      <item path="../../../src/karathon/PyUtilDetectorGeometry.cc"
            ex="false"
            tool="1"
            flavor2="0">
        <ccTool>
          <preprocessorList>
            <Elem>NPY_NO_DEPRECATED_API=NPY_1_7_API_VERSION</Elem>
          </preprocessorList>
        </ccTool>
      </item>
      <item path="../../../src/karathon/PyUtilDims.cc"
            ex="false"
            tool="1"
            flavor2="0">
        <ccTool>
          <preprocessorList>
            <Elem>NPY_NO_DEPRECATED_API=NPY_1_7_API_VERSION</Elem>
          </preprocessorList>
        </ccTool>
      </item>
      <item path="../../../src/karathon/PyUtilEpochstamp.cc"
            ex="false"
            tool="1"
            flavor2="0">
      </item>
      <item path="../../../src/karathon/PyUtilHash.cc"
            ex="false"
            tool="1"
            flavor2="0">
        <ccTool>
          <preprocessorList>
            <Elem>NPY_NO_DEPRECATED_API=NPY_1_7_API_VERSION</Elem>
          </preprocessorList>
        </ccTool>
      </item>
      <item path="../../../src/karathon/PyUtilRollingWindowStatistics.cc"
            ex="false"
            tool="1"
            flavor2="0">
      </item>
      <item path="../../../src/karathon/PyUtilSchema.cc"
            ex="false"
            tool="1"
            flavor2="0">
        <ccTool>
          <preprocessorList>
            <Elem>NPY_NO_DEPRECATED_API=NPY_1_7_API_VERSION</Elem>
          </preprocessorList>
        </ccTool>
      </item>
      <item path="../../../src/karathon/PyUtilTimeDuration.cc"
            ex="false"
            tool="1"
            flavor2="0">
      </item>
      <item path="../../../src/karathon/PyUtilTimestamp.cc"
            ex="false"
            tool="1"
            flavor2="0">
      </item>
      <item path="../../../src/karathon/PyUtilTrainstamp.cc"
            ex="false"
            tool="1"
            flavor2="0">
      </item>
      <item path="../../../src/karathon/PyWebAuthenticator.cc"
            ex="false"
            tool="1"
            flavor2="0">
      </item>
      <item path="../../../src/karathon/PyXipCpuImage.cc"
            ex="false"
            tool="1"
            flavor2="0">
        <ccTool>
          <commandLine>-Wno-unused-but-set-variable -Wno-strict-aliasing</commandLine>
          <preprocessorList>
            <Elem>NPY_NO_DEPRECATED_API=NPY_1_7_API_VERSION</Elem>
          </preprocessorList>
        </ccTool>
      </item>
      <item path="../../../src/karathon/PyXipImage.cc"
            ex="false"
            tool="1"
            flavor2="0">
      </item>
      <item path="../../../src/karathon/PyXipRawImageData.cc"
            ex="false"
            tool="1"
            flavor2="0">
        <ccTool>
          <preprocessorList>
            <Elem>NPY_NO_DEPRECATED_API=NPY_1_7_API_VERSION</Elem>
          </preprocessorList>
        </ccTool>
      </item>
      <item path="../../../src/karathon/PyXipStatistics.cc"
            ex="false"
            tool="1"
            flavor2="0">
      </item>
      <item path="../../../src/karathon/PyXmsInputOutputChannel.cc"
            ex="false"
            tool="1"
            flavor2="0">
        <ccTool>
          <preprocessorList>
            <Elem>NPY_NO_DEPRECATED_API=NPY_1_7_API_VERSION</Elem>
          </preprocessorList>
        </ccTool>
      </item>
      <item path="../../../src/karathon/PyXmsInputOutputChannel.hh"
            ex="false"
            tool="3"
            flavor2="0">
      </item>
      <item path="../../../src/karathon/PyXmsSignalSlotable.cc"
            ex="false"
            tool="1"
            flavor2="0">
        <ccTool>
          <preprocessorList>
            <Elem>NPY_NO_DEPRECATED_API=NPY_1_7_API_VERSION</Elem>
          </preprocessorList>
        </ccTool>
      </item>
      <item path="../../../src/karathon/PyXmsSlotElement.cc"
            ex="false"
            tool="1"
            flavor2="0">
      </item>
      <item path="../../../src/karathon/PythonFactoryMacros.hh"
            ex="false"
            tool="3"
            flavor2="0">
      </item>
      <item path="../../../src/karathon/PythonInputHandler.cc"
            ex="false"
            tool="1"
            flavor2="0">
        <ccTool>
          <preprocessorList>
            <Elem>NPY_NO_DEPRECATED_API=NPY_1_7_API_VERSION</Elem>
          </preprocessorList>
        </ccTool>
      </item>
      <item path="../../../src/karathon/PythonInputHandler.hh"
            ex="false"
            tool="3"
            flavor2="0">
      </item>
      <item path="../../../src/karathon/PythonMacros.hh"
            ex="false"
            tool="3"
            flavor2="0">
      </item>
      <item path="../../../src/karathon/PythonOutputHandler.cc"
            ex="false"
            tool="1"
            flavor2="0">
        <ccTool>
          <preprocessorList>
            <Elem>NPY_NO_DEPRECATED_API=NPY_1_7_API_VERSION</Elem>
          </preprocessorList>
        </ccTool>
      </item>
      <item path="../../../src/karathon/PythonOutputHandler.hh"
            ex="false"
            tool="3"
            flavor2="0">
      </item>
      <item path="../../../src/karathon/RawImageDataWrap.hh"
            ex="false"
            tool="3"
            flavor2="0">
      </item>
      <item path="../../../src/karathon/ScopedGILAcquire.hh"
            ex="false"
            tool="3"
            flavor2="0">
      </item>
      <item path="../../../src/karathon/ScopedGILRelease.hh"
            ex="false"
            tool="3"
            flavor2="0">
      </item>
      <item path="../../../src/karathon/SignalSlotableWrap.cc"
            ex="false"
            tool="1"
            flavor2="0">
        <ccTool>
          <preprocessorList>
            <Elem>NPY_NO_DEPRECATED_API=NPY_1_7_API_VERSION</Elem>
          </preprocessorList>
        </ccTool>
      </item>
      <item path="../../../src/karathon/SignalSlotableWrap.hh"
            ex="false"
            tool="3"
            flavor2="0">
      </item>
      <item path="../../../src/karathon/SignalWrap.hh"
            ex="false"
            tool="3"
            flavor2="0">
      </item>
      <item path="../../../src/karathon/SlotWrap.cc" ex="false" tool="1" flavor2="0">
        <ccTool>
          <preprocessorList>
            <Elem>NPY_NO_DEPRECATED_API=NPY_1_7_API_VERSION</Elem>
          </preprocessorList>
        </ccTool>
      </item>
      <item path="../../../src/karathon/SlotWrap.hh" ex="false" tool="3" flavor2="0">
      </item>
      <item path="../../../src/karathon/ToNumpy.hh" ex="false" tool="3" flavor2="0">
      </item>
      <item path="../../../src/karathon/Wrapper.cc" ex="false" tool="1" flavor2="0">
        <ccTool>
          <preprocessorList>
            <Elem>NPY_NO_DEPRECATED_API=NPY_1_7_API_VERSION</Elem>
          </preprocessorList>
        </ccTool>
      </item>
      <item path="../../../src/karathon/Wrapper.hh" ex="false" tool="3" flavor2="0">
      </item>
      <item path="../../../src/karathon/karathon.cc" ex="false" tool="1" flavor2="0">
        <ccTool>
          <preprocessorList>
            <Elem>NPY_NO_DEPRECATED_API=NPY_1_7_API_VERSION</Elem>
          </preprocessorList>
        </ccTool>
      </item>
      <item path="../../../src/karathon/p2pbinding.cc"
            ex="false"
            tool="1"
            flavor2="0">
      </item>
      <folder path="TestFiles">
        <linkerTool>
          <linkerAddLib>
            <pElem>${KARABO}/extern/lib</pElem>
          </linkerAddLib>
          <linkerDynSerch>
            <pElem>${KARATHON}/karabo/extern/lib</pElem>
            <pElem>${KARATHON}/karabo</pElem>
            <pElem>${KARATHON}</pElem>
          </linkerDynSerch>
        </linkerTool>
      </folder>
      <folder path="TestFiles/f1">
        <cTool>
          <commandLine>`cppunit-config --cflags`</commandLine>
        </cTool>
        <ccTool>
          <commandLine>`cppunit-config --cflags`</commandLine>
        </ccTool>
        <linkerTool>
          <output>${TESTDIR}/TestFiles/f1</output>
          <linkerLibItems>
            <linkerOptionItem>`cppunit-config --libs`</linkerOptionItem>
          </linkerLibItems>
        </linkerTool>
      </folder>
      <item path="tests/HashWrap_Test.cc" ex="false" tool="1" flavor2="0">
      </item>
      <item path="tests/HashWrap_Test.hh" ex="false" tool="3" flavor2="0">
      </item>
      <item path="tests/karathonTestRunner.cc" ex="false" tool="1" flavor2="0">
      </item>
    </conf>
  </confs>
</configurationDescriptor><|MERGE_RESOLUTION|>--- conflicted
+++ resolved
@@ -501,10 +501,6 @@
           <linkerDynSerch>
             <pElem>${KARATHON}/karabo</pElem>
             <pElem>${KARATHON}</pElem>
-<<<<<<< HEAD
-=======
-            <pElem>\$$ORIGIN/../../../../lib</pElem>
->>>>>>> 1b30fded
             <pElem>${KARATHON}/karabo/extern/lib</pElem>
           </linkerDynSerch>
           <linkerLibItems>
