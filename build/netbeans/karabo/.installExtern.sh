--- conflicted
+++ resolved
@@ -2,11 +2,7 @@
 
 CWD=$(pwd)
 
-<<<<<<< HEAD
-DEPENDENCIES_Linux=( python2.7 cython lapack numpy scipy nose libpng freetype qt4 sip pyqt4 tornado pyparsing six setuptools dateutil pytz matplotlib pyqwt5 guidata guiqwt pexpect pyzmq markupsafe jinja2 pygments ipython boost hdf5 h5py log4cpp cppunit openmq openmqc )
-=======
-DEPENDENCIES_Linux=( python2.7 lapack numpy scipy nose libpng freetype qt4 sip pyqt4 matplotlib pyqwt5 guiqwt guidata pexpect tornado pyzmq pygments ipython boost openmqc hdf5 h5py log4cpp cppunit openmq pyusb )
->>>>>>> 31cb7bbd
+DEPENDENCIES_Linux=( python2.7 cython lapack numpy scipy nose libpng freetype qt4 sip pyqt4 tornado pyparsing six setuptools dateutil pytz matplotlib pyqwt5 guidata guiqwt pexpect pyzmq markupsafe jinja2 pygments ipython boost hdf5 h5py log4cpp cppunit openmq openmqc pyusb)
 # NoGui should be obsoleted as qt4 and pyqt4 is needed for matplotlib backed as well as pyqwt5, guiqwt and guidata are used in CLI
 DEPENDENCIES_Linux_NoGui=( python2.7 lapack numpy scipy nose libpng freetype matplotlib pexpect tornado pyzmq pygments ipython boost openmqc hdf5 h5py log4cpp cppunit openmq pyusb )
 DEPENDENCIES_Darwin=( boost openmqc hdf5 log4cpp cppunit )
