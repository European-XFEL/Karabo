--- conflicted
+++ resolved
@@ -1936,17 +1936,18 @@
             tool="3"
             flavor2="0">
       </item>
-<<<<<<< HEAD
       <item path="../../../src/karabo/util/CustomNodeElement.hh"
-=======
+	    ex="false"
+            tool="3"
+            flavor2="0">
+      </item>
       <item path="../../../src/karabo/util/DataLogUtils.cc"
             ex="false"
             tool="1"
             flavor2="0">
       </item>
       <item path="../../../src/karabo/util/DataLogUtils.hh"
->>>>>>> 62b075df
-            ex="false"
+	    ex="false"
             tool="3"
             flavor2="0">
       </item>
@@ -4103,16 +4104,17 @@
             tool="3"
             flavor2="0">
       </item>
-<<<<<<< HEAD
       <item path="../../../src/karabo/util/CustomNodeElement.hh"
-=======
+            ex="false"
+            tool="3"
+            flavor2="0">
+      </item>
       <item path="../../../src/karabo/util/DataLogUtils.cc"
             ex="false"
             tool="1"
             flavor2="0">
       </item>
       <item path="../../../src/karabo/util/DataLogUtils.hh"
->>>>>>> 62b075df
             ex="false"
             tool="3"
             flavor2="0">
