--- conflicted
+++ resolved
@@ -131,29 +131,11 @@
           <itemPath>../../../src/karabo/net/JmsBrokerIOService.hh</itemPath>
         </logicalFolder>
       </logicalFolder>
-<<<<<<< HEAD
-    </logicalFolder>
-    <logicalFolder name="f8" displayName="python" projectFiles="true">
-      <logicalFolder name="f1" displayName="Header Files" projectFiles="true">
-        <itemPath>../../../src/karabo/python/DefaultValueVectorWrap.hh</itemPath>
-        <itemPath>../../../src/karabo/python/DeviceClientWrap.hh</itemPath>
-        <itemPath>../../../src/karabo/python/HashWrap.hh</itemPath>
-        <itemPath>../../../src/karabo/python/MemberSlotWrap.hh</itemPath>
-        <itemPath>../../../src/karabo/python/PythonFactoryMacros.hh</itemPath>
-        <itemPath>../../../src/karabo/python/PythonMacros.hh</itemPath>
-        <itemPath>../../../src/karabo/python/RequestorWrap.hh</itemPath>
-        <itemPath>/home/esenov/karabo/karaboFramework/src/karabo/python/ScopedGILAcquire.hh</itemPath>
-        <itemPath>/home/esenov/karabo/karaboFramework/src/karabo/python/ScopedGILRelease.hh</itemPath>
-        <itemPath>../../../src/karabo/python/SignalSlotableWrap.hh</itemPath>
-        <itemPath>../../../src/karabo/python/SignalWrap.hh</itemPath>
-        <itemPath>../../../src/karabo/python/SlotWrap.hh</itemPath>
-=======
       <logicalFolder name="f2" displayName="NetworkAppender" projectFiles="true">
         <itemPath>../../../src/karabo/net/NetworkAppender.cc</itemPath>
         <itemPath>../../../src/karabo/net/NetworkAppender.hh</itemPath>
         <itemPath>../../../src/karabo/net/NetworkAppenderConfigurator.cc</itemPath>
         <itemPath>../../../src/karabo/net/NetworkAppenderConfigurator.hh</itemPath>
->>>>>>> 5d22b3c3
       </logicalFolder>
       <logicalFolder name="f1" displayName="Point-2-Point" projectFiles="true">
         <logicalFolder name="f3" displayName="Channel" projectFiles="true">
