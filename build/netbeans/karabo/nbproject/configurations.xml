--- conflicted
+++ resolved
@@ -518,10 +518,6 @@
       <itemPath>karaboPackageDependencies-GNU-Linux-x86.pc</itemPath>
       <itemPath>karaboPackageDependencies-GNU_MacPorts-MacOSX.pc</itemPath>
     </logicalFolder>
-<<<<<<< HEAD
-    <itemPath>../../../src/karabo/core.hpp</itemPath>
-=======
->>>>>>> 1b30fded
     <itemPath>../../../src/karabo/karabo.hpp</itemPath>
   </logicalFolder>
   <sourceRootList>
@@ -1141,11 +1137,8 @@
       </item>
       <item path="../../../src/karabo/karabo.hpp" ex="false" tool="3" flavor2="0">
       </item>
-<<<<<<< HEAD
-=======
       <item path="../../../src/karabo/log.hpp" ex="false" tool="3" flavor2="0">
       </item>
->>>>>>> 1b30fded
       <item path="../../../src/karabo/log/AppenderConfigurator.cc"
             ex="false"
             tool="1"
@@ -3157,11 +3150,8 @@
       </item>
       <item path="../../../src/karabo/karabo.hpp" ex="false" tool="3" flavor2="0">
       </item>
-<<<<<<< HEAD
-=======
       <item path="../../../src/karabo/log.hpp" ex="false" tool="3" flavor2="0">
       </item>
->>>>>>> 1b30fded
       <item path="../../../src/karabo/log/AppenderConfigurator.cc"
             ex="false"
             tool="1"
