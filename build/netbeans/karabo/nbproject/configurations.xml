<?xml version="1.0" encoding="UTF-8"?>
<configurationDescriptor version="95">
  <logicalFolder name="root" displayName="root" projectFiles="true" kind="ROOT">
    <logicalFolder name="f7" displayName="core" projectFiles="true">
      <logicalFolder name="f3" displayName="Patterns" projectFiles="true">
        <itemPath>../../../src/karabo/core/Worker.hh</itemPath>
      </logicalFolder>
      <logicalFolder name="f1" displayName="State Machines" projectFiles="true">
        <itemPath>../../../src/karabo/core/BaseFsm.hh</itemPath>
        <itemPath>../../../src/karabo/core/CameraFsm.hh</itemPath>
        <itemPath>../../../src/karabo/core/CameraInterface.hh</itemPath>
        <itemPath>../../../src/karabo/core/FsmBaseState.cc</itemPath>
        <itemPath>../../../src/karabo/core/FsmBaseState.hh</itemPath>
        <itemPath>../../../src/karabo/core/FsmMacros.hh</itemPath>
        <itemPath>../../../src/karabo/core/MotorInterface.hh</itemPath>
        <itemPath>../../../src/karabo/core/NoFsm.hh</itemPath>
        <itemPath>../../../src/karabo/core/OkErrorFsm.hh</itemPath>
        <itemPath>../../../src/karabo/core/StartStopFsm.hh</itemPath>
        <itemPath>../../../src/karabo/core/StartStopInterface.hh</itemPath>
      </logicalFolder>
      <itemPath>../../../src/karabo/core/Device.hh</itemPath>
      <itemPath>../../../src/karabo/core/DeviceClient.cc</itemPath>
      <itemPath>../../../src/karabo/core/DeviceClient.hh</itemPath>
      <itemPath>../../../src/karabo/core/DeviceServer.cc</itemPath>
      <itemPath>../../../src/karabo/core/DeviceServer.hh</itemPath>
      <itemPath>../../../src/karabo/core/Runner.hh</itemPath>
      <itemPath>../../../src/karabo/core.hpp</itemPath>
    </logicalFolder>
    <logicalFolder name="f10" displayName="devices" projectFiles="true">
      <itemPath>../../../src/karabo/devices/AlarmService.cc</itemPath>
      <itemPath>../../../src/karabo/devices/AlarmService.hh</itemPath>
      <itemPath>../../../src/karabo/devices/CentralLogging.cc</itemPath>
      <itemPath>../../../src/karabo/devices/CentralLogging.hh</itemPath>
      <itemPath>../../../src/karabo/devices/DataLogReader.cc</itemPath>
      <itemPath>../../../src/karabo/devices/DataLogReader.hh</itemPath>
      <itemPath>../../../src/karabo/devices/DataLogger.cc</itemPath>
      <itemPath>../../../src/karabo/devices/DataLogger.hh</itemPath>
      <itemPath>../../../src/karabo/devices/DataLoggerManager.cc</itemPath>
      <itemPath>../../../src/karabo/devices/DataLoggerManager.hh</itemPath>
      <itemPath>../../../src/karabo/devices/GuiServerDevice.cc</itemPath>
      <itemPath>../../../src/karabo/devices/GuiServerDevice.hh</itemPath>
      <itemPath>../../../src/karabo/devices/ProjectManager.cpp</itemPath>
      <itemPath>../../../src/karabo/devices/ProjectManager.hh</itemPath>
      <itemPath>../../../src/karabo/devices/PropertyTest.cc</itemPath>
      <itemPath>../../../src/karabo/devices/PropertyTest.hh</itemPath>
    </logicalFolder>
    <logicalFolder name="f2" displayName="io" projectFiles="true">
      <logicalFolder name="f1" displayName="h5" projectFiles="true">
        <logicalFolder name="f2" displayName="AttributeImpl" projectFiles="true">
          <itemPath>../../../src/karabo/io/h5/DatasetAttribute.cc</itemPath>
          <itemPath>../../../src/karabo/io/h5/DatasetAttribute.hh</itemPath>
          <itemPath>../../../src/karabo/io/h5/FixedLengthArrayAttribute.cc</itemPath>
          <itemPath>../../../src/karabo/io/h5/FixedLengthArrayAttribute.hh</itemPath>
          <itemPath>../../../src/karabo/io/h5/ScalarAttribute.cc</itemPath>
          <itemPath>../../../src/karabo/io/h5/ScalarAttribute.hh</itemPath>
        </logicalFolder>
        <logicalFolder name="f1" displayName="ElementImpl" projectFiles="true">
          <itemPath>../../../src/karabo/io/h5/Complex.cc</itemPath>
          <itemPath>../../../src/karabo/io/h5/Complex.hh</itemPath>
          <itemPath>../../../src/karabo/io/h5/Dataset.cc</itemPath>
          <itemPath>../../../src/karabo/io/h5/Dataset.hh</itemPath>
          <itemPath>../../../src/karabo/io/h5/DatasetReader.cc</itemPath>
          <itemPath>../../../src/karabo/io/h5/DatasetReader.hh</itemPath>
          <itemPath>../../../src/karabo/io/h5/DatasetWriter.cc</itemPath>
          <itemPath>../../../src/karabo/io/h5/DatasetWriter.hh</itemPath>
          <itemPath>../../../src/karabo/io/h5/FixedLengthArray.cc</itemPath>
          <itemPath>../../../src/karabo/io/h5/FixedLengthArray.hh</itemPath>
          <itemPath>../../../src/karabo/io/h5/FixedLengthArrayComplex.cc</itemPath>
          <itemPath>../../../src/karabo/io/h5/FixedLengthArrayComplex.hh</itemPath>
          <itemPath>../../../src/karabo/io/h5/Group.cc</itemPath>
          <itemPath>../../../src/karabo/io/h5/Group.hh</itemPath>
          <itemPath>../../../src/karabo/io/h5/NDArrayH5.cc</itemPath>
          <itemPath>../../../src/karabo/io/h5/NDArrayH5.hh</itemPath>
          <itemPath>../../../src/karabo/io/h5/Scalar.cc</itemPath>
          <itemPath>../../../src/karabo/io/h5/Scalar.hh</itemPath>
          <itemPath>../../../src/karabo/io/h5/VLArray.cc</itemPath>
          <itemPath>../../../src/karabo/io/h5/VLArray.hh</itemPath>
        </logicalFolder>
        <logicalFolder name="f3" displayName="Tools" projectFiles="true">
          <itemPath>../../../src/karabo/io/h5/ErrorHandler.cc</itemPath>
          <itemPath>../../../src/karabo/io/h5/ErrorHandler.hh</itemPath>
          <itemPath>../../../src/karabo/io/h5/TypeTraits.cc</itemPath>
          <itemPath>../../../src/karabo/io/h5/TypeTraits.hh</itemPath>
          <itemPath>../../../src/karabo/io/h5/ioProfiler.hh</itemPath>
        </logicalFolder>
        <itemPath>../../../src/karabo/io/h5/Attribute.cc</itemPath>
        <itemPath>../../../src/karabo/io/h5/Attribute.hh</itemPath>
        <itemPath>../../../src/karabo/io/h5/Element.cc</itemPath>
        <itemPath>../../../src/karabo/io/h5/Element.hh</itemPath>
        <itemPath>../../../src/karabo/io/h5/File.cc</itemPath>
        <itemPath>../../../src/karabo/io/h5/File.hh</itemPath>
        <itemPath>../../../src/karabo/io/h5/Format.cc</itemPath>
        <itemPath>../../../src/karabo/io/h5/Format.hh</itemPath>
        <itemPath>../../../src/karabo/io/h5/FormatDiscoveryPolicy.cc</itemPath>
        <itemPath>../../../src/karabo/io/h5/FormatDiscoveryPolicy.hh</itemPath>
        <itemPath>../../../src/karabo/io/h5/Table.cc</itemPath>
        <itemPath>../../../src/karabo/io/h5/Table.hh</itemPath>
      </logicalFolder>
      <logicalFolder name="f3" displayName="Input" projectFiles="true">
        <itemPath>../../../src/karabo/io/AbstractInput.hh</itemPath>
        <itemPath>../../../src/karabo/io/BinaryFileInput.cc</itemPath>
        <itemPath>../../../src/karabo/io/BinaryFileInput.hh</itemPath>
        <itemPath>../../../src/karabo/io/CppInputHandler.cc</itemPath>
        <itemPath>../../../src/karabo/io/CppInputHandler.hh</itemPath>
        <itemPath>../../../src/karabo/io/HashBinaryFileInput.cc</itemPath>
        <itemPath>../../../src/karabo/io/HashInput.cc</itemPath>
        <itemPath>../../../src/karabo/io/HashTextFileInput.cc</itemPath>
        <itemPath>../../../src/karabo/io/Hdf5FileInput.cc</itemPath>
        <itemPath>../../../src/karabo/io/Hdf5FileInput.hh</itemPath>
        <itemPath>../../../src/karabo/io/Input.hh</itemPath>
        <itemPath>../../../src/karabo/io/InputElement.hh</itemPath>
        <itemPath>../../../src/karabo/io/InputHandler.hh</itemPath>
        <itemPath>../../../src/karabo/io/SchemaBinaryFileInput.cc</itemPath>
        <itemPath>../../../src/karabo/io/SchemaInput.cc</itemPath>
        <itemPath>../../../src/karabo/io/SchemaTextFileInput.cc</itemPath>
        <itemPath>../../../src/karabo/io/TextFileInput.cc</itemPath>
        <itemPath>../../../src/karabo/io/TextFileInput.hh</itemPath>
      </logicalFolder>
      <logicalFolder name="f4" displayName="Output" projectFiles="true">
        <itemPath>../../../src/karabo/io/BinaryFileOutput.cc</itemPath>
        <itemPath>../../../src/karabo/io/BinaryFileOutput.hh</itemPath>
        <itemPath>../../../src/karabo/io/HashBinaryFileOutput.cc</itemPath>
        <itemPath>../../../src/karabo/io/HashOutput.cc</itemPath>
        <itemPath>../../../src/karabo/io/HashTextFileOutput.cc</itemPath>
        <itemPath>../../../src/karabo/io/Hdf5FileOutput.cc</itemPath>
        <itemPath>../../../src/karabo/io/Hdf5FileOutput.hh</itemPath>
        <itemPath>../../../src/karabo/io/Output.hh</itemPath>
        <itemPath>../../../src/karabo/io/OutputElement.hh</itemPath>
        <itemPath>../../../src/karabo/io/SchemaBinaryFileOutput.cc</itemPath>
        <itemPath>../../../src/karabo/io/SchemaOutput.cc</itemPath>
        <itemPath>../../../src/karabo/io/SchemaTextFileOutput.cc</itemPath>
        <itemPath>../../../src/karabo/io/TextFileOutput.cc</itemPath>
        <itemPath>../../../src/karabo/io/TextFileOutput.hh</itemPath>
      </logicalFolder>
      <logicalFolder name="f2" displayName="Serialization" projectFiles="true">
        <itemPath>../../../src/karabo/io/BinarySerializer.hh</itemPath>
        <itemPath>../../../src/karabo/io/HashBinarySerializer.cc</itemPath>
        <itemPath>../../../src/karabo/io/HashBinarySerializer.hh</itemPath>
        <itemPath>../../../src/karabo/io/HashHdf5Serializer.cc</itemPath>
        <itemPath>../../../src/karabo/io/HashHdf5Serializer.hh</itemPath>
        <itemPath>../../../src/karabo/io/HashXmlSerializer.cc</itemPath>
        <itemPath>../../../src/karabo/io/HashXmlSerializer.hh</itemPath>
        <itemPath>../../../src/karabo/io/Hdf5Serializer.hh</itemPath>
        <itemPath>../../../src/karabo/io/SchemaBinarySerializer.cc</itemPath>
        <itemPath>../../../src/karabo/io/SchemaBinarySerializer.hh</itemPath>
        <itemPath>../../../src/karabo/io/SchemaXmlSerializer.cc</itemPath>
        <itemPath>../../../src/karabo/io/SchemaXmlSerializer.hh</itemPath>
        <itemPath>../../../src/karabo/io/TextSerializer.hh</itemPath>
      </logicalFolder>
      <itemPath>../../../src/karabo/io/FileTools.cc</itemPath>
      <itemPath>../../../src/karabo/io/FileTools.hh</itemPath>
      <itemPath>../../../src/karabo/io.hpp</itemPath>
    </logicalFolder>
    <logicalFolder name="f4" displayName="log" projectFiles="true">
      <logicalFolder name="f1" displayName="Appender" projectFiles="true">
        <itemPath>../../../src/karabo/log/AppenderConfigurator.cc</itemPath>
        <itemPath>../../../src/karabo/log/AppenderConfigurator.hh</itemPath>
        <itemPath>../../../src/karabo/log/FileAppenderConfigurator.cc</itemPath>
        <itemPath>../../../src/karabo/log/FileAppenderConfigurator.hh</itemPath>
        <itemPath>../../../src/karabo/log/OstreamAppenderConfigurator.cc</itemPath>
        <itemPath>../../../src/karabo/log/OstreamAppenderConfigurator.hh</itemPath>
        <itemPath>../../../src/karabo/log/RollingFileAppenderConfigurator.cc</itemPath>
        <itemPath>../../../src/karabo/log/RollingFileAppenderConfigurator.hh</itemPath>
      </logicalFolder>
      <logicalFolder name="f3" displayName="Category" projectFiles="true">
        <itemPath>../../../src/karabo/log/CategoryConfigurator.cc</itemPath>
        <itemPath>../../../src/karabo/log/CategoryConfigurator.hh</itemPath>
      </logicalFolder>
      <itemPath>../../../src/karabo/log/Logger.cc</itemPath>
      <itemPath>../../../src/karabo/log/Logger.hh</itemPath>
      <itemPath>../../../src/karabo/log/Tracer.hh</itemPath>
      <itemPath>../../../src/karabo/log.hpp</itemPath>
    </logicalFolder>
    <logicalFolder name="f5" displayName="net" projectFiles="true">
      <logicalFolder name="f4" displayName="Broker" projectFiles="true">
        <logicalFolder name="f2" displayName="Channel" projectFiles="true">
          <itemPath>../../../src/karabo/net/BrokerChannel.hh</itemPath>
          <itemPath>../../../src/karabo/net/JmsBrokerChannel.cc</itemPath>
          <itemPath>../../../src/karabo/net/JmsBrokerChannel.hh</itemPath>
        </logicalFolder>
        <logicalFolder name="f3" displayName="Connection" projectFiles="true">
          <itemPath>../../../src/karabo/net/BrokerConnection.cc</itemPath>
          <itemPath>../../../src/karabo/net/BrokerConnection.hh</itemPath>
          <itemPath>../../../src/karabo/net/JmsBrokerConnection.cc</itemPath>
          <itemPath>../../../src/karabo/net/JmsBrokerConnection.hh</itemPath>
        </logicalFolder>
        <logicalFolder name="f1" displayName="IOService" projectFiles="true">
          <itemPath>../../../src/karabo/net/BrokerIOService.hh</itemPath>
          <itemPath>../../../src/karabo/net/JmsBrokerIOService.cc</itemPath>
          <itemPath>../../../src/karabo/net/JmsBrokerIOService.hh</itemPath>
        </logicalFolder>
        <itemPath>../../../src/karabo/net/JmsConnection.cc</itemPath>
        <itemPath>../../../src/karabo/net/JmsConnection.hh</itemPath>
        <itemPath>../../../src/karabo/net/JmsConsumer.cc</itemPath>
        <itemPath>../../../src/karabo/net/JmsConsumer.hh</itemPath>
        <itemPath>../../../src/karabo/net/JmsProducer.cc</itemPath>
        <itemPath>../../../src/karabo/net/JmsProducer.hh</itemPath>
      </logicalFolder>
      <logicalFolder name="f2" displayName="NetworkAppender" projectFiles="true">
        <itemPath>../../../src/karabo/net/NetworkAppender.cc</itemPath>
        <itemPath>../../../src/karabo/net/NetworkAppender.hh</itemPath>
        <itemPath>../../../src/karabo/net/NetworkAppenderConfigurator.cc</itemPath>
        <itemPath>../../../src/karabo/net/NetworkAppenderConfigurator.hh</itemPath>
      </logicalFolder>
      <logicalFolder name="f1" displayName="Point-2-Point" projectFiles="true">
        <logicalFolder name="f3" displayName="Channel" projectFiles="true">
          <itemPath>../../../src/karabo/net/Channel.hh</itemPath>
          <itemPath>../../../src/karabo/net/TcpChannel.cc</itemPath>
          <itemPath>../../../src/karabo/net/TcpChannel.hh</itemPath>
        </logicalFolder>
        <logicalFolder name="f1" displayName="Connection" projectFiles="true">
          <itemPath>../../../src/karabo/net/Connection.cc</itemPath>
          <itemPath>../../../src/karabo/net/Connection.hh</itemPath>
          <itemPath>../../../src/karabo/net/TcpConnection.cc</itemPath>
          <itemPath>../../../src/karabo/net/TcpConnection.hh</itemPath>
        </logicalFolder>
        <logicalFolder name="f2" displayName="IOService" projectFiles="true">
          <itemPath>../../../src/karabo/net/AsioIOService.cc</itemPath>
          <itemPath>../../../src/karabo/net/AsioIOService.hh</itemPath>
        </logicalFolder>
        <itemPath>../../../src/karabo/net/PointToPoint.cc</itemPath>
        <itemPath>../../../src/karabo/net/PointToPoint.hh</itemPath>
      </logicalFolder>
      <itemPath>../../../src/karabo/net/AbstractIOService.hh</itemPath>
      <itemPath>../../../src/karabo/net/EventLoop.cc</itemPath>
      <itemPath>../../../src/karabo/net/EventLoop.hh</itemPath>
      <itemPath>../../../src/karabo/net/IOService.hh</itemPath>
      <itemPath>../../../src/karabo/net/Queues.hh</itemPath>
      <itemPath>../../../src/karabo/net.hpp</itemPath>
      <itemPath>../../../src/karabo/net/utils.cc</itemPath>
      <itemPath>../../../src/karabo/net/utils.hh</itemPath>
    </logicalFolder>
    <logicalFolder name="f3" displayName="pugiXml" projectFiles="true">
      <itemPath>../../../src/karabo/pugiXml/pugiconfig.hpp</itemPath>
      <itemPath>../../../src/karabo/pugiXml/pugixml.cpp</itemPath>
      <itemPath>../../../src/karabo/pugiXml/pugixml.hpp</itemPath>
    </logicalFolder>
    <logicalFolder name="f1" displayName="util" projectFiles="true">
      <logicalFolder name="f4" displayName="Data Container" projectFiles="true">
        <itemPath>../../../src/karabo/util/Element.hh</itemPath>
        <itemPath>../../../src/karabo/util/Hash.cc</itemPath>
        <itemPath>../../../src/karabo/util/Hash.hh</itemPath>
        <itemPath>../../../src/karabo/util/OrderedMap.hh</itemPath>
      </logicalFolder>
      <logicalFolder name="f7"
                     displayName="Factory / Introspection"
                     projectFiles="true">
        <itemPath>../../../src/karabo/util/ClassInfo.cc</itemPath>
        <itemPath>../../../src/karabo/util/ClassInfo.hh</itemPath>
        <itemPath>../../../src/karabo/util/Configurator.hh</itemPath>
        <itemPath>../../../src/karabo/util/Exception.cc</itemPath>
        <itemPath>../../../src/karabo/util/Exception.hh</itemPath>
        <itemPath>../../../src/karabo/util/Factory.hh</itemPath>
        <itemPath>../../../src/karabo/util/karaboDll.hh</itemPath>
      </logicalFolder>
      <logicalFolder name="f1" displayName="Schema" projectFiles="true">
        <itemPath>../../../src/karabo/util/AlarmConditionElement.cc</itemPath>
        <itemPath>../../../src/karabo/util/AlarmConditionElement.hh</itemPath>
        <itemPath>../../../src/karabo/util/ByteArrayElement.hh</itemPath>
        <itemPath>../../../src/karabo/util/ChoiceElement.hh</itemPath>
        <itemPath>../../../src/karabo/util/CustomNodeElement.hh</itemPath>
        <itemPath>../../../src/karabo/util/GenericElement.hh</itemPath>
        <itemPath>../../../src/karabo/util/HashFilter.cc</itemPath>
        <itemPath>../../../src/karabo/util/HashFilter.hh</itemPath>
        <itemPath>../../../src/karabo/util/LeafElement.hh</itemPath>
        <itemPath>../../../src/karabo/util/ListElement.hh</itemPath>
        <itemPath>../../../src/karabo/util/NodeElement.hh</itemPath>
        <itemPath>../../../src/karabo/util/OverwriteElement.cc</itemPath>
        <itemPath>../../../src/karabo/util/OverwriteElement.hh</itemPath>
        <itemPath>../../../src/karabo/util/PathElement.hh</itemPath>
        <itemPath>../../../src/karabo/util/Schema.cc</itemPath>
        <itemPath>../../../src/karabo/util/Schema.hh</itemPath>
        <itemPath>../../../src/karabo/util/SimpleElement.hh</itemPath>
        <itemPath>../../../src/karabo/util/StateElement.cc</itemPath>
        <itemPath>../../../src/karabo/util/StateElement.hh</itemPath>
        <itemPath>../../../src/karabo/util/TableElement.cc</itemPath>
        <itemPath>../../../src/karabo/util/TableElement.hh</itemPath>
        <itemPath>../../../src/karabo/util/Validator.cc</itemPath>
        <itemPath>../../../src/karabo/util/Validator.hh</itemPath>
        <itemPath>../../../src/karabo/util/VectorElement.hh</itemPath>
      </logicalFolder>
      <logicalFolder name="f6" displayName="Tools" projectFiles="true">
        <logicalFolder name="f1" displayName="Time" projectFiles="true">
          <itemPath>../../../src/karabo/util/DateTimeString.cc</itemPath>
          <itemPath>../../../src/karabo/util/DateTimeString.hh</itemPath>
          <itemPath>../../../src/karabo/util/Epochstamp.cc</itemPath>
          <itemPath>../../../src/karabo/util/Epochstamp.hh</itemPath>
          <itemPath>../../../src/karabo/util/TimeDuration.cc</itemPath>
          <itemPath>../../../src/karabo/util/TimeDuration.hh</itemPath>
          <itemPath>../../../src/karabo/util/TimePeriod.cc</itemPath>
          <itemPath>../../../src/karabo/util/TimePeriod.hh</itemPath>
          <itemPath>../../../src/karabo/util/TimeProfiler.cc</itemPath>
          <itemPath>../../../src/karabo/util/TimeProfiler.hh</itemPath>
          <itemPath>../../../src/karabo/util/Timestamp.cc</itemPath>
          <itemPath>../../../src/karabo/util/Timestamp.hh</itemPath>
          <itemPath>../../../src/karabo/util/Trainstamp.cc</itemPath>
          <itemPath>../../../src/karabo/util/Trainstamp.hh</itemPath>
        </logicalFolder>
        <itemPath>../../../src/karabo/util/AlarmConditions.cc</itemPath>
        <itemPath>../../../src/karabo/util/AlarmConditions.hh</itemPath>
        <itemPath>../../../src/karabo/util/ArrayTools.hh</itemPath>
        <itemPath>../../../src/karabo/util/Base64.cc</itemPath>
        <itemPath>../../../src/karabo/util/Base64.hh</itemPath>
        <itemPath>../../../src/karabo/util/ByteSwap.cc</itemPath>
        <itemPath>../../../src/karabo/util/ByteSwap.hh</itemPath>
        <itemPath>../../../src/karabo/util/DataLogUtils.cc</itemPath>
        <itemPath>../../../src/karabo/util/DataLogUtils.hh</itemPath>
        <itemPath>../../../src/karabo/util/DetectorGeometry.hh</itemPath>
        <itemPath>../../../src/karabo/util/Dims.hh</itemPath>
        <itemPath>../../../src/karabo/util/MetaTools.hh</itemPath>
        <itemPath>../../../src/karabo/util/NDArray.cc</itemPath>
        <itemPath>../../../src/karabo/util/NDArray.hh</itemPath>
        <itemPath>../../../src/karabo/util/PluginLoader.cc</itemPath>
        <itemPath>../../../src/karabo/util/PluginLoader.hh</itemPath>
        <itemPath>../../../src/karabo/util/RollingWindowStatistics.cc</itemPath>
        <itemPath>../../../src/karabo/util/RollingWindowStatistics.hh</itemPath>
        <itemPath>../../../src/karabo/util/SignalHandler.cc</itemPath>
        <itemPath>../../../src/karabo/util/SignalHandler.hh</itemPath>
        <itemPath>../../../src/karabo/util/State.cc</itemPath>
        <itemPath>../../../src/karabo/util/State.hh</itemPath>
        <itemPath>../../../src/karabo/util/StateSignifier.cc</itemPath>
        <itemPath>../../../src/karabo/util/StateSignifier.hh</itemPath>
        <itemPath>../../../src/karabo/util/StringTools.cc</itemPath>
        <itemPath>../../../src/karabo/util/StringTools.hh</itemPath>
        <itemPath>../../../src/karabo/util/Units.hh</itemPath>
        <itemPath>../../../src/karabo/util/Version.cc</itemPath>
        <itemPath>../../../src/karabo/util/Version.hh</itemPath>
        <itemPath>../../../src/karabo/util/fmemopen.c</itemPath>
        <itemPath>../../../src/karabo/util/fmemopen.h</itemPath>
      </logicalFolder>
      <logicalFolder name="f3" displayName="Type System" projectFiles="true">
        <itemPath>../../../src/karabo/util/FromInt.cc</itemPath>
        <itemPath>../../../src/karabo/util/FromInt.hh</itemPath>
        <itemPath>../../../src/karabo/util/FromLiteral.cc</itemPath>
        <itemPath>../../../src/karabo/util/FromLiteral.hh</itemPath>
        <itemPath>../../../src/karabo/util/FromType.hh</itemPath>
        <itemPath>../../../src/karabo/util/FromTypeInfo.cc</itemPath>
        <itemPath>../../../src/karabo/util/FromTypeInfo.hh</itemPath>
        <itemPath>../../../src/karabo/util/ToCppString.hh</itemPath>
        <itemPath>../../../src/karabo/util/ToLiteral.hh</itemPath>
        <itemPath>../../../src/karabo/util/ToSize.hh</itemPath>
        <itemPath>../../../src/karabo/util/ToType.hh</itemPath>
        <itemPath>../../../src/karabo/util/Types.hh</itemPath>
      </logicalFolder>
      <itemPath>../../../src/karabo/util.hpp</itemPath>
    </logicalFolder>
    <logicalFolder name="f8" displayName="webAuth" projectFiles="true">
      <itemPath>../../../src/karabo/webAuth/Authenticator.cc</itemPath>
      <itemPath>../../../src/karabo/webAuth/Authenticator.hh</itemPath>
      <itemPath>../../../src/karabo/webAuth/ClientAuthentication.h</itemPath>
      <itemPath>../../../src/karabo/webAuth/soapAuthenticationPortBindingProxy.cpp</itemPath>
      <itemPath>../../../src/karabo/webAuth/soapAuthenticationPortBindingProxy.h</itemPath>
      <itemPath>../../../src/karabo/webAuth/soapC.cpp</itemPath>
      <itemPath>../../../src/karabo/webAuth/soapH.h</itemPath>
      <itemPath>../../../src/karabo/webAuth/soapStub.h</itemPath>
      <itemPath>../../../src/karabo/webAuth/stdsoap2.cpp</itemPath>
      <itemPath>../../../src/karabo/webAuth/stdsoap2.h</itemPath>
      <itemPath>../../../src/karabo/webAuth.hpp</itemPath>
    </logicalFolder>
    <logicalFolder name="f9" displayName="xip" projectFiles="true">
      <logicalFolder name="f1" displayName="Data" projectFiles="true">
        <itemPath>../../../src/karabo/xip/AbstractImage.hh</itemPath>
        <itemPath>../../../src/karabo/xip/CImg.h</itemPath>
        <itemPath>../../../src/karabo/xip/CpuEnvironment.cc</itemPath>
        <itemPath>../../../src/karabo/xip/CpuEnvironment.hh</itemPath>
        <itemPath>../../../src/karabo/xip/CpuImage.hh</itemPath>
        <itemPath>../../../src/karabo/xip/Environment.hh</itemPath>
        <itemPath>../../../src/karabo/xip/FromChannelSpace.cc</itemPath>
        <itemPath>../../../src/karabo/xip/FromChannelSpace.hh</itemPath>
        <itemPath>../../../src/karabo/xip/Image.hh</itemPath>
        <itemPath>../../../src/karabo/xip/ImageEnums.hh</itemPath>
        <itemPath>../../../src/karabo/xip/Statistics.hh</itemPath>
        <itemPath>../../../src/karabo/xip/ToChannelSpace.hh</itemPath>
      </logicalFolder>
      <logicalFolder name="f3" displayName="FileIO" projectFiles="true">
        <itemPath>../../../src/karabo/xip/ImageFileReader.cc</itemPath>
        <itemPath>../../../src/karabo/xip/ImageFileReader.hh</itemPath>
        <itemPath>../../../src/karabo/xip/ImageFileWriter.cc</itemPath>
        <itemPath>../../../src/karabo/xip/ImageFileWriter.hh</itemPath>
      </logicalFolder>
      <logicalFolder name="f2" displayName="Processor" projectFiles="true">
        <itemPath>../../../src/karabo/xip/BinaryProcessor.hh</itemPath>
        <itemPath>../../../src/karabo/xip/SingleProcessor.hh</itemPath>
      </logicalFolder>
      <itemPath>../../../src/karabo/xip.hpp</itemPath>
    </logicalFolder>
    <logicalFolder name="f6" displayName="xms" projectFiles="true">
      <itemPath>../../../src/karabo/xms/Data.cc</itemPath>
      <itemPath>../../../src/karabo/xms/Data.hh</itemPath>
      <itemPath>../../../src/karabo/xms/ImageData.cc</itemPath>
      <itemPath>../../../src/karabo/xms/ImageData.hh</itemPath>
      <itemPath>../../../src/karabo/xms/InputChannel.cc</itemPath>
      <itemPath>../../../src/karabo/xms/InputChannel.hh</itemPath>
      <itemPath>../../../src/karabo/xms/Memory.cc</itemPath>
      <itemPath>../../../src/karabo/xms/Memory.hh</itemPath>
      <itemPath>../../../src/karabo/xms/NetworkInput.cc</itemPath>
      <itemPath>../../../src/karabo/xms/NetworkInput.hh</itemPath>
      <itemPath>../../../src/karabo/xms/OutputChannel.cc</itemPath>
      <itemPath>../../../src/karabo/xms/OutputChannel.hh</itemPath>
      <itemPath>../../../src/karabo/xms/Signal.cc</itemPath>
      <itemPath>../../../src/karabo/xms/Signal.hh</itemPath>
      <itemPath>../../../src/karabo/xms/SignalSlotable.cc</itemPath>
      <itemPath>../../../src/karabo/xms/SignalSlotable.hh</itemPath>
      <itemPath>../../../src/karabo/xms/Slot.cc</itemPath>
      <itemPath>../../../src/karabo/xms/Slot.hh</itemPath>
      <itemPath>../../../src/karabo/xms/SlotElement.hh</itemPath>
      <itemPath>../../../src/karabo/xms/Statics.cc</itemPath>
      <itemPath>../../../src/karabo/xms/Statics.hh</itemPath>
      <itemPath>../../../src/karabo/xms.hpp</itemPath>
    </logicalFolder>
    <logicalFolder name="TestFiles"
                   displayName="Test Files"
                   projectFiles="false"
                   kind="TEST_LOGICAL_FOLDER">
      <logicalFolder name="f8"
                     displayName="integration_tests"
                     projectFiles="true"
                     kind="TEST">
        <itemPath>../../../src/karabo/tests/integration/AlarmService_Test.cc</itemPath>
        <itemPath>../../../src/karabo/tests/integration/AlarmService_Test.hh</itemPath>
        <itemPath>../../../src/karabo/tests/integration/AlarmTesterDevice.cc</itemPath>
        <itemPath>../../../src/karabo/tests/integration/AlarmTesterDevice.hh</itemPath>
        <itemPath>../../../src/karabo/tests/integration/TcpAdapter.cc</itemPath>
        <itemPath>../../../src/karabo/tests/integration/TcpAdapter.hh</itemPath>
        <itemPath>../../../src/karabo/tests/integration/integrationRunner.cc</itemPath>
      </logicalFolder>
      <logicalFolder name="f9"
                     displayName="integration_tests_2"
                     projectFiles="true"
                     kind="TEST">
        <itemPath>../../../src/karabo/tests/integration/PropertyTest_Test.cc</itemPath>
        <itemPath>../../../src/karabo/tests/integration/PropertyTest_Test.hh</itemPath>
        <itemPath>../../../src/karabo/tests/integration/integrationRunner_2.cc</itemPath>
      </logicalFolder>
      <logicalFolder name="f2" displayName="io_test" projectFiles="true" kind="TEST">
        <itemPath>../../../src/karabo/tests/io/FileInputOutput_Test.cc</itemPath>
        <itemPath>../../../src/karabo/tests/io/FileInputOutput_Test.hh</itemPath>
        <itemPath>../../../src/karabo/tests/io/H5File_Test.cc</itemPath>
        <itemPath>../../../src/karabo/tests/io/H5File_Test.hh</itemPath>
        <itemPath>../../../src/karabo/tests/io/H5Format_Test.cc</itemPath>
        <itemPath>../../../src/karabo/tests/io/H5Format_Test.hh</itemPath>
        <itemPath>../../../src/karabo/tests/io/HashBinarySerializer_Test.cc</itemPath>
        <itemPath>../../../src/karabo/tests/io/HashBinarySerializer_Test.hh</itemPath>
        <itemPath>../../../src/karabo/tests/io/HashXmlSerializer_Test.cc</itemPath>
        <itemPath>../../../src/karabo/tests/io/HashXmlSerializer_Test.hh</itemPath>
        <itemPath>../../../src/karabo/tests/io/Hdf5_Test.cc</itemPath>
        <itemPath>../../../src/karabo/tests/io/Hdf5_Test.hh</itemPath>
        <itemPath>../../../src/karabo/tests/io/SchemaSerializer_Test.cc</itemPath>
        <itemPath>../../../src/karabo/tests/io/SchemaSerializer_Test.hh</itemPath>
        <itemPath>../../../src/karabo/tests/io/TestPathSetup.hh</itemPath>
        <itemPath>../../../src/karabo/tests/io/ioTestRunner.cc</itemPath>
      </logicalFolder>
      <logicalFolder name="f3" displayName="log_test" projectFiles="true" kind="TEST">
        <itemPath>../../../src/karabo/tests/log/Logger_Test.cc</itemPath>
        <itemPath>../../../src/karabo/tests/log/Logger_Test.hh</itemPath>
        <itemPath>../../../src/karabo/tests/log/logTestRunner.cc</itemPath>
      </logicalFolder>
      <logicalFolder name="f4" displayName="net_test" projectFiles="true" kind="TEST">
        <itemPath>../../../src/karabo/tests/net/EventLoop_Test.cc</itemPath>
        <itemPath>../../../src/karabo/tests/net/EventLoop_Test.hh</itemPath>
        <itemPath>../../../src/karabo/tests/net/JmsBroker_Test.cc</itemPath>
        <itemPath>../../../src/karabo/tests/net/JmsBroker_Test.hh</itemPath>
        <itemPath>../../../src/karabo/tests/net/JmsConnection_Test.cc</itemPath>
        <itemPath>../../../src/karabo/tests/net/JmsConnection_Test.hh</itemPath>
        <itemPath>../../../src/karabo/tests/net/MQTcpNetworking.cc</itemPath>
        <itemPath>../../../src/karabo/tests/net/MQTcpNetworking.hh</itemPath>
        <itemPath>../../../src/karabo/tests/net/TcpNetworking_Test.cc</itemPath>
        <itemPath>../../../src/karabo/tests/net/TcpNetworking_Test.hh</itemPath>
        <itemPath>../../../src/karabo/tests/net/netTestRunner.cc</itemPath>
      </logicalFolder>
      <logicalFolder name="f1"
                     displayName="util_test"
                     projectFiles="true"
                     kind="TEST">
        <itemPath>../../../src/karabo/tests/util/AlarmCondition_Test.cc</itemPath>
        <itemPath>../../../src/karabo/tests/util/AlarmCondition_Test.hh</itemPath>
        <itemPath>../../../src/karabo/tests/util/Base64_Test.cc</itemPath>
        <itemPath>../../../src/karabo/tests/util/Base64_Test.hh</itemPath>
        <itemPath>../../../src/karabo/tests/util/ByteSwap_Test.cc</itemPath>
        <itemPath>../../../src/karabo/tests/util/ByteSwap_Test.hh</itemPath>
        <itemPath>../../../src/karabo/tests/util/ConfigurationTestClasses.cc</itemPath>
        <itemPath>../../../src/karabo/tests/util/ConfigurationTestClasses.hh</itemPath>
        <itemPath>../../../src/karabo/tests/util/DateTimeString_Test.cc</itemPath>
        <itemPath>../../../src/karabo/tests/util/DateTimeString_Test.hh</itemPath>
        <itemPath>../../../src/karabo/tests/util/Dims_Test.cc</itemPath>
        <itemPath>../../../src/karabo/tests/util/Dims_Test.hh</itemPath>
        <itemPath>../../../src/karabo/tests/util/Epochstamp_Test.cc</itemPath>
        <itemPath>../../../src/karabo/tests/util/Epochstamp_Test.hh</itemPath>
        <itemPath>../../../src/karabo/tests/util/Factory_Test.cc</itemPath>
        <itemPath>../../../src/karabo/tests/util/Factory_Test.hh</itemPath>
        <itemPath>../../../src/karabo/tests/util/HashFilter_Test.cc</itemPath>
        <itemPath>../../../src/karabo/tests/util/HashFilter_Test.hh</itemPath>
        <itemPath>../../../src/karabo/tests/util/Hash_Test.cc</itemPath>
        <itemPath>../../../src/karabo/tests/util/Hash_Test.hh</itemPath>
        <itemPath>../../../src/karabo/tests/util/MetaTools_Test.cc</itemPath>
        <itemPath>../../../src/karabo/tests/util/MetaTools_Test.hh</itemPath>
        <itemPath>../../../src/karabo/tests/util/NDArray_Test.cc</itemPath>
        <itemPath>../../../src/karabo/tests/util/NDArray_Test.hh</itemPath>
        <itemPath>../../../src/karabo/tests/util/Schema_Test.cc</itemPath>
        <itemPath>../../../src/karabo/tests/util/Schema_Test.hh</itemPath>
        <itemPath>../../../src/karabo/tests/util/Serializable_Test.cc</itemPath>
        <itemPath>../../../src/karabo/tests/util/Serializable_Test.h</itemPath>
        <itemPath>../../../src/karabo/tests/util/States_Test.cc</itemPath>
        <itemPath>../../../src/karabo/tests/util/States_Test.hh</itemPath>
        <itemPath>../../../src/karabo/tests/util/StatisticalEvaluator_Test.cc</itemPath>
        <itemPath>../../../src/karabo/tests/util/StatisticalEvaluator_Test.hh</itemPath>
        <itemPath>../../../src/karabo/tests/util/StringTools_Test.cc</itemPath>
        <itemPath>../../../src/karabo/tests/util/StringTools_Test.hh</itemPath>
        <itemPath>../../../src/karabo/tests/util/TimeClasses_Test.cc</itemPath>
        <itemPath>../../../src/karabo/tests/util/TimeClasses_Test.hh</itemPath>
        <itemPath>../../../src/karabo/tests/util/Types_Test.cc</itemPath>
        <itemPath>../../../src/karabo/tests/util/Types_Test.hh</itemPath>
        <itemPath>../../../src/karabo/tests/util/Validator_Test.cc</itemPath>
        <itemPath>../../../src/karabo/tests/util/Validator_Test.hh</itemPath>
        <itemPath>../../../src/karabo/tests/util/Version_Test.cc</itemPath>
        <itemPath>../../../src/karabo/tests/util/Version_Test.hh</itemPath>
        <itemPath>../../../src/karabo/tests/util/utilTestRunner.cc</itemPath>
        <itemPath>../../../src/karabo/tests/util/resources/utiltestdll.hh</itemPath>
      </logicalFolder>
      <logicalFolder name="f6"
                     displayName="webAuth_test"
                     projectFiles="true"
                     kind="TEST">
        <itemPath>../../../src/karabo/tests/webAuth/Authenticate_Test.cc</itemPath>
        <itemPath>../../../src/karabo/tests/webAuth/Authenticate_Test.hh</itemPath>
        <itemPath>../../../src/karabo/tests/webAuth/webAuthTestRunner.cc</itemPath>
      </logicalFolder>
      <logicalFolder name="f7" displayName="xip_test" projectFiles="true" kind="TEST">
        <itemPath>../../../src/karabo/tests/xip/Image_Test.cc</itemPath>
        <itemPath>../../../src/karabo/tests/xip/Image_Test.hh</itemPath>
        <itemPath>../../../src/karabo/tests/xip/TestPathSetup.hh</itemPath>
        <itemPath>../../../src/karabo/tests/xip/xipTestRunner.cc</itemPath>
      </logicalFolder>
      <logicalFolder name="f5" displayName="xms_test" projectFiles="true" kind="TEST">
        <itemPath>../../../src/karabo/tests/xms/Data_Test.cc</itemPath>
        <itemPath>../../../src/karabo/tests/xms/Data_Test.hh</itemPath>
        <itemPath>../../../src/karabo/tests/xms/ImageData_Test.cc</itemPath>
        <itemPath>../../../src/karabo/tests/xms/ImageData_Test.hh</itemPath>
        <itemPath>../../../src/karabo/tests/xms/SignalSlotable_Test.cc</itemPath>
        <itemPath>../../../src/karabo/tests/xms/SignalSlotable_Test.hh</itemPath>
        <itemPath>../../../src/karabo/tests/xms/xmsTestRunner.cc</itemPath>
      </logicalFolder>
    </logicalFolder>
    <logicalFolder name="ExternalFiles"
                   displayName="Important Files"
                   projectFiles="false"
                   kind="IMPORTANT_FILES_FOLDER">
      <itemPath>Makefile</itemPath>
      <itemPath>karaboDependencies-GNU-Linux-x86.pc</itemPath>
      <itemPath>karaboDependencies-GNU_MacPorts-MacOSX.pc</itemPath>
      <itemPath>karaboPackageDependencies-GNU-Linux-x86.pc</itemPath>
      <itemPath>karaboPackageDependencies-GNU_MacPorts-MacOSX.pc</itemPath>
    </logicalFolder>
    <itemPath>../../../src/karabo/karabo.hpp</itemPath>
  </logicalFolder>
  <sourceRootList>
    <Elem>../../../src/karabo</Elem>
  </sourceRootList>
  <projectmakefile>Makefile</projectmakefile>
  <confs>
    <conf name="Debug" type="2">
      <toolsSet>
        <compilerSet>default</compilerSet>
        <dependencyChecking>true</dependencyChecking>
        <rebuildPropChanged>false</rebuildPropChanged>
      </toolsSet>
      <compileType>
        <ccTool>
          <standard>8</standard>
          <commandlineTool>g++</commandlineTool>
          <incDir>
            <pElem>../../../src</pElem>
            <pElem>${KARABO}/extern/include</pElem>
            <pElem>${KARABO}/extern/include/hdf5</pElem>
            <pElem>${KARABO}/extern/include/python3.4</pElem>
          </incDir>
          <commandLine>-Wfatal-errors -Wno-unused-local-typedefs</commandLine>
          <preprocessorList>
            <Elem>__SO__</Elem>
          </preprocessorList>
          <warningLevel>0</warningLevel>
        </ccTool>
        <linkerTool>
          <output>${CND_DISTDIR}/${CND_CONF}/${CND_PLATFORM}/lib/libkarabo.${CND_DLIB_EXT}</output>
          <linkerAddLib>
            <pElem>${KARABO}/extern/lib</pElem>
          </linkerAddLib>
          <linkerDynSerch>
            <pElem>\$$ORIGIN/../extern/lib</pElem>
          </linkerDynSerch>
          <linkerLibItems>
            <linkerOptionItem>`pkg-config --libs karaboDependencies-${CND_PLATFORM}`</linkerOptionItem>
          </linkerLibItems>
        </linkerTool>
      </compileType>
      <packaging>
        <packType>Tar</packType>
        <output>${CND_DISTDIR}/${CND_CONF}/${CND_PLATFORM}/package/karabo.tar.gz</output>
        <additionalOptions>-zv</additionalOptions>
        <packTopDir>karabo</packTopDir>
        <packFileList>
        </packFileList>
      </packaging>
      <item path="../../../src/karabo/core.hpp" ex="false" tool="3" flavor2="0">
      </item>
      <item path="../../../src/karabo/core/BaseFsm.hh"
            ex="false"
            tool="3"
            flavor2="0">
      </item>
      <item path="../../../src/karabo/core/CameraFsm.hh"
            ex="false"
            tool="3"
            flavor2="0">
      </item>
      <item path="../../../src/karabo/core/CameraInterface.hh"
            ex="false"
            tool="3"
            flavor2="0">
      </item>
      <item path="../../../src/karabo/core/Device.hh" ex="false" tool="3" flavor2="0">
      </item>
      <item path="../../../src/karabo/core/DeviceClient.cc"
            ex="false"
            tool="1"
            flavor2="0">
      </item>
      <item path="../../../src/karabo/core/DeviceClient.hh"
            ex="false"
            tool="3"
            flavor2="0">
      </item>
      <item path="../../../src/karabo/core/DeviceServer.cc"
            ex="false"
            tool="1"
            flavor2="0">
      </item>
      <item path="../../../src/karabo/core/DeviceServer.hh"
            ex="false"
            tool="3"
            flavor2="0">
      </item>
      <item path="../../../src/karabo/core/FsmBaseState.cc"
            ex="false"
            tool="1"
            flavor2="0">
      </item>
      <item path="../../../src/karabo/core/FsmBaseState.hh"
            ex="false"
            tool="3"
            flavor2="0">
      </item>
      <item path="../../../src/karabo/core/FsmMacros.hh"
            ex="false"
            tool="3"
            flavor2="0">
      </item>
      <item path="../../../src/karabo/core/MotorInterface.hh"
            ex="false"
            tool="3"
            flavor2="0">
      </item>
      <item path="../../../src/karabo/core/NoFsm.hh" ex="false" tool="3" flavor2="0">
      </item>
      <item path="../../../src/karabo/core/OkErrorFsm.hh"
            ex="false"
            tool="3"
            flavor2="0">
      </item>
      <item path="../../../src/karabo/core/Runner.hh" ex="false" tool="3" flavor2="0">
      </item>
      <item path="../../../src/karabo/core/StartStopFsm.hh"
            ex="false"
            tool="3"
            flavor2="0">
      </item>
      <item path="../../../src/karabo/core/StartStopInterface.hh"
            ex="false"
            tool="3"
            flavor2="0">
      </item>
      <item path="../../../src/karabo/core/Worker.hh" ex="false" tool="3" flavor2="0">
      </item>
      <item path="../../../src/karabo/devices/AlarmService.cc"
            ex="false"
            tool="1"
            flavor2="0">
      </item>
      <item path="../../../src/karabo/devices/AlarmService.hh"
            ex="false"
            tool="3"
            flavor2="0">
      </item>
      <item path="../../../src/karabo/devices/CentralLogging.cc"
            ex="false"
            tool="1"
            flavor2="0">
      </item>
      <item path="../../../src/karabo/devices/CentralLogging.hh"
            ex="false"
            tool="3"
            flavor2="0">
      </item>
      <item path="../../../src/karabo/devices/DataLogReader.cc"
            ex="false"
            tool="1"
            flavor2="0">
      </item>
      <item path="../../../src/karabo/devices/DataLogReader.hh"
            ex="false"
            tool="3"
            flavor2="0">
      </item>
      <item path="../../../src/karabo/devices/DataLogger.cc"
            ex="false"
            tool="1"
            flavor2="0">
      </item>
      <item path="../../../src/karabo/devices/DataLogger.hh"
            ex="false"
            tool="3"
            flavor2="0">
      </item>
      <item path="../../../src/karabo/devices/DataLoggerManager.cc"
            ex="false"
            tool="1"
            flavor2="0">
      </item>
      <item path="../../../src/karabo/devices/DataLoggerManager.hh"
            ex="false"
            tool="3"
            flavor2="0">
      </item>
      <item path="../../../src/karabo/devices/GuiServerDevice.cc"
            ex="false"
            tool="1"
            flavor2="0">
      </item>
      <item path="../../../src/karabo/devices/GuiServerDevice.hh"
            ex="false"
            tool="3"
            flavor2="0">
      </item>
      <item path="../../../src/karabo/devices/ProjectManager.cpp"
            ex="false"
            tool="1"
            flavor2="0">
      </item>
      <item path="../../../src/karabo/devices/ProjectManager.hh"
            ex="false"
            tool="3"
            flavor2="0">
      </item>
      <item path="../../../src/karabo/devices/PropertyTest.cc"
            ex="false"
            tool="1"
            flavor2="0">
      </item>
      <item path="../../../src/karabo/devices/PropertyTest.hh"
            ex="false"
            tool="3"
            flavor2="0">
      </item>
      <item path="../../../src/karabo/io.hpp" ex="false" tool="3" flavor2="0">
      </item>
      <item path="../../../src/karabo/io/AbstractInput.hh"
            ex="false"
            tool="3"
            flavor2="0">
      </item>
      <item path="../../../src/karabo/io/BinaryFileInput.cc"
            ex="false"
            tool="1"
            flavor2="0">
      </item>
      <item path="../../../src/karabo/io/BinaryFileInput.hh"
            ex="false"
            tool="3"
            flavor2="0">
      </item>
      <item path="../../../src/karabo/io/BinaryFileOutput.cc"
            ex="false"
            tool="1"
            flavor2="0">
      </item>
      <item path="../../../src/karabo/io/BinaryFileOutput.hh"
            ex="false"
            tool="3"
            flavor2="0">
      </item>
      <item path="../../../src/karabo/io/BinarySerializer.hh"
            ex="false"
            tool="3"
            flavor2="0">
      </item>
      <item path="../../../src/karabo/io/CppInputHandler.cc"
            ex="false"
            tool="1"
            flavor2="0">
      </item>
      <item path="../../../src/karabo/io/CppInputHandler.hh"
            ex="false"
            tool="3"
            flavor2="0">
      </item>
      <item path="../../../src/karabo/io/FileTools.cc"
            ex="false"
            tool="1"
            flavor2="0">
      </item>
      <item path="../../../src/karabo/io/FileTools.hh"
            ex="false"
            tool="3"
            flavor2="0">
      </item>
      <item path="../../../src/karabo/io/HashBinaryFileInput.cc"
            ex="false"
            tool="1"
            flavor2="0">
      </item>
      <item path="../../../src/karabo/io/HashBinaryFileOutput.cc"
            ex="false"
            tool="1"
            flavor2="0">
      </item>
      <item path="../../../src/karabo/io/HashBinarySerializer.cc"
            ex="false"
            tool="1"
            flavor2="0">
      </item>
      <item path="../../../src/karabo/io/HashBinarySerializer.hh"
            ex="false"
            tool="3"
            flavor2="0">
      </item>
      <item path="../../../src/karabo/io/HashHdf5Serializer.cc"
            ex="false"
            tool="1"
            flavor2="0">
      </item>
      <item path="../../../src/karabo/io/HashHdf5Serializer.hh"
            ex="false"
            tool="3"
            flavor2="0">
      </item>
      <item path="../../../src/karabo/io/HashInput.cc"
            ex="false"
            tool="1"
            flavor2="0">
      </item>
      <item path="../../../src/karabo/io/HashOutput.cc"
            ex="false"
            tool="1"
            flavor2="0">
      </item>
      <item path="../../../src/karabo/io/HashTextFileInput.cc"
            ex="false"
            tool="1"
            flavor2="0">
      </item>
      <item path="../../../src/karabo/io/HashTextFileOutput.cc"
            ex="false"
            tool="1"
            flavor2="0">
      </item>
      <item path="../../../src/karabo/io/HashXmlSerializer.cc"
            ex="false"
            tool="1"
            flavor2="0">
      </item>
      <item path="../../../src/karabo/io/HashXmlSerializer.hh"
            ex="false"
            tool="3"
            flavor2="0">
      </item>
      <item path="../../../src/karabo/io/Hdf5FileInput.cc"
            ex="false"
            tool="1"
            flavor2="0">
      </item>
      <item path="../../../src/karabo/io/Hdf5FileInput.hh"
            ex="false"
            tool="3"
            flavor2="0">
      </item>
      <item path="../../../src/karabo/io/Hdf5FileOutput.cc"
            ex="false"
            tool="1"
            flavor2="0">
      </item>
      <item path="../../../src/karabo/io/Hdf5FileOutput.hh"
            ex="false"
            tool="3"
            flavor2="0">
      </item>
      <item path="../../../src/karabo/io/Hdf5Serializer.hh"
            ex="false"
            tool="3"
            flavor2="0">
      </item>
      <item path="../../../src/karabo/io/Input.hh" ex="false" tool="3" flavor2="0">
      </item>
      <item path="../../../src/karabo/io/InputElement.hh"
            ex="false"
            tool="3"
            flavor2="0">
      </item>
      <item path="../../../src/karabo/io/InputHandler.hh"
            ex="false"
            tool="3"
            flavor2="0">
      </item>
      <item path="../../../src/karabo/io/Output.hh" ex="false" tool="3" flavor2="0">
      </item>
      <item path="../../../src/karabo/io/OutputElement.hh"
            ex="false"
            tool="3"
            flavor2="0">
      </item>
      <item path="../../../src/karabo/io/SchemaBinaryFileInput.cc"
            ex="false"
            tool="1"
            flavor2="0">
      </item>
      <item path="../../../src/karabo/io/SchemaBinaryFileOutput.cc"
            ex="false"
            tool="1"
            flavor2="0">
      </item>
      <item path="../../../src/karabo/io/SchemaBinarySerializer.cc"
            ex="false"
            tool="1"
            flavor2="0">
      </item>
      <item path="../../../src/karabo/io/SchemaBinarySerializer.hh"
            ex="false"
            tool="3"
            flavor2="0">
      </item>
      <item path="../../../src/karabo/io/SchemaInput.cc"
            ex="false"
            tool="1"
            flavor2="0">
      </item>
      <item path="../../../src/karabo/io/SchemaOutput.cc"
            ex="false"
            tool="1"
            flavor2="0">
      </item>
      <item path="../../../src/karabo/io/SchemaTextFileInput.cc"
            ex="false"
            tool="1"
            flavor2="0">
      </item>
      <item path="../../../src/karabo/io/SchemaTextFileOutput.cc"
            ex="false"
            tool="1"
            flavor2="0">
      </item>
      <item path="../../../src/karabo/io/SchemaXmlSerializer.cc"
            ex="false"
            tool="1"
            flavor2="0">
      </item>
      <item path="../../../src/karabo/io/SchemaXmlSerializer.hh"
            ex="false"
            tool="3"
            flavor2="0">
      </item>
      <item path="../../../src/karabo/io/TextFileInput.cc"
            ex="false"
            tool="1"
            flavor2="0">
      </item>
      <item path="../../../src/karabo/io/TextFileInput.hh"
            ex="false"
            tool="3"
            flavor2="0">
      </item>
      <item path="../../../src/karabo/io/TextFileOutput.cc"
            ex="false"
            tool="1"
            flavor2="0">
      </item>
      <item path="../../../src/karabo/io/TextFileOutput.hh"
            ex="false"
            tool="3"
            flavor2="0">
      </item>
      <item path="../../../src/karabo/io/TextSerializer.hh"
            ex="false"
            tool="3"
            flavor2="0">
      </item>
      <item path="../../../src/karabo/io/h5/Attribute.cc"
            ex="false"
            tool="1"
            flavor2="0">
      </item>
      <item path="../../../src/karabo/io/h5/Attribute.hh"
            ex="false"
            tool="3"
            flavor2="0">
      </item>
      <item path="../../../src/karabo/io/h5/Complex.cc"
            ex="false"
            tool="1"
            flavor2="0">
      </item>
      <item path="../../../src/karabo/io/h5/Complex.hh"
            ex="false"
            tool="3"
            flavor2="0">
      </item>
      <item path="../../../src/karabo/io/h5/Dataset.cc"
            ex="false"
            tool="1"
            flavor2="0">
      </item>
      <item path="../../../src/karabo/io/h5/Dataset.hh"
            ex="false"
            tool="3"
            flavor2="0">
      </item>
      <item path="../../../src/karabo/io/h5/DatasetAttribute.cc"
            ex="false"
            tool="1"
            flavor2="0">
      </item>
      <item path="../../../src/karabo/io/h5/DatasetAttribute.hh"
            ex="false"
            tool="3"
            flavor2="0">
      </item>
      <item path="../../../src/karabo/io/h5/DatasetReader.cc"
            ex="false"
            tool="1"
            flavor2="0">
      </item>
      <item path="../../../src/karabo/io/h5/DatasetReader.hh"
            ex="false"
            tool="3"
            flavor2="0">
      </item>
      <item path="../../../src/karabo/io/h5/DatasetWriter.cc"
            ex="false"
            tool="1"
            flavor2="0">
      </item>
      <item path="../../../src/karabo/io/h5/DatasetWriter.hh"
            ex="false"
            tool="3"
            flavor2="0">
      </item>
      <item path="../../../src/karabo/io/h5/Element.cc"
            ex="false"
            tool="1"
            flavor2="0">
      </item>
      <item path="../../../src/karabo/io/h5/Element.hh"
            ex="false"
            tool="3"
            flavor2="0">
      </item>
      <item path="../../../src/karabo/io/h5/ErrorHandler.cc"
            ex="false"
            tool="1"
            flavor2="0">
      </item>
      <item path="../../../src/karabo/io/h5/ErrorHandler.hh"
            ex="false"
            tool="3"
            flavor2="0">
      </item>
      <item path="../../../src/karabo/io/h5/File.cc" ex="false" tool="1" flavor2="0">
      </item>
      <item path="../../../src/karabo/io/h5/File.hh" ex="false" tool="3" flavor2="0">
      </item>
      <item path="../../../src/karabo/io/h5/FixedLengthArray.cc"
            ex="false"
            tool="1"
            flavor2="0">
      </item>
      <item path="../../../src/karabo/io/h5/FixedLengthArray.hh"
            ex="false"
            tool="3"
            flavor2="0">
      </item>
      <item path="../../../src/karabo/io/h5/FixedLengthArrayAttribute.cc"
            ex="false"
            tool="1"
            flavor2="0">
      </item>
      <item path="../../../src/karabo/io/h5/FixedLengthArrayAttribute.hh"
            ex="false"
            tool="3"
            flavor2="0">
      </item>
      <item path="../../../src/karabo/io/h5/FixedLengthArrayComplex.cc"
            ex="false"
            tool="1"
            flavor2="0">
      </item>
      <item path="../../../src/karabo/io/h5/FixedLengthArrayComplex.hh"
            ex="false"
            tool="3"
            flavor2="0">
      </item>
      <item path="../../../src/karabo/io/h5/Format.cc"
            ex="false"
            tool="1"
            flavor2="0">
      </item>
      <item path="../../../src/karabo/io/h5/Format.hh"
            ex="false"
            tool="3"
            flavor2="0">
      </item>
      <item path="../../../src/karabo/io/h5/FormatDiscoveryPolicy.cc"
            ex="false"
            tool="1"
            flavor2="0">
      </item>
      <item path="../../../src/karabo/io/h5/FormatDiscoveryPolicy.hh"
            ex="false"
            tool="3"
            flavor2="0">
      </item>
      <item path="../../../src/karabo/io/h5/Group.cc" ex="false" tool="1" flavor2="0">
      </item>
      <item path="../../../src/karabo/io/h5/Group.hh" ex="false" tool="3" flavor2="0">
      </item>
      <item path="../../../src/karabo/io/h5/NDArrayH5.cc"
            ex="false"
            tool="1"
            flavor2="0">
      </item>
      <item path="../../../src/karabo/io/h5/NDArrayH5.hh"
            ex="false"
            tool="3"
            flavor2="0">
      </item>
      <item path="../../../src/karabo/io/h5/Scalar.cc"
            ex="false"
            tool="1"
            flavor2="0">
      </item>
      <item path="../../../src/karabo/io/h5/Scalar.hh"
            ex="false"
            tool="3"
            flavor2="0">
      </item>
      <item path="../../../src/karabo/io/h5/ScalarAttribute.cc"
            ex="false"
            tool="1"
            flavor2="0">
      </item>
      <item path="../../../src/karabo/io/h5/ScalarAttribute.hh"
            ex="false"
            tool="3"
            flavor2="0">
      </item>
      <item path="../../../src/karabo/io/h5/Table.cc" ex="false" tool="1" flavor2="0">
      </item>
      <item path="../../../src/karabo/io/h5/Table.hh" ex="false" tool="3" flavor2="0">
      </item>
      <item path="../../../src/karabo/io/h5/TypeTraits.cc"
            ex="false"
            tool="1"
            flavor2="0">
      </item>
      <item path="../../../src/karabo/io/h5/TypeTraits.hh"
            ex="false"
            tool="3"
            flavor2="0">
      </item>
      <item path="../../../src/karabo/io/h5/VLArray.cc"
            ex="false"
            tool="1"
            flavor2="0">
      </item>
      <item path="../../../src/karabo/io/h5/VLArray.hh"
            ex="false"
            tool="3"
            flavor2="0">
      </item>
      <item path="../../../src/karabo/io/h5/ioProfiler.hh"
            ex="false"
            tool="3"
            flavor2="0">
      </item>
      <item path="../../../src/karabo/karabo.hpp" ex="false" tool="3" flavor2="0">
      </item>
      <item path="../../../src/karabo/log.hpp" ex="false" tool="3" flavor2="0">
      </item>
      <item path="../../../src/karabo/log/AppenderConfigurator.cc"
            ex="false"
            tool="1"
            flavor2="0">
      </item>
      <item path="../../../src/karabo/log/AppenderConfigurator.hh"
            ex="false"
            tool="3"
            flavor2="0">
      </item>
      <item path="../../../src/karabo/log/CategoryConfigurator.cc"
            ex="false"
            tool="1"
            flavor2="0">
      </item>
      <item path="../../../src/karabo/log/CategoryConfigurator.hh"
            ex="false"
            tool="3"
            flavor2="0">
      </item>
      <item path="../../../src/karabo/log/FileAppenderConfigurator.cc"
            ex="false"
            tool="1"
            flavor2="0">
      </item>
      <item path="../../../src/karabo/log/FileAppenderConfigurator.hh"
            ex="false"
            tool="3"
            flavor2="0">
      </item>
      <item path="../../../src/karabo/log/Logger.cc" ex="false" tool="1" flavor2="0">
      </item>
      <item path="../../../src/karabo/log/Logger.hh" ex="false" tool="3" flavor2="0">
      </item>
      <item path="../../../src/karabo/log/OstreamAppenderConfigurator.cc"
            ex="false"
            tool="1"
            flavor2="0">
      </item>
      <item path="../../../src/karabo/log/OstreamAppenderConfigurator.hh"
            ex="false"
            tool="3"
            flavor2="0">
      </item>
      <item path="../../../src/karabo/log/RollingFileAppenderConfigurator.cc"
            ex="false"
            tool="1"
            flavor2="0">
      </item>
      <item path="../../../src/karabo/log/RollingFileAppenderConfigurator.hh"
            ex="false"
            tool="3"
            flavor2="0">
      </item>
      <item path="../../../src/karabo/log/Tracer.hh" ex="false" tool="3" flavor2="0">
      </item>
      <item path="../../../src/karabo/net.hpp" ex="false" tool="3" flavor2="0">
      </item>
      <item path="../../../src/karabo/net/AbstractIOService.hh"
            ex="false"
            tool="3"
            flavor2="0">
      </item>
      <item path="../../../src/karabo/net/AsioIOService.cc"
            ex="false"
            tool="1"
            flavor2="0">
      </item>
      <item path="../../../src/karabo/net/AsioIOService.hh"
            ex="false"
            tool="3"
            flavor2="0">
      </item>
      <item path="../../../src/karabo/net/BrokerChannel.hh"
            ex="false"
            tool="3"
            flavor2="0">
      </item>
      <item path="../../../src/karabo/net/BrokerConnection.cc"
            ex="false"
            tool="1"
            flavor2="0">
      </item>
      <item path="../../../src/karabo/net/BrokerConnection.hh"
            ex="false"
            tool="3"
            flavor2="0">
      </item>
      <item path="../../../src/karabo/net/BrokerIOService.hh"
            ex="false"
            tool="3"
            flavor2="0">
      </item>
      <item path="../../../src/karabo/net/Channel.hh" ex="false" tool="3" flavor2="0">
      </item>
      <item path="../../../src/karabo/net/Connection.cc"
            ex="false"
            tool="1"
            flavor2="0">
      </item>
      <item path="../../../src/karabo/net/Connection.hh"
            ex="false"
            tool="3"
            flavor2="0">
      </item>
      <item path="../../../src/karabo/net/EventLoop.cc"
            ex="false"
            tool="1"
            flavor2="0">
      </item>
      <item path="../../../src/karabo/net/EventLoop.hh"
            ex="false"
            tool="3"
            flavor2="0">
      </item>
      <item path="../../../src/karabo/net/IOService.hh"
            ex="false"
            tool="3"
            flavor2="0">
      </item>
      <item path="../../../src/karabo/net/JmsBrokerChannel.cc"
            ex="false"
            tool="1"
            flavor2="0">
      </item>
      <item path="../../../src/karabo/net/JmsBrokerChannel.hh"
            ex="false"
            tool="3"
            flavor2="0">
      </item>
      <item path="../../../src/karabo/net/JmsBrokerConnection.cc"
            ex="false"
            tool="1"
            flavor2="0">
      </item>
      <item path="../../../src/karabo/net/JmsBrokerConnection.hh"
            ex="false"
            tool="3"
            flavor2="0">
      </item>
      <item path="../../../src/karabo/net/JmsBrokerIOService.cc"
            ex="false"
            tool="1"
            flavor2="0">
      </item>
      <item path="../../../src/karabo/net/JmsBrokerIOService.hh"
            ex="false"
            tool="3"
            flavor2="0">
      </item>
      <item path="../../../src/karabo/net/JmsConnection.cc"
            ex="false"
            tool="1"
            flavor2="0">
      </item>
      <item path="../../../src/karabo/net/JmsConnection.hh"
            ex="false"
            tool="3"
            flavor2="0">
      </item>
      <item path="../../../src/karabo/net/JmsConsumer.cc"
            ex="false"
            tool="1"
            flavor2="0">
      </item>
      <item path="../../../src/karabo/net/JmsConsumer.hh"
            ex="false"
            tool="3"
            flavor2="0">
      </item>
      <item path="../../../src/karabo/net/JmsProducer.cc"
            ex="false"
            tool="1"
            flavor2="0">
      </item>
      <item path="../../../src/karabo/net/JmsProducer.hh"
            ex="false"
            tool="3"
            flavor2="0">
      </item>
      <item path="../../../src/karabo/net/NetworkAppender.cc"
            ex="false"
            tool="1"
            flavor2="0">
      </item>
      <item path="../../../src/karabo/net/NetworkAppender.hh"
            ex="false"
            tool="3"
            flavor2="0">
      </item>
      <item path="../../../src/karabo/net/NetworkAppenderConfigurator.cc"
            ex="false"
            tool="1"
            flavor2="0">
      </item>
      <item path="../../../src/karabo/net/NetworkAppenderConfigurator.hh"
            ex="false"
            tool="3"
            flavor2="0">
      </item>
      <item path="../../../src/karabo/net/PointToPoint.cc"
            ex="false"
            tool="1"
            flavor2="0">
      </item>
      <item path="../../../src/karabo/net/PointToPoint.hh"
            ex="false"
            tool="3"
            flavor2="0">
      </item>
      <item path="../../../src/karabo/net/Queues.hh" ex="false" tool="3" flavor2="0">
      </item>
      <item path="../../../src/karabo/net/TcpChannel.cc"
            ex="false"
            tool="1"
            flavor2="0">
      </item>
      <item path="../../../src/karabo/net/TcpChannel.hh"
            ex="false"
            tool="3"
            flavor2="0">
      </item>
      <item path="../../../src/karabo/net/TcpConnection.cc"
            ex="false"
            tool="1"
            flavor2="0">
      </item>
      <item path="../../../src/karabo/net/TcpConnection.hh"
            ex="false"
            tool="3"
            flavor2="0">
      </item>
      <item path="../../../src/karabo/net/utils.cc" ex="false" tool="1" flavor2="0">
      </item>
      <item path="../../../src/karabo/net/utils.hh" ex="false" tool="3" flavor2="0">
      </item>
      <item path="../../../src/karabo/pugiXml/pugiconfig.hpp"
            ex="false"
            tool="3"
            flavor2="0">
      </item>
      <item path="../../../src/karabo/pugiXml/pugixml.cpp"
            ex="false"
            tool="1"
            flavor2="0">
      </item>
      <item path="../../../src/karabo/pugiXml/pugixml.hpp"
            ex="false"
            tool="3"
            flavor2="0">
      </item>
      <item path="../../../src/karabo/tests/integration/AlarmService_Test.cc"
            ex="false"
            tool="1"
            flavor2="0">
      </item>
      <item path="../../../src/karabo/tests/integration/AlarmService_Test.hh"
            ex="false"
            tool="3"
            flavor2="0">
      </item>
      <item path="../../../src/karabo/tests/integration/AlarmTesterDevice.cc"
            ex="false"
            tool="1"
            flavor2="0">
      </item>
      <item path="../../../src/karabo/tests/integration/AlarmTesterDevice.hh"
            ex="false"
            tool="3"
            flavor2="0">
      </item>
<<<<<<< HEAD
      <item path="../../../src/karabo/tests/integration/PropertyTest_Test.cc"
=======
      <item path="../../../src/karabo/tests/integration/TcpAdapter.cc"
>>>>>>> 6108dfc7
            ex="false"
            tool="1"
            flavor2="0">
      </item>
<<<<<<< HEAD
      <item path="../../../src/karabo/tests/integration/PropertyTest_Test.hh"
=======
      <item path="../../../src/karabo/tests/integration/TcpAdapter.hh"
>>>>>>> 6108dfc7
            ex="false"
            tool="3"
            flavor2="0">
      </item>
      <item path="../../../src/karabo/tests/integration/integrationRunner.cc"
            ex="false"
            tool="1"
            flavor2="0">
      </item>
      <item path="../../../src/karabo/tests/integration/integrationRunner_2.cc"
            ex="false"
            tool="1"
            flavor2="0">
      </item>
      <item path="../../../src/karabo/tests/io/FileInputOutput_Test.cc"
            ex="false"
            tool="1"
            flavor2="0">
      </item>
      <item path="../../../src/karabo/tests/io/FileInputOutput_Test.hh"
            ex="false"
            tool="3"
            flavor2="0">
      </item>
      <item path="../../../src/karabo/tests/io/H5File_Test.cc"
            ex="false"
            tool="1"
            flavor2="0">
      </item>
      <item path="../../../src/karabo/tests/io/H5File_Test.hh"
            ex="false"
            tool="3"
            flavor2="0">
      </item>
      <item path="../../../src/karabo/tests/io/H5Format_Test.cc"
            ex="false"
            tool="1"
            flavor2="0">
      </item>
      <item path="../../../src/karabo/tests/io/H5Format_Test.hh"
            ex="false"
            tool="3"
            flavor2="0">
      </item>
      <item path="../../../src/karabo/tests/io/HashBinarySerializer_Test.cc"
            ex="false"
            tool="1"
            flavor2="0">
      </item>
      <item path="../../../src/karabo/tests/io/HashBinarySerializer_Test.hh"
            ex="false"
            tool="3"
            flavor2="0">
      </item>
      <item path="../../../src/karabo/tests/io/HashXmlSerializer_Test.cc"
            ex="false"
            tool="1"
            flavor2="0">
      </item>
      <item path="../../../src/karabo/tests/io/HashXmlSerializer_Test.hh"
            ex="false"
            tool="3"
            flavor2="0">
      </item>
      <item path="../../../src/karabo/tests/io/Hdf5_Test.cc"
            ex="false"
            tool="1"
            flavor2="0">
      </item>
      <item path="../../../src/karabo/tests/io/Hdf5_Test.hh"
            ex="false"
            tool="3"
            flavor2="0">
      </item>
      <item path="../../../src/karabo/tests/io/SchemaSerializer_Test.cc"
            ex="false"
            tool="1"
            flavor2="0">
      </item>
      <item path="../../../src/karabo/tests/io/SchemaSerializer_Test.hh"
            ex="false"
            tool="3"
            flavor2="0">
      </item>
      <item path="../../../src/karabo/tests/io/TestPathSetup.hh"
            ex="false"
            tool="3"
            flavor2="0">
      </item>
      <item path="../../../src/karabo/tests/io/ioTestRunner.cc"
            ex="false"
            tool="1"
            flavor2="0">
      </item>
      <item path="../../../src/karabo/tests/log/Logger_Test.cc"
            ex="false"
            tool="1"
            flavor2="0">
      </item>
      <item path="../../../src/karabo/tests/log/Logger_Test.hh"
            ex="false"
            tool="3"
            flavor2="0">
      </item>
      <item path="../../../src/karabo/tests/log/logTestRunner.cc"
            ex="false"
            tool="1"
            flavor2="0">
      </item>
      <item path="../../../src/karabo/tests/net/EventLoop_Test.cc"
            ex="false"
            tool="1"
            flavor2="0">
      </item>
      <item path="../../../src/karabo/tests/net/EventLoop_Test.hh"
            ex="false"
            tool="3"
            flavor2="0">
      </item>
      <item path="../../../src/karabo/tests/net/JmsBroker_Test.cc"
            ex="false"
            tool="1"
            flavor2="0">
      </item>
      <item path="../../../src/karabo/tests/net/JmsBroker_Test.hh"
            ex="false"
            tool="3"
            flavor2="0">
      </item>
      <item path="../../../src/karabo/tests/net/JmsConnection_Test.cc"
            ex="false"
            tool="1"
            flavor2="0">
      </item>
      <item path="../../../src/karabo/tests/net/JmsConnection_Test.hh"
            ex="false"
            tool="3"
            flavor2="0">
      </item>
      <item path="../../../src/karabo/tests/net/MQTcpNetworking.cc"
            ex="false"
            tool="1"
            flavor2="0">
      </item>
      <item path="../../../src/karabo/tests/net/MQTcpNetworking.hh"
            ex="false"
            tool="3"
            flavor2="0">
      </item>
      <item path="../../../src/karabo/tests/net/TcpNetworking_Test.cc"
            ex="false"
            tool="1"
            flavor2="0">
      </item>
      <item path="../../../src/karabo/tests/net/TcpNetworking_Test.hh"
            ex="false"
            tool="3"
            flavor2="0">
      </item>
      <item path="../../../src/karabo/tests/net/netTestRunner.cc"
            ex="false"
            tool="1"
            flavor2="0">
      </item>
      <item path="../../../src/karabo/tests/util/AlarmCondition_Test.cc"
            ex="false"
            tool="1"
            flavor2="0">
      </item>
      <item path="../../../src/karabo/tests/util/AlarmCondition_Test.hh"
            ex="false"
            tool="3"
            flavor2="0">
      </item>
      <item path="../../../src/karabo/tests/util/Base64_Test.cc"
            ex="false"
            tool="1"
            flavor2="0">
      </item>
      <item path="../../../src/karabo/tests/util/Base64_Test.hh"
            ex="false"
            tool="3"
            flavor2="0">
      </item>
      <item path="../../../src/karabo/tests/util/ByteSwap_Test.cc"
            ex="false"
            tool="1"
            flavor2="0">
      </item>
      <item path="../../../src/karabo/tests/util/ByteSwap_Test.hh"
            ex="false"
            tool="3"
            flavor2="0">
      </item>
      <item path="../../../src/karabo/tests/util/ConfigurationTestClasses.cc"
            ex="false"
            tool="1"
            flavor2="0">
      </item>
      <item path="../../../src/karabo/tests/util/ConfigurationTestClasses.hh"
            ex="false"
            tool="3"
            flavor2="0">
      </item>
      <item path="../../../src/karabo/tests/util/DateTimeString_Test.cc"
            ex="false"
            tool="1"
            flavor2="0">
      </item>
      <item path="../../../src/karabo/tests/util/DateTimeString_Test.hh"
            ex="false"
            tool="3"
            flavor2="0">
      </item>
      <item path="../../../src/karabo/tests/util/Dims_Test.cc"
            ex="false"
            tool="1"
            flavor2="0">
      </item>
      <item path="../../../src/karabo/tests/util/Dims_Test.hh"
            ex="false"
            tool="3"
            flavor2="0">
      </item>
      <item path="../../../src/karabo/tests/util/Epochstamp_Test.cc"
            ex="false"
            tool="1"
            flavor2="0">
      </item>
      <item path="../../../src/karabo/tests/util/Epochstamp_Test.hh"
            ex="false"
            tool="3"
            flavor2="0">
      </item>
      <item path="../../../src/karabo/tests/util/Factory_Test.cc"
            ex="false"
            tool="1"
            flavor2="0">
      </item>
      <item path="../../../src/karabo/tests/util/Factory_Test.hh"
            ex="false"
            tool="3"
            flavor2="0">
      </item>
      <item path="../../../src/karabo/tests/util/HashFilter_Test.cc"
            ex="false"
            tool="1"
            flavor2="0">
      </item>
      <item path="../../../src/karabo/tests/util/HashFilter_Test.hh"
            ex="false"
            tool="3"
            flavor2="0">
      </item>
      <item path="../../../src/karabo/tests/util/Hash_Test.cc"
            ex="false"
            tool="1"
            flavor2="0">
      </item>
      <item path="../../../src/karabo/tests/util/Hash_Test.hh"
            ex="false"
            tool="3"
            flavor2="0">
      </item>
      <item path="../../../src/karabo/tests/util/MetaTools_Test.cc"
            ex="false"
            tool="1"
            flavor2="0">
      </item>
      <item path="../../../src/karabo/tests/util/MetaTools_Test.hh"
            ex="false"
            tool="3"
            flavor2="0">
      </item>
      <item path="../../../src/karabo/tests/util/NDArray_Test.cc"
            ex="false"
            tool="1"
            flavor2="0">
      </item>
      <item path="../../../src/karabo/tests/util/NDArray_Test.hh"
            ex="false"
            tool="3"
            flavor2="0">
      </item>
      <item path="../../../src/karabo/tests/util/Schema_Test.cc"
            ex="false"
            tool="1"
            flavor2="0">
      </item>
      <item path="../../../src/karabo/tests/util/Schema_Test.hh"
            ex="false"
            tool="3"
            flavor2="0">
      </item>
      <item path="../../../src/karabo/tests/util/Serializable_Test.cc"
            ex="false"
            tool="1"
            flavor2="0">
      </item>
      <item path="../../../src/karabo/tests/util/Serializable_Test.h"
            ex="false"
            tool="3"
            flavor2="0">
      </item>
      <item path="../../../src/karabo/tests/util/States_Test.cc"
            ex="false"
            tool="1"
            flavor2="0">
      </item>
      <item path="../../../src/karabo/tests/util/States_Test.hh"
            ex="false"
            tool="3"
            flavor2="0">
      </item>
      <item path="../../../src/karabo/tests/util/StatisticalEvaluator_Test.cc"
            ex="false"
            tool="1"
            flavor2="0">
      </item>
      <item path="../../../src/karabo/tests/util/StatisticalEvaluator_Test.hh"
            ex="false"
            tool="3"
            flavor2="0">
      </item>
      <item path="../../../src/karabo/tests/util/StringTools_Test.cc"
            ex="false"
            tool="1"
            flavor2="0">
      </item>
      <item path="../../../src/karabo/tests/util/StringTools_Test.hh"
            ex="false"
            tool="3"
            flavor2="0">
      </item>
      <item path="../../../src/karabo/tests/util/TimeClasses_Test.cc"
            ex="false"
            tool="1"
            flavor2="0">
      </item>
      <item path="../../../src/karabo/tests/util/TimeClasses_Test.hh"
            ex="false"
            tool="3"
            flavor2="0">
      </item>
      <item path="../../../src/karabo/tests/util/Types_Test.cc"
            ex="false"
            tool="1"
            flavor2="0">
      </item>
      <item path="../../../src/karabo/tests/util/Types_Test.hh"
            ex="false"
            tool="3"
            flavor2="0">
      </item>
      <item path="../../../src/karabo/tests/util/Validator_Test.cc"
            ex="false"
            tool="1"
            flavor2="0">
      </item>
      <item path="../../../src/karabo/tests/util/Validator_Test.hh"
            ex="false"
            tool="3"
            flavor2="0">
      </item>
      <item path="../../../src/karabo/tests/util/Version_Test.cc"
            ex="false"
            tool="1"
            flavor2="0">
      </item>
      <item path="../../../src/karabo/tests/util/Version_Test.hh"
            ex="false"
            tool="3"
            flavor2="0">
      </item>
      <item path="../../../src/karabo/tests/util/resources/utiltestdll.hh"
            ex="false"
            tool="3"
            flavor2="0">
      </item>
      <item path="../../../src/karabo/tests/util/utilTestRunner.cc"
            ex="false"
            tool="1"
            flavor2="0">
      </item>
      <item path="../../../src/karabo/tests/webAuth/Authenticate_Test.cc"
            ex="false"
            tool="1"
            flavor2="0">
        <ccTool>
          <additionalDep></additionalDep>
        </ccTool>
      </item>
      <item path="../../../src/karabo/tests/webAuth/Authenticate_Test.hh"
            ex="false"
            tool="3"
            flavor2="0">
      </item>
      <item path="../../../src/karabo/tests/webAuth/webAuthTestRunner.cc"
            ex="false"
            tool="1"
            flavor2="0">
      </item>
      <item path="../../../src/karabo/tests/xip/Image_Test.cc"
            ex="false"
            tool="1"
            flavor2="0">
      </item>
      <item path="../../../src/karabo/tests/xip/Image_Test.hh"
            ex="false"
            tool="3"
            flavor2="0">
      </item>
      <item path="../../../src/karabo/tests/xip/TestPathSetup.hh"
            ex="false"
            tool="3"
            flavor2="0">
      </item>
      <item path="../../../src/karabo/tests/xip/xipTestRunner.cc"
            ex="false"
            tool="1"
            flavor2="0">
      </item>
      <item path="../../../src/karabo/tests/xms/Data_Test.cc"
            ex="false"
            tool="1"
            flavor2="0">
      </item>
      <item path="../../../src/karabo/tests/xms/Data_Test.hh"
            ex="false"
            tool="3"
            flavor2="0">
      </item>
      <item path="../../../src/karabo/tests/xms/ImageData_Test.cc"
            ex="false"
            tool="1"
            flavor2="0">
      </item>
      <item path="../../../src/karabo/tests/xms/ImageData_Test.hh"
            ex="false"
            tool="3"
            flavor2="0">
      </item>
      <item path="../../../src/karabo/tests/xms/SignalSlotable_Test.cc"
            ex="false"
            tool="1"
            flavor2="0">
      </item>
      <item path="../../../src/karabo/tests/xms/SignalSlotable_Test.hh"
            ex="false"
            tool="3"
            flavor2="0">
      </item>
      <item path="../../../src/karabo/tests/xms/xmsTestRunner.cc"
            ex="false"
            tool="1"
            flavor2="0">
      </item>
      <item path="../../../src/karabo/util.hpp" ex="false" tool="3" flavor2="0">
      </item>
      <item path="../../../src/karabo/util/AlarmConditionElement.cc"
            ex="false"
            tool="1"
            flavor2="0">
      </item>
      <item path="../../../src/karabo/util/AlarmConditionElement.hh"
            ex="false"
            tool="3"
            flavor2="0">
      </item>
      <item path="../../../src/karabo/util/AlarmConditions.cc"
            ex="false"
            tool="1"
            flavor2="0">
      </item>
      <item path="../../../src/karabo/util/AlarmConditions.hh"
            ex="false"
            tool="3"
            flavor2="0">
      </item>
      <item path="../../../src/karabo/util/ArrayTools.hh"
            ex="false"
            tool="3"
            flavor2="0">
      </item>
      <item path="../../../src/karabo/util/Base64.cc" ex="false" tool="1" flavor2="0">
      </item>
      <item path="../../../src/karabo/util/Base64.hh" ex="false" tool="3" flavor2="0">
      </item>
      <item path="../../../src/karabo/util/ByteArrayElement.hh"
            ex="false"
            tool="3"
            flavor2="0">
      </item>
      <item path="../../../src/karabo/util/ByteSwap.cc"
            ex="false"
            tool="1"
            flavor2="0">
      </item>
      <item path="../../../src/karabo/util/ByteSwap.hh"
            ex="false"
            tool="3"
            flavor2="0">
      </item>
      <item path="../../../src/karabo/util/ChoiceElement.hh"
            ex="false"
            tool="3"
            flavor2="0">
      </item>
      <item path="../../../src/karabo/util/ClassInfo.cc"
            ex="false"
            tool="1"
            flavor2="0">
      </item>
      <item path="../../../src/karabo/util/ClassInfo.hh"
            ex="false"
            tool="3"
            flavor2="0">
      </item>
      <item path="../../../src/karabo/util/Configurator.hh"
            ex="false"
            tool="3"
            flavor2="0">
      </item>
      <item path="../../../src/karabo/util/CustomNodeElement.hh"
            ex="false"
            tool="3"
            flavor2="0">
      </item>
      <item path="../../../src/karabo/util/DataLogUtils.cc"
            ex="false"
            tool="1"
            flavor2="0">
      </item>
      <item path="../../../src/karabo/util/DataLogUtils.hh"
            ex="false"
            tool="3"
            flavor2="0">
      </item>
      <item path="../../../src/karabo/util/DateTimeString.cc"
            ex="false"
            tool="1"
            flavor2="0">
      </item>
      <item path="../../../src/karabo/util/DateTimeString.hh"
            ex="false"
            tool="3"
            flavor2="0">
      </item>
      <item path="../../../src/karabo/util/DetectorGeometry.hh"
            ex="false"
            tool="3"
            flavor2="0">
      </item>
      <item path="../../../src/karabo/util/Dims.hh" ex="false" tool="3" flavor2="0">
      </item>
      <item path="../../../src/karabo/util/Element.hh"
            ex="false"
            tool="3"
            flavor2="0">
      </item>
      <item path="../../../src/karabo/util/Epochstamp.cc"
            ex="false"
            tool="1"
            flavor2="0">
      </item>
      <item path="../../../src/karabo/util/Epochstamp.hh"
            ex="false"
            tool="3"
            flavor2="0">
      </item>
      <item path="../../../src/karabo/util/Exception.cc"
            ex="false"
            tool="1"
            flavor2="0">
      </item>
      <item path="../../../src/karabo/util/Exception.hh"
            ex="false"
            tool="3"
            flavor2="0">
      </item>
      <item path="../../../src/karabo/util/Factory.hh"
            ex="false"
            tool="3"
            flavor2="0">
      </item>
      <item path="../../../src/karabo/util/FromInt.cc"
            ex="false"
            tool="1"
            flavor2="0">
      </item>
      <item path="../../../src/karabo/util/FromInt.hh"
            ex="false"
            tool="3"
            flavor2="0">
      </item>
      <item path="../../../src/karabo/util/FromLiteral.cc"
            ex="false"
            tool="1"
            flavor2="0">
      </item>
      <item path="../../../src/karabo/util/FromLiteral.hh"
            ex="false"
            tool="3"
            flavor2="0">
      </item>
      <item path="../../../src/karabo/util/FromType.hh"
            ex="false"
            tool="3"
            flavor2="0">
      </item>
      <item path="../../../src/karabo/util/FromTypeInfo.cc"
            ex="false"
            tool="1"
            flavor2="0">
      </item>
      <item path="../../../src/karabo/util/FromTypeInfo.hh"
            ex="false"
            tool="3"
            flavor2="0">
      </item>
      <item path="../../../src/karabo/util/GenericElement.hh"
            ex="false"
            tool="3"
            flavor2="0">
      </item>
      <item path="../../../src/karabo/util/Hash.cc" ex="false" tool="1" flavor2="0">
      </item>
      <item path="../../../src/karabo/util/Hash.hh" ex="false" tool="3" flavor2="0">
      </item>
      <item path="../../../src/karabo/util/HashFilter.cc"
            ex="false"
            tool="1"
            flavor2="0">
      </item>
      <item path="../../../src/karabo/util/HashFilter.hh"
            ex="false"
            tool="3"
            flavor2="0">
      </item>
      <item path="../../../src/karabo/util/LeafElement.hh"
            ex="false"
            tool="3"
            flavor2="0">
      </item>
      <item path="../../../src/karabo/util/ListElement.hh"
            ex="false"
            tool="3"
            flavor2="0">
      </item>
      <item path="../../../src/karabo/util/MetaTools.hh"
            ex="false"
            tool="3"
            flavor2="0">
      </item>
      <item path="../../../src/karabo/util/NDArray.cc"
            ex="false"
            tool="1"
            flavor2="0">
      </item>
      <item path="../../../src/karabo/util/NDArray.hh"
            ex="false"
            tool="3"
            flavor2="0">
      </item>
      <item path="../../../src/karabo/util/NodeElement.hh"
            ex="false"
            tool="3"
            flavor2="0">
      </item>
      <item path="../../../src/karabo/util/OrderedMap.hh"
            ex="false"
            tool="3"
            flavor2="0">
      </item>
      <item path="../../../src/karabo/util/OverwriteElement.cc"
            ex="false"
            tool="1"
            flavor2="0">
      </item>
      <item path="../../../src/karabo/util/OverwriteElement.hh"
            ex="false"
            tool="3"
            flavor2="0">
      </item>
      <item path="../../../src/karabo/util/PathElement.hh"
            ex="false"
            tool="3"
            flavor2="0">
      </item>
      <item path="../../../src/karabo/util/PluginLoader.cc"
            ex="false"
            tool="1"
            flavor2="0">
      </item>
      <item path="../../../src/karabo/util/PluginLoader.hh"
            ex="false"
            tool="3"
            flavor2="0">
      </item>
      <item path="../../../src/karabo/util/RollingWindowStatistics.cc"
            ex="false"
            tool="1"
            flavor2="0">
      </item>
      <item path="../../../src/karabo/util/RollingWindowStatistics.hh"
            ex="false"
            tool="3"
            flavor2="0">
      </item>
      <item path="../../../src/karabo/util/Schema.cc" ex="false" tool="1" flavor2="0">
      </item>
      <item path="../../../src/karabo/util/Schema.hh" ex="false" tool="3" flavor2="0">
      </item>
      <item path="../../../src/karabo/util/SignalHandler.cc"
            ex="false"
            tool="1"
            flavor2="0">
      </item>
      <item path="../../../src/karabo/util/SignalHandler.hh"
            ex="false"
            tool="3"
            flavor2="0">
      </item>
      <item path="../../../src/karabo/util/SimpleElement.hh"
            ex="false"
            tool="3"
            flavor2="0">
      </item>
      <item path="../../../src/karabo/util/State.cc" ex="false" tool="1" flavor2="0">
      </item>
      <item path="../../../src/karabo/util/State.hh" ex="false" tool="3" flavor2="0">
      </item>
      <item path="../../../src/karabo/util/StateElement.cc"
            ex="false"
            tool="1"
            flavor2="0">
      </item>
      <item path="../../../src/karabo/util/StateElement.hh"
            ex="false"
            tool="3"
            flavor2="0">
      </item>
      <item path="../../../src/karabo/util/StateSignifier.cc"
            ex="false"
            tool="1"
            flavor2="0">
      </item>
      <item path="../../../src/karabo/util/StateSignifier.hh"
            ex="false"
            tool="3"
            flavor2="0">
      </item>
      <item path="../../../src/karabo/util/StringTools.cc"
            ex="false"
            tool="1"
            flavor2="0">
      </item>
      <item path="../../../src/karabo/util/StringTools.hh"
            ex="false"
            tool="3"
            flavor2="0">
      </item>
      <item path="../../../src/karabo/util/TableElement.cc"
            ex="false"
            tool="1"
            flavor2="0">
      </item>
      <item path="../../../src/karabo/util/TableElement.hh"
            ex="false"
            tool="3"
            flavor2="0">
      </item>
      <item path="../../../src/karabo/util/TimeDuration.cc"
            ex="false"
            tool="1"
            flavor2="0">
      </item>
      <item path="../../../src/karabo/util/TimeDuration.hh"
            ex="false"
            tool="3"
            flavor2="0">
      </item>
      <item path="../../../src/karabo/util/TimePeriod.cc"
            ex="false"
            tool="1"
            flavor2="0">
      </item>
      <item path="../../../src/karabo/util/TimePeriod.hh"
            ex="false"
            tool="3"
            flavor2="0">
      </item>
      <item path="../../../src/karabo/util/TimeProfiler.cc"
            ex="false"
            tool="1"
            flavor2="0">
      </item>
      <item path="../../../src/karabo/util/TimeProfiler.hh"
            ex="false"
            tool="3"
            flavor2="0">
      </item>
      <item path="../../../src/karabo/util/Timestamp.cc"
            ex="false"
            tool="1"
            flavor2="0">
      </item>
      <item path="../../../src/karabo/util/Timestamp.hh"
            ex="false"
            tool="3"
            flavor2="0">
      </item>
      <item path="../../../src/karabo/util/ToCppString.hh"
            ex="false"
            tool="3"
            flavor2="0">
      </item>
      <item path="../../../src/karabo/util/ToLiteral.hh"
            ex="false"
            tool="3"
            flavor2="0">
      </item>
      <item path="../../../src/karabo/util/ToSize.hh" ex="false" tool="3" flavor2="0">
      </item>
      <item path="../../../src/karabo/util/ToType.hh" ex="false" tool="3" flavor2="0">
      </item>
      <item path="../../../src/karabo/util/Trainstamp.cc"
            ex="false"
            tool="1"
            flavor2="0">
      </item>
      <item path="../../../src/karabo/util/Trainstamp.hh"
            ex="false"
            tool="3"
            flavor2="0">
      </item>
      <item path="../../../src/karabo/util/Types.hh" ex="false" tool="3" flavor2="0">
      </item>
      <item path="../../../src/karabo/util/Units.hh" ex="false" tool="3" flavor2="0">
      </item>
      <item path="../../../src/karabo/util/Validator.cc"
            ex="false"
            tool="1"
            flavor2="0">
      </item>
      <item path="../../../src/karabo/util/Validator.hh"
            ex="false"
            tool="3"
            flavor2="0">
      </item>
      <item path="../../../src/karabo/util/VectorElement.hh"
            ex="false"
            tool="3"
            flavor2="0">
      </item>
      <item path="../../../src/karabo/util/Version.cc"
            ex="false"
            tool="1"
            flavor2="0">
      </item>
      <item path="../../../src/karabo/util/Version.hh"
            ex="false"
            tool="3"
            flavor2="0">
      </item>
      <item path="../../../src/karabo/util/fmemopen.c"
            ex="false"
            tool="0"
            flavor2="0">
      </item>
      <item path="../../../src/karabo/util/fmemopen.h"
            ex="false"
            tool="3"
            flavor2="0">
      </item>
      <item path="../../../src/karabo/util/karaboDll.hh"
            ex="false"
            tool="3"
            flavor2="0">
      </item>
      <item path="../../../src/karabo/webAuth.hpp" ex="false" tool="3" flavor2="0">
      </item>
      <item path="../../../src/karabo/webAuth/Authenticator.cc"
            ex="false"
            tool="1"
            flavor2="0">
      </item>
      <item path="../../../src/karabo/webAuth/Authenticator.hh"
            ex="false"
            tool="3"
            flavor2="0">
      </item>
      <item path="../../../src/karabo/webAuth/ClientAuthentication.h"
            ex="false"
            tool="3"
            flavor2="0">
      </item>
      <item path="../../../src/karabo/webAuth/soapAuthenticationPortBindingProxy.cpp"
            ex="false"
            tool="1"
            flavor2="0">
      </item>
      <item path="../../../src/karabo/webAuth/soapAuthenticationPortBindingProxy.h"
            ex="false"
            tool="3"
            flavor2="0">
      </item>
      <item path="../../../src/karabo/webAuth/soapC.cpp"
            ex="false"
            tool="1"
            flavor2="0">
      </item>
      <item path="../../../src/karabo/webAuth/soapH.h"
            ex="false"
            tool="3"
            flavor2="0">
      </item>
      <item path="../../../src/karabo/webAuth/soapStub.h"
            ex="false"
            tool="3"
            flavor2="0">
      </item>
      <item path="../../../src/karabo/webAuth/stdsoap2.cpp"
            ex="false"
            tool="1"
            flavor2="0">
        <ccTool>
          <preprocessorList>
            <Elem>WITH_NONAMESPACES</Elem>
          </preprocessorList>
        </ccTool>
      </item>
      <item path="../../../src/karabo/webAuth/stdsoap2.h"
            ex="false"
            tool="3"
            flavor2="0">
      </item>
      <item path="../../../src/karabo/xip.hpp" ex="false" tool="3" flavor2="0">
      </item>
      <item path="../../../src/karabo/xip/AbstractImage.hh"
            ex="false"
            tool="3"
            flavor2="0">
      </item>
      <item path="../../../src/karabo/xip/BinaryProcessor.hh"
            ex="false"
            tool="3"
            flavor2="0">
      </item>
      <item path="../../../src/karabo/xip/CImg.h" ex="false" tool="3" flavor2="0">
      </item>
      <item path="../../../src/karabo/xip/CpuEnvironment.cc"
            ex="false"
            tool="1"
            flavor2="0">
      </item>
      <item path="../../../src/karabo/xip/CpuEnvironment.hh"
            ex="false"
            tool="3"
            flavor2="0">
      </item>
      <item path="../../../src/karabo/xip/CpuImage.hh"
            ex="false"
            tool="3"
            flavor2="0">
      </item>
      <item path="../../../src/karabo/xip/Environment.hh"
            ex="false"
            tool="3"
            flavor2="0">
      </item>
      <item path="../../../src/karabo/xip/FromChannelSpace.cc"
            ex="false"
            tool="1"
            flavor2="0">
      </item>
      <item path="../../../src/karabo/xip/FromChannelSpace.hh"
            ex="false"
            tool="3"
            flavor2="0">
      </item>
      <item path="../../../src/karabo/xip/Image.hh" ex="false" tool="3" flavor2="0">
      </item>
      <item path="../../../src/karabo/xip/ImageEnums.hh"
            ex="false"
            tool="3"
            flavor2="0">
      </item>
      <item path="../../../src/karabo/xip/ImageFileReader.cc"
            ex="false"
            tool="1"
            flavor2="0">
      </item>
      <item path="../../../src/karabo/xip/ImageFileReader.hh"
            ex="false"
            tool="3"
            flavor2="0">
      </item>
      <item path="../../../src/karabo/xip/ImageFileWriter.cc"
            ex="false"
            tool="1"
            flavor2="0">
      </item>
      <item path="../../../src/karabo/xip/ImageFileWriter.hh"
            ex="false"
            tool="3"
            flavor2="0">
      </item>
      <item path="../../../src/karabo/xip/SingleProcessor.hh"
            ex="false"
            tool="3"
            flavor2="0">
      </item>
      <item path="../../../src/karabo/xip/Statistics.hh"
            ex="false"
            tool="3"
            flavor2="0">
      </item>
      <item path="../../../src/karabo/xip/ToChannelSpace.hh"
            ex="false"
            tool="3"
            flavor2="0">
      </item>
      <item path="../../../src/karabo/xms.hpp" ex="false" tool="3" flavor2="0">
      </item>
      <item path="../../../src/karabo/xms/Data.cc" ex="false" tool="1" flavor2="0">
      </item>
      <item path="../../../src/karabo/xms/Data.hh" ex="false" tool="3" flavor2="0">
      </item>
      <item path="../../../src/karabo/xms/ImageData.cc"
            ex="false"
            tool="1"
            flavor2="0">
      </item>
      <item path="../../../src/karabo/xms/ImageData.hh"
            ex="false"
            tool="3"
            flavor2="0">
      </item>
      <item path="../../../src/karabo/xms/InputChannel.cc"
            ex="false"
            tool="1"
            flavor2="0">
      </item>
      <item path="../../../src/karabo/xms/InputChannel.hh"
            ex="false"
            tool="3"
            flavor2="0">
      </item>
      <item path="../../../src/karabo/xms/Memory.cc" ex="false" tool="1" flavor2="0">
      </item>
      <item path="../../../src/karabo/xms/Memory.hh" ex="false" tool="3" flavor2="0">
      </item>
      <item path="../../../src/karabo/xms/NetworkInput.cc"
            ex="false"
            tool="1"
            flavor2="0">
      </item>
      <item path="../../../src/karabo/xms/NetworkInput.hh"
            ex="false"
            tool="3"
            flavor2="0">
      </item>
      <item path="../../../src/karabo/xms/OutputChannel.cc"
            ex="false"
            tool="1"
            flavor2="0">
      </item>
      <item path="../../../src/karabo/xms/OutputChannel.hh"
            ex="false"
            tool="3"
            flavor2="0">
      </item>
      <item path="../../../src/karabo/xms/Signal.cc" ex="false" tool="1" flavor2="0">
      </item>
      <item path="../../../src/karabo/xms/Signal.hh" ex="false" tool="3" flavor2="0">
      </item>
      <item path="../../../src/karabo/xms/SignalSlotable.cc"
            ex="false"
            tool="1"
            flavor2="0">
      </item>
      <item path="../../../src/karabo/xms/SignalSlotable.hh"
            ex="false"
            tool="3"
            flavor2="0">
      </item>
      <item path="../../../src/karabo/xms/Slot.cc" ex="false" tool="1" flavor2="0">
      </item>
      <item path="../../../src/karabo/xms/Slot.hh" ex="false" tool="3" flavor2="0">
      </item>
      <item path="../../../src/karabo/xms/SlotElement.hh"
            ex="false"
            tool="3"
            flavor2="0">
      </item>
      <item path="../../../src/karabo/xms/Statics.cc" ex="false" tool="1" flavor2="0">
      </item>
      <item path="../../../src/karabo/xms/Statics.hh" ex="false" tool="3" flavor2="0">
      </item>
      <folder path="TestFiles">
        <ccTool>
          <incDir>
            <pElem>${KARABO}/extern/include/hdf5</pElem>
          </incDir>
          <preprocessorList>
            <Elem>KARABO_TESTPATH="${CND_BASEDIR}/../../../src/karabo/tests/"</Elem>
          </preprocessorList>
        </ccTool>
        <linkerTool>
          <linkerAddLib>
            <pElem>${KARABO}/extern/lib</pElem>
          </linkerAddLib>
          <linkerDynSerch>
            <pElem>${KARABO}/lib</pElem>
            <pElem>${KARABO}/extern/lib</pElem>
          </linkerDynSerch>
          <linkerLibItems>
            <linkerLibLibItem>cppunit</linkerLibLibItem>
          </linkerLibItems>
        </linkerTool>
      </folder>
      <folder path="TestFiles/f1">
        <linkerTool>
          <output>${TESTDIR}/TestFiles/f1</output>
        </linkerTool>
      </folder>
      <folder path="TestFiles/f2">
        <cTool>
          <incDir>
            <pElem>.</pElem>
          </incDir>
        </cTool>
        <ccTool>
          <commandLine>-O2</commandLine>
          <preprocessorList>
            <Elem>KARABO_NO_ENABLE_TRACE_LOG</Elem>
          </preprocessorList>
        </ccTool>
        <linkerTool>
          <output>${TESTDIR}/TestFiles/f2</output>
        </linkerTool>
      </folder>
      <folder path="TestFiles/f3">
        <linkerTool>
          <output>${TESTDIR}/TestFiles/f3</output>
        </linkerTool>
      </folder>
      <folder path="TestFiles/f4">
        <cTool>
          <commandLine>`cppunit-config --cflags`</commandLine>
        </cTool>
        <ccTool>
          <commandLine>`cppunit-config --cflags`</commandLine>
        </ccTool>
        <linkerTool>
          <output>${TESTDIR}/TestFiles/f4</output>
          <linkerLibItems>
            <linkerOptionItem>`cppunit-config --libs`</linkerOptionItem>
          </linkerLibItems>
        </linkerTool>
      </folder>
      <folder path="TestFiles/f5">
        <cTool>
          <commandLine>`cppunit-config --cflags`</commandLine>
        </cTool>
        <ccTool>
          <commandLine>`cppunit-config --cflags`</commandLine>
        </ccTool>
        <linkerTool>
          <output>${TESTDIR}/TestFiles/f5</output>
          <linkerLibItems>
            <linkerOptionItem>`cppunit-config --libs`</linkerOptionItem>
          </linkerLibItems>
        </linkerTool>
      </folder>
      <folder path="TestFiles/f6">
        <cTool>
          <commandLine>`cppunit-config --cflags`</commandLine>
        </cTool>
        <ccTool>
          <preprocessorList>
            <Elem>WITH_NONAMESPACES</Elem>
            <Elem>WITH_OPENSSL</Elem>
          </preprocessorList>
        </ccTool>
        <linkerTool>
          <output>${TESTDIR}/TestFiles/f6</output>
        </linkerTool>
      </folder>
      <folder path="TestFiles/f7">
        <cTool>
          <incDir>
            <pElem>.</pElem>
          </incDir>
        </cTool>
        <ccTool>
          <incDir>
            <pElem>.</pElem>
          </incDir>
        </ccTool>
        <linkerTool>
          <output>${TESTDIR}/TestFiles/f7</output>
        </linkerTool>
      </folder>
      <folder path="TestFiles/f8">
        <cTool>
          <commandLine>`cppunit-config --cflags`</commandLine>
        </cTool>
        <ccTool>
          <commandLine>`cppunit-config --cflags`</commandLine>
        </ccTool>
        <linkerTool>
          <output>${TESTDIR}/TestFiles/f8</output>
          <linkerLibItems>
            <linkerOptionItem>`cppunit-config --libs`</linkerOptionItem>
          </linkerLibItems>
        </linkerTool>
      </folder>
      <folder path="TestFiles/f9">
        <cTool>
          <incDir>
            <pElem>.</pElem>
          </incDir>
        </cTool>
        <ccTool>
          <incDir>
            <pElem>.</pElem>
          </incDir>
        </ccTool>
        <linkerTool>
          <output>${TESTDIR}/TestFiles/f9</output>
        </linkerTool>
      </folder>
      <folder path="f2/f1">
        <ccTool>
          <preprocessorList>
            <Elem>KARABO_NOT_ENABLE_TRACE_LOG</Elem>
          </preprocessorList>
        </ccTool>
      </folder>
      <folder path="f5">
        <ccTool>
          <preprocessorList>
            <Elem>LINUX</Elem>
          </preprocessorList>
        </ccTool>
      </folder>
      <folder path="f8">
        <ccTool>
          <preprocessorList>
            <Elem>WITH_OPENSSL</Elem>
          </preprocessorList>
        </ccTool>
      </folder>
    </conf>
    <conf name="Release" type="2">
      <toolsSet>
        <compilerSet>default</compilerSet>
        <dependencyChecking>true</dependencyChecking>
        <rebuildPropChanged>false</rebuildPropChanged>
      </toolsSet>
      <compileType>
        <cTool>
          <developmentMode>5</developmentMode>
        </cTool>
        <ccTool>
          <developmentMode>5</developmentMode>
          <standard>8</standard>
          <incDir>
            <pElem>../../../src</pElem>
            <pElem>${KARABO}/extern/include</pElem>
            <pElem>${KARABO}/extern/include/hdf5</pElem>
            <pElem>${KARABO}/extern/include/python3.4</pElem>
          </incDir>
          <commandLine>-Wfatal-errors -Wno-unused-local-typedefs</commandLine>
          <preprocessorList>
            <Elem>__SO__</Elem>
          </preprocessorList>
          <warningLevel>2</warningLevel>
        </ccTool>
        <fortranCompilerTool>
          <developmentMode>5</developmentMode>
        </fortranCompilerTool>
        <asmTool>
          <developmentMode>5</developmentMode>
        </asmTool>
        <linkerTool>
          <output>${CND_DISTDIR}/${CND_CONF}/${CND_PLATFORM}/lib/libkarabo.${CND_DLIB_EXT}</output>
          <linkerAddLib>
            <pElem>${KARABO}/extern/lib</pElem>
          </linkerAddLib>
          <linkerDynSerch>
            <pElem>\$$ORIGIN/../extern/lib</pElem>
          </linkerDynSerch>
          <linkerLibItems>
            <linkerOptionItem>`pkg-config --libs karaboDependencies-${CND_PLATFORM}`</linkerOptionItem>
          </linkerLibItems>
        </linkerTool>
      </compileType>
      <packaging>
        <packType>Tar</packType>
        <packFileList>
        </packFileList>
      </packaging>
      <item path="../../../src/karabo/core.hpp" ex="false" tool="3" flavor2="0">
      </item>
      <item path="../../../src/karabo/core/BaseFsm.hh"
            ex="false"
            tool="3"
            flavor2="0">
      </item>
      <item path="../../../src/karabo/core/CameraFsm.hh"
            ex="false"
            tool="3"
            flavor2="0">
      </item>
      <item path="../../../src/karabo/core/CameraInterface.hh"
            ex="false"
            tool="3"
            flavor2="0">
      </item>
      <item path="../../../src/karabo/core/Device.hh" ex="false" tool="3" flavor2="0">
      </item>
      <item path="../../../src/karabo/core/DeviceClient.cc"
            ex="false"
            tool="1"
            flavor2="0">
      </item>
      <item path="../../../src/karabo/core/DeviceClient.hh"
            ex="false"
            tool="3"
            flavor2="0">
      </item>
      <item path="../../../src/karabo/core/DeviceServer.cc"
            ex="false"
            tool="1"
            flavor2="0">
      </item>
      <item path="../../../src/karabo/core/DeviceServer.hh"
            ex="false"
            tool="3"
            flavor2="0">
      </item>
      <item path="../../../src/karabo/core/FsmBaseState.cc"
            ex="false"
            tool="1"
            flavor2="0">
      </item>
      <item path="../../../src/karabo/core/FsmBaseState.hh"
            ex="false"
            tool="3"
            flavor2="0">
      </item>
      <item path="../../../src/karabo/core/FsmMacros.hh"
            ex="false"
            tool="3"
            flavor2="0">
      </item>
      <item path="../../../src/karabo/core/MotorInterface.hh"
            ex="false"
            tool="3"
            flavor2="0">
      </item>
      <item path="../../../src/karabo/core/NoFsm.hh" ex="false" tool="3" flavor2="0">
      </item>
      <item path="../../../src/karabo/core/OkErrorFsm.hh"
            ex="false"
            tool="3"
            flavor2="0">
      </item>
      <item path="../../../src/karabo/core/Runner.hh" ex="false" tool="3" flavor2="0">
      </item>
      <item path="../../../src/karabo/core/StartStopFsm.hh"
            ex="false"
            tool="3"
            flavor2="0">
      </item>
      <item path="../../../src/karabo/core/StartStopInterface.hh"
            ex="false"
            tool="3"
            flavor2="0">
      </item>
      <item path="../../../src/karabo/core/Worker.hh" ex="false" tool="3" flavor2="0">
      </item>
      <item path="../../../src/karabo/devices/AlarmService.cc"
            ex="false"
            tool="1"
            flavor2="0">
      </item>
      <item path="../../../src/karabo/devices/AlarmService.hh"
            ex="false"
            tool="3"
            flavor2="0">
      </item>
      <item path="../../../src/karabo/devices/CentralLogging.cc"
            ex="false"
            tool="1"
            flavor2="0">
      </item>
      <item path="../../../src/karabo/devices/CentralLogging.hh"
            ex="false"
            tool="3"
            flavor2="0">
      </item>
      <item path="../../../src/karabo/devices/DataLogReader.cc"
            ex="false"
            tool="1"
            flavor2="0">
      </item>
      <item path="../../../src/karabo/devices/DataLogReader.hh"
            ex="false"
            tool="3"
            flavor2="0">
      </item>
      <item path="../../../src/karabo/devices/DataLogger.cc"
            ex="false"
            tool="1"
            flavor2="0">
      </item>
      <item path="../../../src/karabo/devices/DataLogger.hh"
            ex="false"
            tool="3"
            flavor2="0">
      </item>
      <item path="../../../src/karabo/devices/DataLoggerManager.cc"
            ex="false"
            tool="1"
            flavor2="0">
      </item>
      <item path="../../../src/karabo/devices/DataLoggerManager.hh"
            ex="false"
            tool="3"
            flavor2="0">
      </item>
      <item path="../../../src/karabo/devices/GuiServerDevice.cc"
            ex="false"
            tool="1"
            flavor2="0">
      </item>
      <item path="../../../src/karabo/devices/GuiServerDevice.hh"
            ex="false"
            tool="3"
            flavor2="0">
      </item>
      <item path="../../../src/karabo/devices/ProjectManager.cpp"
            ex="false"
            tool="1"
            flavor2="0">
      </item>
      <item path="../../../src/karabo/devices/ProjectManager.hh"
            ex="false"
            tool="3"
            flavor2="0">
      </item>
      <item path="../../../src/karabo/devices/PropertyTest.cc"
            ex="false"
            tool="1"
            flavor2="0">
      </item>
      <item path="../../../src/karabo/devices/PropertyTest.hh"
            ex="false"
            tool="3"
            flavor2="0">
      </item>
      <item path="../../../src/karabo/io.hpp" ex="false" tool="3" flavor2="0">
      </item>
      <item path="../../../src/karabo/io/AbstractInput.hh"
            ex="false"
            tool="3"
            flavor2="0">
      </item>
      <item path="../../../src/karabo/io/BinaryFileInput.cc"
            ex="false"
            tool="1"
            flavor2="0">
      </item>
      <item path="../../../src/karabo/io/BinaryFileInput.hh"
            ex="false"
            tool="3"
            flavor2="0">
      </item>
      <item path="../../../src/karabo/io/BinaryFileOutput.cc"
            ex="false"
            tool="1"
            flavor2="0">
      </item>
      <item path="../../../src/karabo/io/BinaryFileOutput.hh"
            ex="false"
            tool="3"
            flavor2="0">
      </item>
      <item path="../../../src/karabo/io/BinarySerializer.hh"
            ex="false"
            tool="3"
            flavor2="0">
      </item>
      <item path="../../../src/karabo/io/CppInputHandler.cc"
            ex="false"
            tool="1"
            flavor2="0">
      </item>
      <item path="../../../src/karabo/io/CppInputHandler.hh"
            ex="false"
            tool="3"
            flavor2="0">
      </item>
      <item path="../../../src/karabo/io/FileTools.cc"
            ex="false"
            tool="1"
            flavor2="0">
      </item>
      <item path="../../../src/karabo/io/FileTools.hh"
            ex="false"
            tool="3"
            flavor2="0">
      </item>
      <item path="../../../src/karabo/io/HashBinaryFileInput.cc"
            ex="false"
            tool="1"
            flavor2="0">
      </item>
      <item path="../../../src/karabo/io/HashBinaryFileOutput.cc"
            ex="false"
            tool="1"
            flavor2="0">
      </item>
      <item path="../../../src/karabo/io/HashBinarySerializer.cc"
            ex="false"
            tool="1"
            flavor2="0">
      </item>
      <item path="../../../src/karabo/io/HashBinarySerializer.hh"
            ex="false"
            tool="3"
            flavor2="0">
      </item>
      <item path="../../../src/karabo/io/HashHdf5Serializer.cc"
            ex="false"
            tool="1"
            flavor2="0">
      </item>
      <item path="../../../src/karabo/io/HashHdf5Serializer.hh"
            ex="false"
            tool="3"
            flavor2="0">
      </item>
      <item path="../../../src/karabo/io/HashInput.cc"
            ex="false"
            tool="1"
            flavor2="0">
      </item>
      <item path="../../../src/karabo/io/HashOutput.cc"
            ex="false"
            tool="1"
            flavor2="0">
      </item>
      <item path="../../../src/karabo/io/HashTextFileInput.cc"
            ex="false"
            tool="1"
            flavor2="0">
      </item>
      <item path="../../../src/karabo/io/HashTextFileOutput.cc"
            ex="false"
            tool="1"
            flavor2="0">
      </item>
      <item path="../../../src/karabo/io/HashXmlSerializer.cc"
            ex="false"
            tool="1"
            flavor2="0">
      </item>
      <item path="../../../src/karabo/io/HashXmlSerializer.hh"
            ex="false"
            tool="3"
            flavor2="0">
      </item>
      <item path="../../../src/karabo/io/Hdf5FileInput.cc"
            ex="false"
            tool="1"
            flavor2="0">
      </item>
      <item path="../../../src/karabo/io/Hdf5FileInput.hh"
            ex="false"
            tool="3"
            flavor2="0">
      </item>
      <item path="../../../src/karabo/io/Hdf5FileOutput.cc"
            ex="false"
            tool="1"
            flavor2="0">
      </item>
      <item path="../../../src/karabo/io/Hdf5FileOutput.hh"
            ex="false"
            tool="3"
            flavor2="0">
      </item>
      <item path="../../../src/karabo/io/Hdf5Serializer.hh"
            ex="false"
            tool="3"
            flavor2="0">
      </item>
      <item path="../../../src/karabo/io/Input.hh" ex="false" tool="3" flavor2="0">
      </item>
      <item path="../../../src/karabo/io/InputElement.hh"
            ex="false"
            tool="3"
            flavor2="0">
      </item>
      <item path="../../../src/karabo/io/InputHandler.hh"
            ex="false"
            tool="3"
            flavor2="0">
      </item>
      <item path="../../../src/karabo/io/Output.hh" ex="false" tool="3" flavor2="0">
      </item>
      <item path="../../../src/karabo/io/OutputElement.hh"
            ex="false"
            tool="3"
            flavor2="0">
      </item>
      <item path="../../../src/karabo/io/SchemaBinaryFileInput.cc"
            ex="false"
            tool="1"
            flavor2="0">
      </item>
      <item path="../../../src/karabo/io/SchemaBinaryFileOutput.cc"
            ex="false"
            tool="1"
            flavor2="0">
      </item>
      <item path="../../../src/karabo/io/SchemaBinarySerializer.cc"
            ex="false"
            tool="1"
            flavor2="0">
      </item>
      <item path="../../../src/karabo/io/SchemaBinarySerializer.hh"
            ex="false"
            tool="3"
            flavor2="0">
      </item>
      <item path="../../../src/karabo/io/SchemaInput.cc"
            ex="false"
            tool="1"
            flavor2="0">
      </item>
      <item path="../../../src/karabo/io/SchemaOutput.cc"
            ex="false"
            tool="1"
            flavor2="0">
      </item>
      <item path="../../../src/karabo/io/SchemaTextFileInput.cc"
            ex="false"
            tool="1"
            flavor2="0">
      </item>
      <item path="../../../src/karabo/io/SchemaTextFileOutput.cc"
            ex="false"
            tool="1"
            flavor2="0">
      </item>
      <item path="../../../src/karabo/io/SchemaXmlSerializer.cc"
            ex="false"
            tool="1"
            flavor2="0">
      </item>
      <item path="../../../src/karabo/io/SchemaXmlSerializer.hh"
            ex="false"
            tool="3"
            flavor2="0">
      </item>
      <item path="../../../src/karabo/io/TextFileInput.cc"
            ex="false"
            tool="1"
            flavor2="0">
      </item>
      <item path="../../../src/karabo/io/TextFileInput.hh"
            ex="false"
            tool="3"
            flavor2="0">
      </item>
      <item path="../../../src/karabo/io/TextFileOutput.cc"
            ex="false"
            tool="1"
            flavor2="0">
      </item>
      <item path="../../../src/karabo/io/TextFileOutput.hh"
            ex="false"
            tool="3"
            flavor2="0">
      </item>
      <item path="../../../src/karabo/io/TextSerializer.hh"
            ex="false"
            tool="3"
            flavor2="0">
      </item>
      <item path="../../../src/karabo/io/h5/Attribute.cc"
            ex="false"
            tool="1"
            flavor2="0">
      </item>
      <item path="../../../src/karabo/io/h5/Attribute.hh"
            ex="false"
            tool="3"
            flavor2="0">
      </item>
      <item path="../../../src/karabo/io/h5/Complex.cc"
            ex="false"
            tool="1"
            flavor2="0">
      </item>
      <item path="../../../src/karabo/io/h5/Complex.hh"
            ex="false"
            tool="3"
            flavor2="0">
      </item>
      <item path="../../../src/karabo/io/h5/Dataset.cc"
            ex="false"
            tool="1"
            flavor2="0">
      </item>
      <item path="../../../src/karabo/io/h5/Dataset.hh"
            ex="false"
            tool="3"
            flavor2="0">
      </item>
      <item path="../../../src/karabo/io/h5/DatasetAttribute.cc"
            ex="false"
            tool="1"
            flavor2="0">
      </item>
      <item path="../../../src/karabo/io/h5/DatasetAttribute.hh"
            ex="false"
            tool="3"
            flavor2="0">
      </item>
      <item path="../../../src/karabo/io/h5/DatasetReader.cc"
            ex="false"
            tool="1"
            flavor2="0">
      </item>
      <item path="../../../src/karabo/io/h5/DatasetReader.hh"
            ex="false"
            tool="3"
            flavor2="0">
      </item>
      <item path="../../../src/karabo/io/h5/DatasetWriter.cc"
            ex="false"
            tool="1"
            flavor2="0">
      </item>
      <item path="../../../src/karabo/io/h5/DatasetWriter.hh"
            ex="false"
            tool="3"
            flavor2="0">
      </item>
      <item path="../../../src/karabo/io/h5/Element.cc"
            ex="false"
            tool="1"
            flavor2="0">
      </item>
      <item path="../../../src/karabo/io/h5/Element.hh"
            ex="false"
            tool="3"
            flavor2="0">
      </item>
      <item path="../../../src/karabo/io/h5/ErrorHandler.cc"
            ex="false"
            tool="1"
            flavor2="0">
      </item>
      <item path="../../../src/karabo/io/h5/ErrorHandler.hh"
            ex="false"
            tool="3"
            flavor2="0">
      </item>
      <item path="../../../src/karabo/io/h5/File.cc" ex="false" tool="1" flavor2="0">
      </item>
      <item path="../../../src/karabo/io/h5/File.hh" ex="false" tool="3" flavor2="0">
      </item>
      <item path="../../../src/karabo/io/h5/FixedLengthArray.cc"
            ex="false"
            tool="1"
            flavor2="0">
      </item>
      <item path="../../../src/karabo/io/h5/FixedLengthArray.hh"
            ex="false"
            tool="3"
            flavor2="0">
      </item>
      <item path="../../../src/karabo/io/h5/FixedLengthArrayAttribute.cc"
            ex="false"
            tool="1"
            flavor2="0">
      </item>
      <item path="../../../src/karabo/io/h5/FixedLengthArrayAttribute.hh"
            ex="false"
            tool="3"
            flavor2="0">
      </item>
      <item path="../../../src/karabo/io/h5/FixedLengthArrayComplex.cc"
            ex="false"
            tool="1"
            flavor2="0">
      </item>
      <item path="../../../src/karabo/io/h5/FixedLengthArrayComplex.hh"
            ex="false"
            tool="3"
            flavor2="0">
      </item>
      <item path="../../../src/karabo/io/h5/Format.cc"
            ex="false"
            tool="1"
            flavor2="0">
      </item>
      <item path="../../../src/karabo/io/h5/Format.hh"
            ex="false"
            tool="3"
            flavor2="0">
      </item>
      <item path="../../../src/karabo/io/h5/FormatDiscoveryPolicy.cc"
            ex="false"
            tool="1"
            flavor2="0">
      </item>
      <item path="../../../src/karabo/io/h5/FormatDiscoveryPolicy.hh"
            ex="false"
            tool="3"
            flavor2="0">
      </item>
      <item path="../../../src/karabo/io/h5/Group.cc" ex="false" tool="1" flavor2="0">
      </item>
      <item path="../../../src/karabo/io/h5/Group.hh" ex="false" tool="3" flavor2="0">
      </item>
      <item path="../../../src/karabo/io/h5/NDArrayH5.cc"
            ex="false"
            tool="1"
            flavor2="0">
      </item>
      <item path="../../../src/karabo/io/h5/NDArrayH5.hh"
            ex="false"
            tool="3"
            flavor2="0">
      </item>
      <item path="../../../src/karabo/io/h5/Scalar.cc"
            ex="false"
            tool="1"
            flavor2="0">
      </item>
      <item path="../../../src/karabo/io/h5/Scalar.hh"
            ex="false"
            tool="3"
            flavor2="0">
      </item>
      <item path="../../../src/karabo/io/h5/ScalarAttribute.cc"
            ex="false"
            tool="1"
            flavor2="0">
      </item>
      <item path="../../../src/karabo/io/h5/ScalarAttribute.hh"
            ex="false"
            tool="3"
            flavor2="0">
      </item>
      <item path="../../../src/karabo/io/h5/Table.cc" ex="false" tool="1" flavor2="0">
      </item>
      <item path="../../../src/karabo/io/h5/Table.hh" ex="false" tool="3" flavor2="0">
      </item>
      <item path="../../../src/karabo/io/h5/TypeTraits.cc"
            ex="false"
            tool="1"
            flavor2="0">
      </item>
      <item path="../../../src/karabo/io/h5/TypeTraits.hh"
            ex="false"
            tool="3"
            flavor2="0">
      </item>
      <item path="../../../src/karabo/io/h5/VLArray.cc"
            ex="false"
            tool="1"
            flavor2="0">
      </item>
      <item path="../../../src/karabo/io/h5/VLArray.hh"
            ex="false"
            tool="3"
            flavor2="0">
      </item>
      <item path="../../../src/karabo/io/h5/ioProfiler.hh"
            ex="false"
            tool="3"
            flavor2="0">
      </item>
      <item path="../../../src/karabo/karabo.hpp" ex="false" tool="3" flavor2="0">
      </item>
      <item path="../../../src/karabo/log.hpp" ex="false" tool="3" flavor2="0">
      </item>
      <item path="../../../src/karabo/log/AppenderConfigurator.cc"
            ex="false"
            tool="1"
            flavor2="0">
      </item>
      <item path="../../../src/karabo/log/AppenderConfigurator.hh"
            ex="false"
            tool="3"
            flavor2="0">
      </item>
      <item path="../../../src/karabo/log/CategoryConfigurator.cc"
            ex="false"
            tool="1"
            flavor2="0">
      </item>
      <item path="../../../src/karabo/log/CategoryConfigurator.hh"
            ex="false"
            tool="3"
            flavor2="0">
      </item>
      <item path="../../../src/karabo/log/FileAppenderConfigurator.cc"
            ex="false"
            tool="1"
            flavor2="0">
      </item>
      <item path="../../../src/karabo/log/FileAppenderConfigurator.hh"
            ex="false"
            tool="3"
            flavor2="0">
      </item>
      <item path="../../../src/karabo/log/Logger.cc" ex="false" tool="1" flavor2="0">
      </item>
      <item path="../../../src/karabo/log/Logger.hh" ex="false" tool="3" flavor2="0">
      </item>
      <item path="../../../src/karabo/log/OstreamAppenderConfigurator.cc"
            ex="false"
            tool="1"
            flavor2="0">
      </item>
      <item path="../../../src/karabo/log/OstreamAppenderConfigurator.hh"
            ex="false"
            tool="3"
            flavor2="0">
      </item>
      <item path="../../../src/karabo/log/RollingFileAppenderConfigurator.cc"
            ex="false"
            tool="1"
            flavor2="0">
      </item>
      <item path="../../../src/karabo/log/RollingFileAppenderConfigurator.hh"
            ex="false"
            tool="3"
            flavor2="0">
      </item>
      <item path="../../../src/karabo/log/Tracer.hh" ex="false" tool="3" flavor2="0">
      </item>
      <item path="../../../src/karabo/net.hpp" ex="false" tool="3" flavor2="0">
      </item>
      <item path="../../../src/karabo/net/AbstractIOService.hh"
            ex="false"
            tool="3"
            flavor2="0">
      </item>
      <item path="../../../src/karabo/net/AsioIOService.cc"
            ex="false"
            tool="1"
            flavor2="0">
      </item>
      <item path="../../../src/karabo/net/AsioIOService.hh"
            ex="false"
            tool="3"
            flavor2="0">
      </item>
      <item path="../../../src/karabo/net/BrokerChannel.hh"
            ex="false"
            tool="3"
            flavor2="0">
      </item>
      <item path="../../../src/karabo/net/BrokerConnection.cc"
            ex="false"
            tool="1"
            flavor2="0">
        <ccTool>
          <commandLine>-Wno-unused-variable</commandLine>
        </ccTool>
      </item>
      <item path="../../../src/karabo/net/BrokerConnection.hh"
            ex="false"
            tool="3"
            flavor2="0">
      </item>
      <item path="../../../src/karabo/net/BrokerIOService.hh"
            ex="false"
            tool="3"
            flavor2="0">
      </item>
      <item path="../../../src/karabo/net/Channel.hh" ex="false" tool="3" flavor2="0">
      </item>
      <item path="../../../src/karabo/net/Connection.cc"
            ex="false"
            tool="1"
            flavor2="0">
      </item>
      <item path="../../../src/karabo/net/Connection.hh"
            ex="false"
            tool="3"
            flavor2="0">
      </item>
      <item path="../../../src/karabo/net/EventLoop.cc"
            ex="false"
            tool="1"
            flavor2="0">
      </item>
      <item path="../../../src/karabo/net/EventLoop.hh"
            ex="false"
            tool="3"
            flavor2="0">
      </item>
      <item path="../../../src/karabo/net/IOService.hh"
            ex="false"
            tool="3"
            flavor2="0">
      </item>
      <item path="../../../src/karabo/net/JmsBrokerChannel.cc"
            ex="false"
            tool="1"
            flavor2="0">
        <ccTool>
          <commandLine>-Wno-unused-variable</commandLine>
        </ccTool>
      </item>
      <item path="../../../src/karabo/net/JmsBrokerChannel.hh"
            ex="false"
            tool="3"
            flavor2="0">
      </item>
      <item path="../../../src/karabo/net/JmsBrokerConnection.cc"
            ex="false"
            tool="1"
            flavor2="0">
        <ccTool>
          <commandLine>-Wno-unused-variable</commandLine>
        </ccTool>
      </item>
      <item path="../../../src/karabo/net/JmsBrokerConnection.hh"
            ex="false"
            tool="3"
            flavor2="0">
      </item>
      <item path="../../../src/karabo/net/JmsBrokerIOService.cc"
            ex="false"
            tool="1"
            flavor2="0">
        <ccTool>
          <commandLine>-Wno-unused-variable</commandLine>
        </ccTool>
      </item>
      <item path="../../../src/karabo/net/JmsBrokerIOService.hh"
            ex="false"
            tool="3"
            flavor2="0">
      </item>
      <item path="../../../src/karabo/net/JmsConnection.cc"
            ex="false"
            tool="1"
            flavor2="0">
      </item>
      <item path="../../../src/karabo/net/JmsConnection.hh"
            ex="false"
            tool="3"
            flavor2="0">
      </item>
      <item path="../../../src/karabo/net/JmsConsumer.cc"
            ex="false"
            tool="1"
            flavor2="0">
      </item>
      <item path="../../../src/karabo/net/JmsConsumer.hh"
            ex="false"
            tool="3"
            flavor2="0">
      </item>
      <item path="../../../src/karabo/net/JmsProducer.cc"
            ex="false"
            tool="1"
            flavor2="0">
      </item>
      <item path="../../../src/karabo/net/JmsProducer.hh"
            ex="false"
            tool="3"
            flavor2="0">
      </item>
      <item path="../../../src/karabo/net/NetworkAppender.cc"
            ex="false"
            tool="1"
            flavor2="0">
      </item>
      <item path="../../../src/karabo/net/NetworkAppender.hh"
            ex="false"
            tool="3"
            flavor2="0">
      </item>
      <item path="../../../src/karabo/net/NetworkAppenderConfigurator.cc"
            ex="false"
            tool="1"
            flavor2="0">
      </item>
      <item path="../../../src/karabo/net/NetworkAppenderConfigurator.hh"
            ex="false"
            tool="3"
            flavor2="0">
      </item>
      <item path="../../../src/karabo/net/PointToPoint.cc"
            ex="false"
            tool="1"
            flavor2="0">
      </item>
      <item path="../../../src/karabo/net/PointToPoint.hh"
            ex="false"
            tool="3"
            flavor2="0">
      </item>
      <item path="../../../src/karabo/net/Queues.hh" ex="false" tool="3" flavor2="0">
      </item>
      <item path="../../../src/karabo/net/TcpChannel.cc"
            ex="false"
            tool="1"
            flavor2="0">
      </item>
      <item path="../../../src/karabo/net/TcpChannel.hh"
            ex="false"
            tool="3"
            flavor2="0">
      </item>
      <item path="../../../src/karabo/net/TcpConnection.cc"
            ex="false"
            tool="1"
            flavor2="0">
      </item>
      <item path="../../../src/karabo/net/TcpConnection.hh"
            ex="false"
            tool="3"
            flavor2="0">
      </item>
      <item path="../../../src/karabo/net/utils.cc" ex="false" tool="1" flavor2="0">
      </item>
      <item path="../../../src/karabo/net/utils.hh" ex="false" tool="3" flavor2="0">
      </item>
      <item path="../../../src/karabo/pugiXml/pugiconfig.hpp"
            ex="false"
            tool="3"
            flavor2="0">
      </item>
      <item path="../../../src/karabo/pugiXml/pugixml.cpp"
            ex="false"
            tool="1"
            flavor2="0">
      </item>
      <item path="../../../src/karabo/pugiXml/pugixml.hpp"
            ex="false"
            tool="3"
            flavor2="0">
      </item>
      <item path="../../../src/karabo/tests/integration/AlarmService_Test.cc"
            ex="false"
            tool="1"
            flavor2="0">
      </item>
      <item path="../../../src/karabo/tests/integration/AlarmService_Test.hh"
            ex="false"
            tool="3"
            flavor2="0">
      </item>
      <item path="../../../src/karabo/tests/integration/AlarmTesterDevice.cc"
            ex="false"
            tool="1"
            flavor2="0">
      </item>
      <item path="../../../src/karabo/tests/integration/AlarmTesterDevice.hh"
            ex="false"
            tool="3"
            flavor2="0">
      </item>
<<<<<<< HEAD
      <item path="../../../src/karabo/tests/integration/PropertyTest_Test.cc"
=======
      <item path="../../../src/karabo/tests/integration/TcpAdapter.cc"
>>>>>>> 6108dfc7
            ex="false"
            tool="1"
            flavor2="0">
      </item>
<<<<<<< HEAD
      <item path="../../../src/karabo/tests/integration/PropertyTest_Test.hh"
=======
      <item path="../../../src/karabo/tests/integration/TcpAdapter.hh"
>>>>>>> 6108dfc7
            ex="false"
            tool="3"
            flavor2="0">
      </item>
      <item path="../../../src/karabo/tests/integration/integrationRunner.cc"
            ex="false"
            tool="1"
            flavor2="0">
      </item>
      <item path="../../../src/karabo/tests/integration/integrationRunner_2.cc"
            ex="false"
            tool="1"
            flavor2="0">
      </item>
      <item path="../../../src/karabo/tests/io/FileInputOutput_Test.cc"
            ex="false"
            tool="1"
            flavor2="0">
      </item>
      <item path="../../../src/karabo/tests/io/FileInputOutput_Test.hh"
            ex="false"
            tool="3"
            flavor2="0">
      </item>
      <item path="../../../src/karabo/tests/io/H5File_Test.cc"
            ex="false"
            tool="1"
            flavor2="0">
      </item>
      <item path="../../../src/karabo/tests/io/H5File_Test.hh"
            ex="false"
            tool="3"
            flavor2="0">
      </item>
      <item path="../../../src/karabo/tests/io/H5Format_Test.cc"
            ex="false"
            tool="1"
            flavor2="0">
      </item>
      <item path="../../../src/karabo/tests/io/H5Format_Test.hh"
            ex="false"
            tool="3"
            flavor2="0">
      </item>
      <item path="../../../src/karabo/tests/io/HashBinarySerializer_Test.cc"
            ex="false"
            tool="1"
            flavor2="0">
      </item>
      <item path="../../../src/karabo/tests/io/HashBinarySerializer_Test.hh"
            ex="false"
            tool="3"
            flavor2="0">
      </item>
      <item path="../../../src/karabo/tests/io/HashXmlSerializer_Test.cc"
            ex="false"
            tool="1"
            flavor2="0">
      </item>
      <item path="../../../src/karabo/tests/io/HashXmlSerializer_Test.hh"
            ex="false"
            tool="3"
            flavor2="0">
      </item>
      <item path="../../../src/karabo/tests/io/Hdf5_Test.cc"
            ex="false"
            tool="1"
            flavor2="0">
      </item>
      <item path="../../../src/karabo/tests/io/Hdf5_Test.hh"
            ex="false"
            tool="3"
            flavor2="0">
      </item>
      <item path="../../../src/karabo/tests/io/SchemaSerializer_Test.cc"
            ex="false"
            tool="1"
            flavor2="0">
      </item>
      <item path="../../../src/karabo/tests/io/SchemaSerializer_Test.hh"
            ex="false"
            tool="3"
            flavor2="0">
      </item>
      <item path="../../../src/karabo/tests/io/TestPathSetup.hh"
            ex="false"
            tool="3"
            flavor2="0">
      </item>
      <item path="../../../src/karabo/tests/io/ioTestRunner.cc"
            ex="false"
            tool="1"
            flavor2="0">
      </item>
      <item path="../../../src/karabo/tests/log/Logger_Test.cc"
            ex="false"
            tool="1"
            flavor2="0">
      </item>
      <item path="../../../src/karabo/tests/log/Logger_Test.hh"
            ex="false"
            tool="3"
            flavor2="0">
      </item>
      <item path="../../../src/karabo/tests/log/logTestRunner.cc"
            ex="false"
            tool="1"
            flavor2="0">
      </item>
      <item path="../../../src/karabo/tests/net/EventLoop_Test.cc"
            ex="false"
            tool="1"
            flavor2="0">
      </item>
      <item path="../../../src/karabo/tests/net/EventLoop_Test.hh"
            ex="false"
            tool="3"
            flavor2="0">
      </item>
      <item path="../../../src/karabo/tests/net/JmsBroker_Test.cc"
            ex="false"
            tool="1"
            flavor2="0">
      </item>
      <item path="../../../src/karabo/tests/net/JmsBroker_Test.hh"
            ex="false"
            tool="3"
            flavor2="0">
      </item>
      <item path="../../../src/karabo/tests/net/JmsConnection_Test.cc"
            ex="false"
            tool="1"
            flavor2="0">
      </item>
      <item path="../../../src/karabo/tests/net/JmsConnection_Test.hh"
            ex="false"
            tool="3"
            flavor2="0">
      </item>
      <item path="../../../src/karabo/tests/net/MQTcpNetworking.cc"
            ex="false"
            tool="1"
            flavor2="0">
      </item>
      <item path="../../../src/karabo/tests/net/MQTcpNetworking.hh"
            ex="false"
            tool="3"
            flavor2="0">
      </item>
      <item path="../../../src/karabo/tests/net/TcpNetworking_Test.cc"
            ex="false"
            tool="1"
            flavor2="0">
      </item>
      <item path="../../../src/karabo/tests/net/TcpNetworking_Test.hh"
            ex="false"
            tool="3"
            flavor2="0">
      </item>
      <item path="../../../src/karabo/tests/net/netTestRunner.cc"
            ex="false"
            tool="1"
            flavor2="0">
      </item>
      <item path="../../../src/karabo/tests/util/AlarmCondition_Test.cc"
            ex="false"
            tool="1"
            flavor2="0">
      </item>
      <item path="../../../src/karabo/tests/util/AlarmCondition_Test.hh"
            ex="false"
            tool="3"
            flavor2="0">
      </item>
      <item path="../../../src/karabo/tests/util/Base64_Test.cc"
            ex="false"
            tool="1"
            flavor2="0">
      </item>
      <item path="../../../src/karabo/tests/util/Base64_Test.hh"
            ex="false"
            tool="3"
            flavor2="0">
      </item>
      <item path="../../../src/karabo/tests/util/ByteSwap_Test.cc"
            ex="false"
            tool="1"
            flavor2="0">
      </item>
      <item path="../../../src/karabo/tests/util/ByteSwap_Test.hh"
            ex="false"
            tool="3"
            flavor2="0">
      </item>
      <item path="../../../src/karabo/tests/util/ConfigurationTestClasses.cc"
            ex="false"
            tool="1"
            flavor2="0">
      </item>
      <item path="../../../src/karabo/tests/util/ConfigurationTestClasses.hh"
            ex="false"
            tool="3"
            flavor2="0">
      </item>
      <item path="../../../src/karabo/tests/util/DateTimeString_Test.cc"
            ex="false"
            tool="1"
            flavor2="0">
      </item>
      <item path="../../../src/karabo/tests/util/DateTimeString_Test.hh"
            ex="false"
            tool="3"
            flavor2="0">
      </item>
      <item path="../../../src/karabo/tests/util/Dims_Test.cc"
            ex="false"
            tool="1"
            flavor2="0">
      </item>
      <item path="../../../src/karabo/tests/util/Dims_Test.hh"
            ex="false"
            tool="3"
            flavor2="0">
      </item>
      <item path="../../../src/karabo/tests/util/Epochstamp_Test.cc"
            ex="false"
            tool="1"
            flavor2="0">
      </item>
      <item path="../../../src/karabo/tests/util/Epochstamp_Test.hh"
            ex="false"
            tool="3"
            flavor2="0">
      </item>
      <item path="../../../src/karabo/tests/util/Factory_Test.cc"
            ex="false"
            tool="1"
            flavor2="0">
      </item>
      <item path="../../../src/karabo/tests/util/Factory_Test.hh"
            ex="false"
            tool="3"
            flavor2="0">
      </item>
      <item path="../../../src/karabo/tests/util/HashFilter_Test.cc"
            ex="false"
            tool="1"
            flavor2="0">
      </item>
      <item path="../../../src/karabo/tests/util/HashFilter_Test.hh"
            ex="false"
            tool="3"
            flavor2="0">
      </item>
      <item path="../../../src/karabo/tests/util/Hash_Test.cc"
            ex="false"
            tool="1"
            flavor2="0">
      </item>
      <item path="../../../src/karabo/tests/util/Hash_Test.hh"
            ex="false"
            tool="3"
            flavor2="0">
      </item>
      <item path="../../../src/karabo/tests/util/MetaTools_Test.cc"
            ex="false"
            tool="1"
            flavor2="0">
      </item>
      <item path="../../../src/karabo/tests/util/MetaTools_Test.hh"
            ex="false"
            tool="3"
            flavor2="0">
      </item>
      <item path="../../../src/karabo/tests/util/NDArray_Test.cc"
            ex="false"
            tool="1"
            flavor2="0">
      </item>
      <item path="../../../src/karabo/tests/util/NDArray_Test.hh"
            ex="false"
            tool="3"
            flavor2="0">
      </item>
      <item path="../../../src/karabo/tests/util/Schema_Test.cc"
            ex="false"
            tool="1"
            flavor2="0">
      </item>
      <item path="../../../src/karabo/tests/util/Schema_Test.hh"
            ex="false"
            tool="3"
            flavor2="0">
      </item>
      <item path="../../../src/karabo/tests/util/Serializable_Test.cc"
            ex="false"
            tool="1"
            flavor2="0">
      </item>
      <item path="../../../src/karabo/tests/util/Serializable_Test.h"
            ex="false"
            tool="3"
            flavor2="0">
      </item>
      <item path="../../../src/karabo/tests/util/States_Test.cc"
            ex="false"
            tool="1"
            flavor2="0">
      </item>
      <item path="../../../src/karabo/tests/util/States_Test.hh"
            ex="false"
            tool="3"
            flavor2="0">
      </item>
      <item path="../../../src/karabo/tests/util/StatisticalEvaluator_Test.cc"
            ex="false"
            tool="1"
            flavor2="0">
      </item>
      <item path="../../../src/karabo/tests/util/StatisticalEvaluator_Test.hh"
            ex="false"
            tool="3"
            flavor2="0">
      </item>
      <item path="../../../src/karabo/tests/util/StringTools_Test.cc"
            ex="false"
            tool="1"
            flavor2="0">
      </item>
      <item path="../../../src/karabo/tests/util/StringTools_Test.hh"
            ex="false"
            tool="3"
            flavor2="0">
      </item>
      <item path="../../../src/karabo/tests/util/TimeClasses_Test.cc"
            ex="false"
            tool="1"
            flavor2="0">
      </item>
      <item path="../../../src/karabo/tests/util/TimeClasses_Test.hh"
            ex="false"
            tool="3"
            flavor2="0">
      </item>
      <item path="../../../src/karabo/tests/util/Types_Test.cc"
            ex="false"
            tool="1"
            flavor2="0">
      </item>
      <item path="../../../src/karabo/tests/util/Types_Test.hh"
            ex="false"
            tool="3"
            flavor2="0">
      </item>
      <item path="../../../src/karabo/tests/util/Validator_Test.cc"
            ex="false"
            tool="1"
            flavor2="0">
      </item>
      <item path="../../../src/karabo/tests/util/Validator_Test.hh"
            ex="false"
            tool="3"
            flavor2="0">
      </item>
      <item path="../../../src/karabo/tests/util/Version_Test.cc"
            ex="false"
            tool="1"
            flavor2="0">
      </item>
      <item path="../../../src/karabo/tests/util/Version_Test.hh"
            ex="false"
            tool="3"
            flavor2="0">
      </item>
      <item path="../../../src/karabo/tests/util/resources/utiltestdll.hh"
            ex="false"
            tool="3"
            flavor2="0">
      </item>
      <item path="../../../src/karabo/tests/util/utilTestRunner.cc"
            ex="false"
            tool="1"
            flavor2="0">
      </item>
      <item path="../../../src/karabo/tests/webAuth/Authenticate_Test.cc"
            ex="false"
            tool="1"
            flavor2="0">
      </item>
      <item path="../../../src/karabo/tests/webAuth/Authenticate_Test.hh"
            ex="false"
            tool="3"
            flavor2="0">
      </item>
      <item path="../../../src/karabo/tests/webAuth/webAuthTestRunner.cc"
            ex="false"
            tool="1"
            flavor2="0">
      </item>
      <item path="../../../src/karabo/tests/xip/Image_Test.cc"
            ex="false"
            tool="1"
            flavor2="0">
      </item>
      <item path="../../../src/karabo/tests/xip/Image_Test.hh"
            ex="false"
            tool="3"
            flavor2="0">
      </item>
      <item path="../../../src/karabo/tests/xip/TestPathSetup.hh"
            ex="false"
            tool="3"
            flavor2="0">
      </item>
      <item path="../../../src/karabo/tests/xip/xipTestRunner.cc"
            ex="false"
            tool="1"
            flavor2="0">
      </item>
      <item path="../../../src/karabo/tests/xms/Data_Test.cc"
            ex="false"
            tool="1"
            flavor2="0">
      </item>
      <item path="../../../src/karabo/tests/xms/Data_Test.hh"
            ex="false"
            tool="3"
            flavor2="0">
      </item>
      <item path="../../../src/karabo/tests/xms/ImageData_Test.cc"
            ex="false"
            tool="1"
            flavor2="0">
      </item>
      <item path="../../../src/karabo/tests/xms/ImageData_Test.hh"
            ex="false"
            tool="3"
            flavor2="0">
      </item>
      <item path="../../../src/karabo/tests/xms/SignalSlotable_Test.cc"
            ex="false"
            tool="1"
            flavor2="0">
      </item>
      <item path="../../../src/karabo/tests/xms/SignalSlotable_Test.hh"
            ex="false"
            tool="3"
            flavor2="0">
      </item>
      <item path="../../../src/karabo/tests/xms/xmsTestRunner.cc"
            ex="false"
            tool="1"
            flavor2="0">
      </item>
      <item path="../../../src/karabo/util.hpp" ex="false" tool="3" flavor2="0">
      </item>
      <item path="../../../src/karabo/util/AlarmConditionElement.cc"
            ex="false"
            tool="1"
            flavor2="0">
      </item>
      <item path="../../../src/karabo/util/AlarmConditionElement.hh"
            ex="false"
            tool="3"
            flavor2="0">
      </item>
      <item path="../../../src/karabo/util/AlarmConditions.cc"
            ex="false"
            tool="1"
            flavor2="0">
      </item>
      <item path="../../../src/karabo/util/AlarmConditions.hh"
            ex="false"
            tool="3"
            flavor2="0">
      </item>
      <item path="../../../src/karabo/util/ArrayTools.hh"
            ex="false"
            tool="3"
            flavor2="0">
      </item>
      <item path="../../../src/karabo/util/Base64.cc" ex="false" tool="1" flavor2="0">
      </item>
      <item path="../../../src/karabo/util/Base64.hh" ex="false" tool="3" flavor2="0">
      </item>
      <item path="../../../src/karabo/util/ByteArrayElement.hh"
            ex="false"
            tool="3"
            flavor2="0">
      </item>
      <item path="../../../src/karabo/util/ByteSwap.cc"
            ex="false"
            tool="1"
            flavor2="0">
      </item>
      <item path="../../../src/karabo/util/ByteSwap.hh"
            ex="false"
            tool="3"
            flavor2="0">
      </item>
      <item path="../../../src/karabo/util/ChoiceElement.hh"
            ex="false"
            tool="3"
            flavor2="0">
      </item>
      <item path="../../../src/karabo/util/ClassInfo.cc"
            ex="false"
            tool="1"
            flavor2="0">
      </item>
      <item path="../../../src/karabo/util/ClassInfo.hh"
            ex="false"
            tool="3"
            flavor2="0">
      </item>
      <item path="../../../src/karabo/util/Configurator.hh"
            ex="false"
            tool="3"
            flavor2="0">
      </item>
      <item path="../../../src/karabo/util/CustomNodeElement.hh"
            ex="false"
            tool="3"
            flavor2="0">
      </item>
      <item path="../../../src/karabo/util/DataLogUtils.cc"
            ex="false"
            tool="1"
            flavor2="0">
      </item>
      <item path="../../../src/karabo/util/DataLogUtils.hh"
            ex="false"
            tool="3"
            flavor2="0">
      </item>
      <item path="../../../src/karabo/util/DateTimeString.cc"
            ex="false"
            tool="1"
            flavor2="0">
      </item>
      <item path="../../../src/karabo/util/DateTimeString.hh"
            ex="false"
            tool="3"
            flavor2="0">
      </item>
      <item path="../../../src/karabo/util/DetectorGeometry.hh"
            ex="false"
            tool="3"
            flavor2="0">
      </item>
      <item path="../../../src/karabo/util/Dims.hh" ex="false" tool="3" flavor2="0">
      </item>
      <item path="../../../src/karabo/util/Element.hh"
            ex="false"
            tool="3"
            flavor2="0">
      </item>
      <item path="../../../src/karabo/util/Epochstamp.cc"
            ex="false"
            tool="1"
            flavor2="0">
      </item>
      <item path="../../../src/karabo/util/Epochstamp.hh"
            ex="false"
            tool="3"
            flavor2="0">
      </item>
      <item path="../../../src/karabo/util/Exception.cc"
            ex="false"
            tool="1"
            flavor2="0">
      </item>
      <item path="../../../src/karabo/util/Exception.hh"
            ex="false"
            tool="3"
            flavor2="0">
      </item>
      <item path="../../../src/karabo/util/Factory.hh"
            ex="false"
            tool="3"
            flavor2="0">
      </item>
      <item path="../../../src/karabo/util/FromInt.cc"
            ex="false"
            tool="1"
            flavor2="0">
      </item>
      <item path="../../../src/karabo/util/FromInt.hh"
            ex="false"
            tool="3"
            flavor2="0">
      </item>
      <item path="../../../src/karabo/util/FromLiteral.cc"
            ex="false"
            tool="1"
            flavor2="0">
      </item>
      <item path="../../../src/karabo/util/FromLiteral.hh"
            ex="false"
            tool="3"
            flavor2="0">
      </item>
      <item path="../../../src/karabo/util/FromType.hh"
            ex="false"
            tool="3"
            flavor2="0">
      </item>
      <item path="../../../src/karabo/util/FromTypeInfo.cc"
            ex="false"
            tool="1"
            flavor2="0">
      </item>
      <item path="../../../src/karabo/util/FromTypeInfo.hh"
            ex="false"
            tool="3"
            flavor2="0">
      </item>
      <item path="../../../src/karabo/util/GenericElement.hh"
            ex="false"
            tool="3"
            flavor2="0">
      </item>
      <item path="../../../src/karabo/util/Hash.cc" ex="false" tool="1" flavor2="0">
      </item>
      <item path="../../../src/karabo/util/Hash.hh" ex="false" tool="3" flavor2="0">
      </item>
      <item path="../../../src/karabo/util/HashFilter.cc"
            ex="false"
            tool="1"
            flavor2="0">
      </item>
      <item path="../../../src/karabo/util/HashFilter.hh"
            ex="false"
            tool="3"
            flavor2="0">
      </item>
      <item path="../../../src/karabo/util/LeafElement.hh"
            ex="false"
            tool="3"
            flavor2="0">
      </item>
      <item path="../../../src/karabo/util/ListElement.hh"
            ex="false"
            tool="3"
            flavor2="0">
      </item>
      <item path="../../../src/karabo/util/MetaTools.hh"
            ex="false"
            tool="3"
            flavor2="0">
      </item>
      <item path="../../../src/karabo/util/NDArray.cc"
            ex="false"
            tool="1"
            flavor2="0">
      </item>
      <item path="../../../src/karabo/util/NDArray.hh"
            ex="false"
            tool="3"
            flavor2="0">
      </item>
      <item path="../../../src/karabo/util/NodeElement.hh"
            ex="false"
            tool="3"
            flavor2="0">
      </item>
      <item path="../../../src/karabo/util/OrderedMap.hh"
            ex="false"
            tool="3"
            flavor2="0">
      </item>
      <item path="../../../src/karabo/util/OverwriteElement.cc"
            ex="false"
            tool="1"
            flavor2="0">
      </item>
      <item path="../../../src/karabo/util/OverwriteElement.hh"
            ex="false"
            tool="3"
            flavor2="0">
      </item>
      <item path="../../../src/karabo/util/PathElement.hh"
            ex="false"
            tool="3"
            flavor2="0">
      </item>
      <item path="../../../src/karabo/util/PluginLoader.cc"
            ex="false"
            tool="1"
            flavor2="0">
      </item>
      <item path="../../../src/karabo/util/PluginLoader.hh"
            ex="false"
            tool="3"
            flavor2="0">
      </item>
      <item path="../../../src/karabo/util/RollingWindowStatistics.cc"
            ex="false"
            tool="1"
            flavor2="0">
      </item>
      <item path="../../../src/karabo/util/RollingWindowStatistics.hh"
            ex="false"
            tool="3"
            flavor2="0">
      </item>
      <item path="../../../src/karabo/util/Schema.cc" ex="false" tool="1" flavor2="0">
      </item>
      <item path="../../../src/karabo/util/Schema.hh" ex="false" tool="3" flavor2="0">
      </item>
      <item path="../../../src/karabo/util/SignalHandler.cc"
            ex="false"
            tool="1"
            flavor2="0">
      </item>
      <item path="../../../src/karabo/util/SignalHandler.hh"
            ex="false"
            tool="3"
            flavor2="0">
      </item>
      <item path="../../../src/karabo/util/SimpleElement.hh"
            ex="false"
            tool="3"
            flavor2="0">
      </item>
      <item path="../../../src/karabo/util/State.cc" ex="false" tool="1" flavor2="0">
      </item>
      <item path="../../../src/karabo/util/State.hh" ex="false" tool="3" flavor2="0">
      </item>
      <item path="../../../src/karabo/util/StateElement.cc"
            ex="false"
            tool="1"
            flavor2="0">
      </item>
      <item path="../../../src/karabo/util/StateElement.hh"
            ex="false"
            tool="3"
            flavor2="0">
      </item>
      <item path="../../../src/karabo/util/StateSignifier.cc"
            ex="false"
            tool="1"
            flavor2="0">
      </item>
      <item path="../../../src/karabo/util/StateSignifier.hh"
            ex="false"
            tool="3"
            flavor2="0">
      </item>
      <item path="../../../src/karabo/util/StringTools.cc"
            ex="false"
            tool="1"
            flavor2="0">
      </item>
      <item path="../../../src/karabo/util/StringTools.hh"
            ex="false"
            tool="3"
            flavor2="0">
      </item>
      <item path="../../../src/karabo/util/TableElement.cc"
            ex="false"
            tool="1"
            flavor2="0">
      </item>
      <item path="../../../src/karabo/util/TableElement.hh"
            ex="false"
            tool="3"
            flavor2="0">
      </item>
      <item path="../../../src/karabo/util/TimeDuration.cc"
            ex="false"
            tool="1"
            flavor2="0">
      </item>
      <item path="../../../src/karabo/util/TimeDuration.hh"
            ex="false"
            tool="3"
            flavor2="0">
      </item>
      <item path="../../../src/karabo/util/TimePeriod.cc"
            ex="false"
            tool="1"
            flavor2="0">
      </item>
      <item path="../../../src/karabo/util/TimePeriod.hh"
            ex="false"
            tool="3"
            flavor2="0">
      </item>
      <item path="../../../src/karabo/util/TimeProfiler.cc"
            ex="false"
            tool="1"
            flavor2="0">
      </item>
      <item path="../../../src/karabo/util/TimeProfiler.hh"
            ex="false"
            tool="3"
            flavor2="0">
      </item>
      <item path="../../../src/karabo/util/Timestamp.cc"
            ex="false"
            tool="1"
            flavor2="0">
      </item>
      <item path="../../../src/karabo/util/Timestamp.hh"
            ex="false"
            tool="3"
            flavor2="0">
      </item>
      <item path="../../../src/karabo/util/ToCppString.hh"
            ex="false"
            tool="3"
            flavor2="0">
      </item>
      <item path="../../../src/karabo/util/ToLiteral.hh"
            ex="false"
            tool="3"
            flavor2="0">
      </item>
      <item path="../../../src/karabo/util/ToSize.hh" ex="false" tool="3" flavor2="0">
      </item>
      <item path="../../../src/karabo/util/ToType.hh" ex="false" tool="3" flavor2="0">
      </item>
      <item path="../../../src/karabo/util/Trainstamp.cc"
            ex="false"
            tool="1"
            flavor2="0">
      </item>
      <item path="../../../src/karabo/util/Trainstamp.hh"
            ex="false"
            tool="3"
            flavor2="0">
      </item>
      <item path="../../../src/karabo/util/Types.hh" ex="false" tool="3" flavor2="0">
      </item>
      <item path="../../../src/karabo/util/Units.hh" ex="false" tool="3" flavor2="0">
      </item>
      <item path="../../../src/karabo/util/Validator.cc"
            ex="false"
            tool="1"
            flavor2="0">
      </item>
      <item path="../../../src/karabo/util/Validator.hh"
            ex="false"
            tool="3"
            flavor2="0">
      </item>
      <item path="../../../src/karabo/util/VectorElement.hh"
            ex="false"
            tool="3"
            flavor2="0">
      </item>
      <item path="../../../src/karabo/util/Version.cc"
            ex="false"
            tool="1"
            flavor2="0">
      </item>
      <item path="../../../src/karabo/util/Version.hh"
            ex="false"
            tool="3"
            flavor2="0">
      </item>
      <item path="../../../src/karabo/util/fmemopen.c"
            ex="false"
            tool="0"
            flavor2="0">
      </item>
      <item path="../../../src/karabo/util/fmemopen.h"
            ex="false"
            tool="3"
            flavor2="0">
      </item>
      <item path="../../../src/karabo/util/karaboDll.hh"
            ex="false"
            tool="3"
            flavor2="0">
      </item>
      <item path="../../../src/karabo/webAuth.hpp" ex="false" tool="3" flavor2="0">
      </item>
      <item path="../../../src/karabo/webAuth/Authenticator.cc"
            ex="false"
            tool="1"
            flavor2="0">
      </item>
      <item path="../../../src/karabo/webAuth/Authenticator.hh"
            ex="false"
            tool="3"
            flavor2="0">
      </item>
      <item path="../../../src/karabo/webAuth/ClientAuthentication.h"
            ex="false"
            tool="3"
            flavor2="0">
      </item>
      <item path="../../../src/karabo/webAuth/soapAuthenticationPortBindingProxy.cpp"
            ex="false"
            tool="1"
            flavor2="0">
      </item>
      <item path="../../../src/karabo/webAuth/soapAuthenticationPortBindingProxy.h"
            ex="false"
            tool="3"
            flavor2="0">
      </item>
      <item path="../../../src/karabo/webAuth/soapC.cpp"
            ex="false"
            tool="1"
            flavor2="0">
      </item>
      <item path="../../../src/karabo/webAuth/soapH.h"
            ex="false"
            tool="3"
            flavor2="0">
      </item>
      <item path="../../../src/karabo/webAuth/soapStub.h"
            ex="false"
            tool="3"
            flavor2="0">
      </item>
      <item path="../../../src/karabo/webAuth/stdsoap2.cpp"
            ex="false"
            tool="1"
            flavor2="0">
        <ccTool>
          <commandLine>-Wno-strict-aliasing</commandLine>
          <preprocessorList>
            <Elem>WITH_NONAMESPACES</Elem>
          </preprocessorList>
        </ccTool>
      </item>
      <item path="../../../src/karabo/webAuth/stdsoap2.h"
            ex="false"
            tool="3"
            flavor2="0">
      </item>
      <item path="../../../src/karabo/xip.hpp" ex="false" tool="3" flavor2="0">
      </item>
      <item path="../../../src/karabo/xip/AbstractImage.hh"
            ex="false"
            tool="3"
            flavor2="0">
      </item>
      <item path="../../../src/karabo/xip/BinaryProcessor.hh"
            ex="false"
            tool="3"
            flavor2="0">
      </item>
      <item path="../../../src/karabo/xip/CImg.h" ex="false" tool="3" flavor2="0">
      </item>
      <item path="../../../src/karabo/xip/CpuEnvironment.cc"
            ex="false"
            tool="1"
            flavor2="0">
        <ccTool>
          <commandLine>-Wno-unused-but-set-variable</commandLine>
        </ccTool>
      </item>
      <item path="../../../src/karabo/xip/CpuEnvironment.hh"
            ex="false"
            tool="3"
            flavor2="0">
      </item>
      <item path="../../../src/karabo/xip/CpuImage.hh"
            ex="false"
            tool="3"
            flavor2="0">
      </item>
      <item path="../../../src/karabo/xip/Environment.hh"
            ex="false"
            tool="3"
            flavor2="0">
      </item>
      <item path="../../../src/karabo/xip/FromChannelSpace.cc"
            ex="false"
            tool="1"
            flavor2="0">
      </item>
      <item path="../../../src/karabo/xip/FromChannelSpace.hh"
            ex="false"
            tool="3"
            flavor2="0">
      </item>
      <item path="../../../src/karabo/xip/Image.hh" ex="false" tool="3" flavor2="0">
      </item>
      <item path="../../../src/karabo/xip/ImageEnums.hh"
            ex="false"
            tool="3"
            flavor2="0">
      </item>
      <item path="../../../src/karabo/xip/ImageFileReader.cc"
            ex="false"
            tool="1"
            flavor2="0">
        <ccTool>
          <commandLine>-Wno-unused-but-set-variable</commandLine>
        </ccTool>
      </item>
      <item path="../../../src/karabo/xip/ImageFileReader.hh"
            ex="false"
            tool="3"
            flavor2="0">
      </item>
      <item path="../../../src/karabo/xip/ImageFileWriter.cc"
            ex="false"
            tool="1"
            flavor2="0">
        <ccTool>
          <commandLine>-Wno-unused-but-set-variable</commandLine>
        </ccTool>
      </item>
      <item path="../../../src/karabo/xip/ImageFileWriter.hh"
            ex="false"
            tool="3"
            flavor2="0">
      </item>
      <item path="../../../src/karabo/xip/SingleProcessor.hh"
            ex="false"
            tool="3"
            flavor2="0">
      </item>
      <item path="../../../src/karabo/xip/Statistics.hh"
            ex="false"
            tool="3"
            flavor2="0">
      </item>
      <item path="../../../src/karabo/xip/ToChannelSpace.hh"
            ex="false"
            tool="3"
            flavor2="0">
      </item>
      <item path="../../../src/karabo/xms.hpp" ex="false" tool="3" flavor2="0">
      </item>
      <item path="../../../src/karabo/xms/Data.cc" ex="false" tool="1" flavor2="0">
      </item>
      <item path="../../../src/karabo/xms/Data.hh" ex="false" tool="3" flavor2="0">
      </item>
      <item path="../../../src/karabo/xms/ImageData.cc"
            ex="false"
            tool="1"
            flavor2="0">
      </item>
      <item path="../../../src/karabo/xms/ImageData.hh"
            ex="false"
            tool="3"
            flavor2="0">
      </item>
      <item path="../../../src/karabo/xms/InputChannel.cc"
            ex="false"
            tool="1"
            flavor2="0">
      </item>
      <item path="../../../src/karabo/xms/InputChannel.hh"
            ex="false"
            tool="3"
            flavor2="0">
      </item>
      <item path="../../../src/karabo/xms/Memory.cc" ex="false" tool="1" flavor2="0">
      </item>
      <item path="../../../src/karabo/xms/Memory.hh" ex="false" tool="3" flavor2="0">
      </item>
      <item path="../../../src/karabo/xms/NetworkInput.cc"
            ex="false"
            tool="1"
            flavor2="0">
      </item>
      <item path="../../../src/karabo/xms/NetworkInput.hh"
            ex="false"
            tool="3"
            flavor2="0">
      </item>
      <item path="../../../src/karabo/xms/OutputChannel.cc"
            ex="false"
            tool="1"
            flavor2="0">
      </item>
      <item path="../../../src/karabo/xms/OutputChannel.hh"
            ex="false"
            tool="3"
            flavor2="0">
      </item>
      <item path="../../../src/karabo/xms/Signal.cc" ex="false" tool="1" flavor2="0">
      </item>
      <item path="../../../src/karabo/xms/Signal.hh" ex="false" tool="3" flavor2="0">
      </item>
      <item path="../../../src/karabo/xms/SignalSlotable.cc"
            ex="false"
            tool="1"
            flavor2="0">
      </item>
      <item path="../../../src/karabo/xms/SignalSlotable.hh"
            ex="false"
            tool="3"
            flavor2="0">
      </item>
      <item path="../../../src/karabo/xms/Slot.cc" ex="false" tool="1" flavor2="0">
      </item>
      <item path="../../../src/karabo/xms/Slot.hh" ex="false" tool="3" flavor2="0">
      </item>
      <item path="../../../src/karabo/xms/SlotElement.hh"
            ex="false"
            tool="3"
            flavor2="0">
      </item>
      <item path="../../../src/karabo/xms/Statics.cc" ex="false" tool="1" flavor2="0">
      </item>
      <item path="../../../src/karabo/xms/Statics.hh" ex="false" tool="3" flavor2="0">
      </item>
      <folder path="TestFiles">
        <ccTool>
          <incDir>
            <pElem>${KARABO}/extern/include/hdf5</pElem>
          </incDir>
          <preprocessorList>
            <Elem>KARABO_TESTPATH="${CND_BASEDIR}/../../../src/karabo/tests/"</Elem>
          </preprocessorList>
        </ccTool>
        <linkerTool>
          <linkerDynSerch>
            <pElem>${KARABO}/lib</pElem>
            <pElem>${KARABO}/extern/lib</pElem>
          </linkerDynSerch>
          <linkerLibItems>
            <linkerLibLibItem>cppunit</linkerLibLibItem>
          </linkerLibItems>
        </linkerTool>
      </folder>
      <folder path="TestFiles/f1">
        <linkerTool>
          <output>${TESTDIR}/TestFiles/f1</output>
        </linkerTool>
      </folder>
      <folder path="TestFiles/f2">
        <cTool>
          <incDir>
            <pElem>.</pElem>
          </incDir>
        </cTool>
        <linkerTool>
          <output>${TESTDIR}/TestFiles/f2</output>
        </linkerTool>
      </folder>
      <folder path="TestFiles/f3">
        <cTool>
          <commandLine>`cppunit-config --cflags`</commandLine>
        </cTool>
        <ccTool>
          <commandLine>`cppunit-config --cflags`</commandLine>
        </ccTool>
        <linkerTool>
          <output>${TESTDIR}/TestFiles/f3</output>
          <linkerLibItems>
            <linkerOptionItem>`cppunit-config --libs`</linkerOptionItem>
          </linkerLibItems>
        </linkerTool>
      </folder>
      <folder path="TestFiles/f4">
        <cTool>
          <commandLine>`cppunit-config --cflags`</commandLine>
        </cTool>
        <ccTool>
          <commandLine>`cppunit-config --cflags`</commandLine>
        </ccTool>
        <linkerTool>
          <output>${TESTDIR}/TestFiles/f4</output>
          <linkerLibItems>
            <linkerOptionItem>`cppunit-config --libs`</linkerOptionItem>
          </linkerLibItems>
        </linkerTool>
      </folder>
      <folder path="TestFiles/f5">
        <cTool>
          <commandLine>`cppunit-config --cflags`</commandLine>
        </cTool>
        <ccTool>
          <commandLine>`cppunit-config --cflags`</commandLine>
        </ccTool>
        <linkerTool>
          <output>${TESTDIR}/TestFiles/f5</output>
          <linkerLibItems>
            <linkerOptionItem>`cppunit-config --libs`</linkerOptionItem>
          </linkerLibItems>
        </linkerTool>
      </folder>
      <folder path="TestFiles/f6">
        <cTool>
          <commandLine>`cppunit-config --cflags`</commandLine>
        </cTool>
        <ccTool>
          <commandLine>`cppunit-config --cflags`</commandLine>
        </ccTool>
        <linkerTool>
          <output>${TESTDIR}/TestFiles/f6</output>
          <linkerLibItems>
            <linkerOptionItem>`cppunit-config --libs`</linkerOptionItem>
          </linkerLibItems>
        </linkerTool>
      </folder>
      <folder path="TestFiles/f8">
        <cTool>
          <commandLine>`cppunit-config --cflags`</commandLine>
        </cTool>
        <ccTool>
          <commandLine>`cppunit-config --cflags`</commandLine>
        </ccTool>
        <linkerTool>
          <output>${TESTDIR}/TestFiles/f8</output>
          <linkerLibItems>
            <linkerOptionItem>`cppunit-config --libs`</linkerOptionItem>
          </linkerLibItems>
        </linkerTool>
      </folder>
      <folder path="TestFiles/f9">
        <cTool>
          <incDir>
            <pElem>.</pElem>
          </incDir>
        </cTool>
        <ccTool>
          <incDir>
            <pElem>.</pElem>
          </incDir>
        </ccTool>
        <linkerTool>
          <output>${TESTDIR}/TestFiles/f9</output>
        </linkerTool>
      </folder>
      <folder path="f5">
        <ccTool>
          <preprocessorList>
            <Elem>LINUX</Elem>
          </preprocessorList>
        </ccTool>
      </folder>
      <folder path="f8">
        <ccTool>
          <preprocessorList>
            <Elem>WITH_OPENSSL</Elem>
          </preprocessorList>
        </ccTool>
      </folder>
    </conf>
  </confs>
</configurationDescriptor><|MERGE_RESOLUTION|>--- conflicted
+++ resolved
@@ -1464,20 +1464,12 @@
             tool="3"
             flavor2="0">
       </item>
-<<<<<<< HEAD
-      <item path="../../../src/karabo/tests/integration/PropertyTest_Test.cc"
-=======
       <item path="../../../src/karabo/tests/integration/TcpAdapter.cc"
->>>>>>> 6108dfc7
-            ex="false"
-            tool="1"
-            flavor2="0">
-      </item>
-<<<<<<< HEAD
-      <item path="../../../src/karabo/tests/integration/PropertyTest_Test.hh"
-=======
+            ex="false"
+            tool="1"
+            flavor2="0">
+      </item>
       <item path="../../../src/karabo/tests/integration/TcpAdapter.hh"
->>>>>>> 6108dfc7
             ex="false"
             tool="3"
             flavor2="0">
@@ -3658,20 +3650,12 @@
             tool="3"
             flavor2="0">
       </item>
-<<<<<<< HEAD
-      <item path="../../../src/karabo/tests/integration/PropertyTest_Test.cc"
-=======
       <item path="../../../src/karabo/tests/integration/TcpAdapter.cc"
->>>>>>> 6108dfc7
-            ex="false"
-            tool="1"
-            flavor2="0">
-      </item>
-<<<<<<< HEAD
-      <item path="../../../src/karabo/tests/integration/PropertyTest_Test.hh"
-=======
+            ex="false"
+            tool="1"
+            flavor2="0">
+      </item>
       <item path="../../../src/karabo/tests/integration/TcpAdapter.hh"
->>>>>>> 6108dfc7
             ex="false"
             tool="3"
             flavor2="0">
