/*
 * File:   PipelineProcessing_Test.cc
 * Author: haufs
 *
 * Modified by J. Zhu
 *
 * Created on Sep 20, 2016, 3:40:34 PM
 */

#include "PipelinedProcessing_Test.hh"
#include <karabo/net/EventLoop.hh>
#include <karabo/log/Logger.hh>

#include <boost/format.hpp>

USING_KARABO_NAMESPACES;

namespace chrono = std::chrono; // alias for shortening timing expressions

CPPUNIT_TEST_SUITE_REGISTRATION(PipelinedProcessing_Test);


PipelinedProcessing_Test::PipelinedProcessing_Test() = default;


PipelinedProcessing_Test::~PipelinedProcessing_Test() = default;


void PipelinedProcessing_Test::setUp() {

    // set broker
    //putenv("KARABO_BROKER=tcp://localhost:7777");

    // Start central event-loop
    m_eventLoopThread = boost::thread(boost::bind(&EventLoop::work));

    // Create and start server
    Hash config("serverId", m_server, "scanPlugins", false, "Logger.priority", "ERROR");
    m_deviceServer = DeviceServer::create("DeviceServer", config);
    m_deviceServer->finalizeInternalInitialization();

    // Create client
    m_deviceClient = boost::shared_ptr<DeviceClient>(new DeviceClient());
}


void PipelinedProcessing_Test::tearDown() {
    m_deviceClient.reset();
    m_deviceServer.reset();

    EventLoop::stop();
    m_eventLoopThread.join();
}


void PipelinedProcessing_Test::appTestRunner() {
    // in order to avoid recurring setup and tear down calls, all tests are run in a single runner
    instantiateDeviceWithAssert("P2PSenderDevice", Hash("deviceId", m_sender));
    m_nDataPerRun = m_deviceClient->get<unsigned int>(m_sender, "nData");

    testGetOutputChannelSchema();

    testPipeWait();

    testPipeDrop();

    testPipeQueue();
 
    testPipeMinData();

    testPipeTwoPots();

    // Now order of sub-tests starts to matter:
    // After this test, the sender will have "output1.distributionMode == round-robin".
    testPipeTwoSharedReceiversWait();

    // Test does not care about "output1.distributionMode == round-robin",
    // but after test it will be back to load-balanced and have "output1.noInputShared == drop".
    testPipeTwoSharedReceiversDrop();

    testPipeTwoSharedReceiversQueue();

    testQueueClearOnDisconnect();

    // this test uses output2 channel of the sender
    testProfileTransferTimes();

    killDeviceWithAssert(m_sender);
}


void PipelinedProcessing_Test::testGetOutputChannelSchema() {
    std::clog << "---\ntestGetOutputChannelSchema\n";

    karabo::util::Hash dataSchema = m_deviceClient->getOutputChannelSchema(m_sender, "output1");

//    clog << "\nPipelinedProcessing_Test::testGetOutputChannelSchema() : dataSchema => \n" << dataSchema << endl;

    CPPUNIT_ASSERT(dataSchema.has("dataId"));
    CPPUNIT_ASSERT(dataSchema.getType("dataId") == karabo::util::Types::INT32);
    CPPUNIT_ASSERT(dataSchema.getAttribute<std::string>("dataId", "valueType") == "INT32");
    CPPUNIT_ASSERT(dataSchema.has("sha1"));
    CPPUNIT_ASSERT(dataSchema.getType("sha1") == karabo::util::Types::INT32);
    CPPUNIT_ASSERT(dataSchema.getAttribute<std::string>("sha1", "valueType") == "STRING");
    CPPUNIT_ASSERT(dataSchema.has("data"));
    CPPUNIT_ASSERT(dataSchema.getType("data") == karabo::util::Types::INT32);
    CPPUNIT_ASSERT(dataSchema.getAttribute<std::string>("data", "valueType") == "VECTOR_INT64");
    CPPUNIT_ASSERT(dataSchema.has("array"));
    CPPUNIT_ASSERT(dataSchema.hasAttribute("array", KARABO_HASH_CLASS_ID));
    CPPUNIT_ASSERT(dataSchema.getAttribute<std::string>("array", KARABO_HASH_CLASS_ID) == "Hash");
    CPPUNIT_ASSERT(dataSchema.getAttribute<std::string>("array", "classId") == "NDArray");
    CPPUNIT_ASSERT(dataSchema.getAttribute<std::string>("array.data", "valueType") == "BYTE_ARRAY");
    CPPUNIT_ASSERT(dataSchema.getAttribute<std::string>("array.shape", "valueType") == "VECTOR_UINT64");
    CPPUNIT_ASSERT(dataSchema.getAttributeAs<std::string>("array.shape", "defaultValue") == "100,200,0");
    CPPUNIT_ASSERT(dataSchema.getAttribute<std::string>("array.type", "valueType") == "INT32");
    CPPUNIT_ASSERT(dataSchema.getAttributeAs<std::string>("array.type", "defaultValue") == "22");
    CPPUNIT_ASSERT(dataSchema.getAttribute<std::string>("array.isBigEndian", "valueType") == "BOOL");
    CPPUNIT_ASSERT(dataSchema.getAttributeAs<std::string>("array.isBigEndian", "defaultValue") == "0");

    std::clog << "Passed!\n\n";
}


void PipelinedProcessing_Test::testPipeWait() {
    std::clog << "---\ntestPipeWait (onSlowness = 'wait')\n";

    const auto testStartTime = chrono::high_resolution_clock::now();

    // use only one receiver for a group of tests
    karabo::util::Hash config(m_receiverBaseConfig);
    config += Hash("deviceId", m_receiver);
    instantiateDeviceWithAssert("PipeReceiverDevice", config);
    CPPUNIT_ASSERT_EQUAL(std::string("wait"), m_deviceClient->get<std::string>(m_receiver, "input.onSlowness"));

    testPipeWait(0, 0);
    testPipeWait(100, 0);
    testPipeWait(0, 100);

    killDeviceWithAssert(m_receiver);

    std::clog << "Test duration (ms): "
            << chrono::duration_cast<chrono::milliseconds>(chrono::high_resolution_clock::now() - testStartTime).count()
            << std::endl;

    std::clog << "Passed!\n\n";
}


void PipelinedProcessing_Test::testPipeWait(unsigned int processingTime, unsigned int delayTime) {

    std::clog << "- processingTime = " << processingTime << " ms, delayTime = " << delayTime << " ms\n";

    m_deviceClient->set(m_receiver, "processingTime", processingTime);
    m_deviceClient->set(m_sender, "delay", delayTime);

    int64_t elapsedTimeIn_microseconds = 0ll;
    // we use a single receiver device for several successive tests.
    unsigned int nTotalData0 = m_deviceClient->get<unsigned int>(m_receiver, "nTotalData");
    unsigned int nTotalDataOnEos0 = m_deviceClient->get<unsigned int>(m_receiver, "nTotalDataOnEos");
    unsigned int nDataExpected = nTotalData0;
    for (unsigned int nRun = 0; nRun < m_numRunsPerTest; ++nRun) {
        const auto startTimepoint = chrono::high_resolution_clock::now();
        
        // make sure the sender has stopped sending data
        CPPUNIT_ASSERT(pollDeviceProperty<karabo::util::State>(m_sender, "state", karabo::util::State::NORMAL));
        // Then call its slot
        m_deviceClient->execute(m_sender, "write", m_maxTestTimeOut);

        nDataExpected += m_nDataPerRun;
        // And poll for the correct answer
        CPPUNIT_ASSERT(pollDeviceProperty<unsigned int>(m_receiver, "nTotalData", nDataExpected));

        const auto dur = chrono::high_resolution_clock::now() - startTimepoint;
        // Note that duration contains overhead from message travel time and polling interval in pollDeviceProperty!
        elapsedTimeIn_microseconds += chrono::duration_cast<chrono::microseconds>(dur).count();

        // Check that EOS handling is not called too early
        
        // EOS comes a bit later, so we have to poll client again to be sure...
        // Note: only one EOS arrives after receiving a train of data!
        CPPUNIT_ASSERT(pollDeviceProperty<unsigned int>(m_receiver, "nTotalDataOnEos", nDataExpected));

        // Test if data source was correctly passed
        auto sources = m_deviceClient->get<std::vector<std::string> >(m_receiver, "dataSources");
        CPPUNIT_ASSERT_EQUAL(static_cast<size_t> (1u), sources.size());
        CPPUNIT_ASSERT_EQUAL(m_senderOutput1, sources[0]);
        // Check that receiver did not post any problem on status:
        CPPUNIT_ASSERT_EQUAL(std::string(), m_deviceClient->get<std::string>(m_receiver, "status"));
        // This only can be tested if we used an input handler and not onData
        if (!m_deviceClient->get<bool>(m_receiver, "onData")) {
            auto sources = m_deviceClient->get<std::vector<std::string> >(m_receiver, "dataSourcesFromIndex");
            CPPUNIT_ASSERT_EQUAL(m_senderOutput1, sources[0]);
        }
    }

    const unsigned int dataItemSize = m_deviceClient->get<unsigned int>(m_receiver, "dataItemSize");
    double mbps = double(dataItemSize) * double(nDataExpected - nTotalData0) / double(elapsedTimeIn_microseconds);
    // Note that this measurement checks the inner-process shortcut - and includes timing overhead e.g. pollDeviceProperty
    // In addition, the process and delay times also affect mbps.
    std::clog << "  summary: Megabytes per sec : " << mbps
              << ", elapsedTimeIn_microseconds = " << elapsedTimeIn_microseconds
              << ", dataItemSize = " << dataItemSize 
              << ", nTotalData = " << nDataExpected - nTotalData0
              << ", nTotalDataOnEos = " << nDataExpected - nTotalDataOnEos0 << std::endl;
}


void PipelinedProcessing_Test::testPipeDrop() {
    std::clog << "---\ntestPipeDrop (onSlowness = 'drop')\n";

    const auto testStartTime = chrono::high_resolution_clock::now();

    karabo::util::Hash config(m_receiverBaseConfig);
    config += Hash("deviceId", m_receiver, "input.onSlowness", "drop");
    instantiateDeviceWithAssert("PipeReceiverDevice", config);
    CPPUNIT_ASSERT_EQUAL(std::string("drop"), m_deviceClient->get<std::string>(m_receiver, "input.onSlowness"));

    testPipeDrop(10, 0, true);
    testPipeDrop(100, 0, true);
    testPipeDrop(0, 100, false);

    killDeviceWithAssert(m_receiver);

    std::clog << "Test duration (ms): "
            << chrono::duration_cast<chrono::milliseconds>(chrono::high_resolution_clock::now() - testStartTime).count()
            << std::endl;

    std::clog << "Passed!\n\n";
}


void PipelinedProcessing_Test::testPipeDrop(unsigned int processingTime, unsigned int delayTime, bool dataLoss) {

    std::clog << "- processingTime = " << processingTime << " ms, delayTime = " << delayTime << " ms\n";

    m_deviceClient->set(m_receiver, "processingTime", processingTime);
    m_deviceClient->set(m_sender, "delay", delayTime);

    size_t elapsedTimeIn_microseconds = 0;
    unsigned int nTotalData0 = m_deviceClient->get<unsigned int>(m_receiver, "nTotalData");
    unsigned int nTotalDataOnEos0 = m_deviceClient->get<unsigned int>(m_receiver, "nTotalDataOnEos");
    unsigned int nDataExpected = nTotalData0;
    for (unsigned int nRun = 0; nRun < m_numRunsPerTest; ++nRun) {
        auto startTimepoint = chrono::high_resolution_clock::now();
        // make sure the sender has stopped sending data
        CPPUNIT_ASSERT(pollDeviceProperty<karabo::util::State>(m_sender, "state", karabo::util::State::NORMAL));
        m_deviceClient->execute(m_sender, "write", m_maxTestTimeOut);

        // test data
        if (!dataLoss) {
            nDataExpected += m_nDataPerRun;
            CPPUNIT_ASSERT(pollDeviceProperty<unsigned int>(m_receiver, "nTotalData", nDataExpected));
        } else {
            // poll until nTotalDataOnEos changes (increases)
            CPPUNIT_ASSERT(pollDeviceProperty<unsigned int>(m_receiver, "nTotalDataOnEos", nDataExpected, false));
            
            // if the processing time is comparable to or larger than the delay time, 
            // the number of received data is random, but should be larger than the 
            // number of local buffers (currently one 'active' and one 'inactive')
            unsigned int nTotalData = m_deviceClient->get<unsigned int>(m_receiver, "nTotalData");
            CPPUNIT_ASSERT(nTotalData < nDataExpected + m_nDataPerRun);
            CPPUNIT_ASSERT(nTotalData >= nDataExpected + m_nPots);
            nDataExpected = nTotalData;
        }

        auto dur = chrono::high_resolution_clock::now() - startTimepoint;
        elapsedTimeIn_microseconds += chrono::duration_cast<chrono::microseconds>(dur).count();

        // test EOS
        CPPUNIT_ASSERT(pollDeviceProperty<unsigned int>(m_receiver, "nTotalDataOnEos", nDataExpected));

        // Test if data source was correctly passed
        auto sources = m_deviceClient->get<std::vector<std::string> >(m_receiver, "dataSources");
        CPPUNIT_ASSERT_EQUAL(static_cast<size_t> (1u), sources.size());
        CPPUNIT_ASSERT_EQUAL(m_senderOutput1, sources[0]);
    }

    unsigned int dataItemSize = m_deviceClient->get<unsigned int>(m_receiver, "dataItemSize");
    double mbps = double(dataItemSize) * double(nDataExpected - nTotalData0) / double(elapsedTimeIn_microseconds);
    std::clog << "  summary: Megabytes per sec : " << mbps
              << ", elapsedTimeIn_microseconds = " << elapsedTimeIn_microseconds
              << ", dataItemSize = " << dataItemSize 
              << ", nTotalData = " << nDataExpected - nTotalData0
              << ", nTotalDataOnEos = " << nDataExpected - nTotalDataOnEos0 << std::endl;
}

void PipelinedProcessing_Test::testPipeQueue() {
    std::clog << "---\ntestPipeQueue (onSlowness = 'queue', dataDistribution = 'copy')\n";

    const auto testStartTime = chrono::high_resolution_clock::now();

    karabo::util::Hash config(m_receiverBaseConfig);
    config += Hash("deviceId", m_receiver, "input.onSlowness", "queue");
    config += Hash("deviceId", m_receiver, "input.dataDistribution", "copy");
    instantiateDeviceWithAssert("PipeReceiverDevice", config);
    CPPUNIT_ASSERT_EQUAL(std::string("queue"), m_deviceClient->get<std::string>(m_receiver, "input.onSlowness"));
    CPPUNIT_ASSERT_EQUAL(std::string("copy"), m_deviceClient->get<std::string>(m_receiver, "input.dataDistribution"));

    // Higher processing times are used to allow observation that data is sent faster than it is 
    // handled by the receiver.
    testPipeQueue(50, 5);
    // Higher delay times are used to allow observation that the sender becomes the bottleneck in
    // those scenarios.
    testPipeQueue(5, 50);

    killDeviceWithAssert(m_receiver);

    std::clog << "Test duration (ms): "
            << chrono::duration_cast<chrono::milliseconds>(chrono::high_resolution_clock::now() - testStartTime).count()
            << std::endl;

    std::clog << "Passed!\n\n";
}


void PipelinedProcessing_Test::testPipeQueue(unsigned int processingTime, unsigned int delayTime) {
    std::clog << "- processingTime = " << processingTime << " ms, delayTime = " << delayTime << " ms\n";

    m_deviceClient->set(m_receiver, "processingTime", processingTime);
    m_deviceClient->set(m_sender, "delay", delayTime);

    int64_t elapsedTimeIn_microseconds = 0ll;
    // we use a single receiver device for several successive tests.
    unsigned int nTotalData0 = m_deviceClient->get<unsigned int>(m_receiver, "nTotalData");
    unsigned int nTotalDataOnEos0 = m_deviceClient->get<unsigned int>(m_receiver, "nTotalDataOnEos");
    unsigned int nDataExpected = nTotalData0;
    for (unsigned int nRun = 0; nRun < m_numRunsPerTest; ++nRun) {
        const auto startTimepoint = chrono::high_resolution_clock::now();

        // make sure the sender has stopped sending data
        CPPUNIT_ASSERT(pollDeviceProperty<karabo::util::State>(m_sender, "state", karabo::util::State::NORMAL));

        // Retrieves the amount of data that the sender will send
        unsigned int senderNData = m_deviceClient->get<unsigned int>(m_sender, "nData");
        // Then call its slot
        m_deviceClient->execute(m_sender, "write", m_maxTestTimeOut);

        // Makes sure the sender has finished sending the data in this run. We can't rely on 'currentDataId' for
        // this because in situations of high delayTime a pollDeviceProperty polling can return immediately due to
        // an expected value from the previous run.
        CPPUNIT_ASSERT(pollDeviceProperty<karabo::util::State>(m_sender, "state", karabo::util::State::NORMAL));

        nDataExpected += m_nDataPerRun;
        if (processingTime > 2 * delayTime) {
            // If processingTime is significantly bigger than delayTime, we are bound by processingTime. In this scena-
            // rio, the sender will start "sending" (actually dispatching data to a queue) immediately. As the receiver
            // has a relatively large processingTime, it will take a while for the receiver to actually receive the data.
            // We assert a maximum ratio of data arrival in this scenario.
            const unsigned int receivedSoFar = m_deviceClient->get<unsigned int>(m_receiver, "nTotalData");
            CPPUNIT_ASSERT_MESSAGE(karabo::util::toString(receivedSoFar) + " " + karabo::util::toString(nDataExpected),
                                   2 * (nDataExpected - receivedSoFar) <= m_nDataPerRun * 3);// at max. 2/3 have arrived
        } else if (2 * processingTime < delayTime) {
            // If delayTime is significantly bigger than the processing time, we are bound by the delayTime. This means
            // that between two successive data writes the sender will wait delayTime milliseconds and the sender is
            // expected to be slowest part.
            // We assert that the amount of received data must be at the maximum m_nPots lower than the amount of 
            // expected sent data (no bottleneck on the receiver).
            const unsigned int receivedSoFar = m_deviceClient->get<unsigned int>(m_receiver, "nTotalData");
            CPPUNIT_ASSERT_MESSAGE(karabo::util::toString(receivedSoFar) + " " + karabo::util::toString(nDataExpected),
                                   nDataExpected - receivedSoFar <= m_nPots);
        }
        // In the end, all should arrive
        CPPUNIT_ASSERT(pollDeviceProperty<unsigned int>(m_receiver, "nTotalData", nDataExpected));

        const auto dur = chrono::high_resolution_clock::now() - startTimepoint;
        // Note that duration contains overhead from message travel time and polling interval in pollDeviceProperty!
        elapsedTimeIn_microseconds += chrono::duration_cast<chrono::microseconds>(dur).count();

        // The following line is commented out because when 'onSlowness' is set to 'queue' the EOS may
        // be received and handled before data that comes before EOS. This is a pending issue and this
        // assert should be uncommented as part of the validation of a fix for that issue. For 'wait'
        // value for the 'onSlowness' setting the issue doesn't happen.
        // TODO!
        //CPPUNIT_ASSERT(pollDeviceProperty<unsigned int>(m_receiver, "nTotalDataOnEos", nDataExpected));

        // Test if data source was correctly passed
        auto sources = m_deviceClient->get<std::vector<std::string> >(m_receiver, "dataSources");
        CPPUNIT_ASSERT_EQUAL(static_cast<size_t> (1u), sources.size());
        CPPUNIT_ASSERT_EQUAL(m_senderOutput1, sources[0]);
        // Check that receiver did not post any problem on status:
        CPPUNIT_ASSERT_EQUAL(std::string(), m_deviceClient->get<std::string>(m_receiver, "status"));
        // This only can be tested if we used an input handler and not onData
        if (!m_deviceClient->get<bool>(m_receiver, "onData")) {
            auto sources = m_deviceClient->get<std::vector<std::string> >(m_receiver, "dataSourcesFromIndex");
            CPPUNIT_ASSERT_EQUAL(m_senderOutput1, sources[0]);
        }
    }

    m_deviceClient->set(m_sender, "delay", 0u); // Restore the sender's delay parameter back to its default.

    const unsigned int dataItemSize = m_deviceClient->get<unsigned int>(m_receiver, "dataItemSize");
    double mbps = double(dataItemSize) * double(nDataExpected - nTotalData0) / double(elapsedTimeIn_microseconds);
    // Note that this measurement checks the inner-process shortcut - and includes timing overhead e.g. pollDeviceProperty
    // In addition, the process and delay times also affect mbps.
    std::clog << "  summary: Megabytes per sec : " << mbps
            << ", elapsedTimeIn_microseconds = " << elapsedTimeIn_microseconds
            << ", dataItemSize = " << dataItemSize
            << ", nTotalData = " << nDataExpected - nTotalData0
            << ", nTotalDataOnEos = " << nDataExpected - nTotalDataOnEos0 << std::endl;
}


void PipelinedProcessing_Test::testPipeMinData() {
    std::clog << "---\ntestPipeMinData\n";

    const unsigned int originalSenderDelay = m_deviceClient->get<unsigned int>(m_sender, "delay");

<<<<<<< HEAD
    const auto testStartTime = chrono::high_resolution_clock::now();

    m_deviceClient->set(m_sender, "delay", 0u);
=======
    // There's an undesired interdependency between the tests cases; this test only works if the sender delay
    // is significatively high.
    // TODO: IMPORTANT: Solve the racing condition between onTcpRead and TriggerIOEvent that happens in the
    //                  InputChannel when the sender has no delay and that causes the Pots swapping to happen
    //                  in the middle of the processing.
    m_deviceClient->set(m_sender, "delay", 100u);
>>>>>>> adb0f8d1

    // input.minData = 1 by default
    unsigned int minData = 5;

    // start a receiver with "input.onData = false", i.e. call PipeReceiverDevice::onInput while reading data,
    // and "minData > 1"
    karabo::util::Hash config(m_receiverBaseConfig);
    config += Hash("deviceId", m_receiver, "input.minData", minData);
    instantiateDeviceWithAssert("PipeReceiverDevice", config);

    // make sure the sender has stopped sending data
    CPPUNIT_ASSERT(pollDeviceProperty<karabo::util::State>(m_sender, "state", karabo::util::State::NORMAL));

    // write data asynchronously
    m_deviceClient->execute(m_sender, "write");
    // make sure the sender has started sending data
    CPPUNIT_ASSERT(pollDeviceProperty<karabo::util::State>(m_sender, "state", karabo::util::State::ACTIVE));

    // poll until nTotalDataOnEos changes
    CPPUNIT_ASSERT(pollDeviceProperty<unsigned int>(m_receiver, "nTotalDataOnEos", 0, false, m_maxTestTimeOut));

    // test if data source was correctly passed
    auto sources = m_deviceClient->get<std::vector<std::string> >(m_receiver, "dataSourcesFromIndex");
    // test that "input.onData = false" and "input.miniData" are respected
    CPPUNIT_ASSERT_EQUAL(static_cast<size_t>(minData), sources.size());
    for (auto& src : sources) {
        CPPUNIT_ASSERT_EQUAL(m_senderOutput1, src);
    }

    // in this case, only 10 data out of 12 are expected to be received
    unsigned int nDataExpected = m_nDataPerRun - m_nDataPerRun % minData;
    CPPUNIT_ASSERT_EQUAL(nDataExpected, m_deviceClient->get<unsigned int>(m_receiver, "nTotalData"));

    // Restore the sender delay to the value it had before running this test case.
    m_deviceClient->set(m_sender, "delay", originalSenderDelay);

    killDeviceWithAssert(m_receiver);

    std::clog << "Test duration (ms): "
            << chrono::duration_cast<chrono::milliseconds>(chrono::high_resolution_clock::now() - testStartTime).count()
            << std::endl;

    std::clog << "Passed!\n\n";

    // Restores the sender's delay to the value it had at the beginning of the test.
    m_deviceClient->set(m_sender, "delay", originalSenderDelay);
}


void PipelinedProcessing_Test::testPipeTwoPots() {
    std::clog << "---\ntestPipeTwoPots\n";

<<<<<<< HEAD
    const auto testStartTime = chrono::high_resolution_clock::now();

    // There's an undesired interdependency between the tests cases; this test only works if the sender delay
    // is significatively high, more specifically 100 milliseconds.
    // TODO: IMPORTANT: Stabilize the Output and Input Channels so that this kind of timing dependencies are eliminated.
    m_deviceClient->set(m_sender, "delay", 100u);
=======
    const unsigned int originalSenderDelay = m_deviceClient->get<unsigned int>(m_sender, "delay");

    // As this test interrupts the sender in the middle of a send of 'nData' data items, it depends on some sender delay
    // to be able to assert precisely how many data items have been sent after the sender 'Stop' slot has been invoked.
    // The delay set in the next line is high enough to make sure that there will be one extra data item left in the
    // unprocessed Pot of the receiver input channel.
    m_deviceClient->set(m_sender, "delay", 75u);
>>>>>>> adb0f8d1

    // start a receiver whose processingTime is significantly longer than the writing time of the output channel
    karabo::util::Hash config(m_receiverBaseConfig);
    config += Hash("deviceId", m_receiver, "processingTime", 200);
    instantiateDeviceWithAssert("PipeReceiverDevice", config);

    for (unsigned int nDataWhenStop = 3; nDataWhenStop < 8; ++nDataWhenStop) {
        // make sure the sender has stopped sending data
        CPPUNIT_ASSERT(pollDeviceProperty<karabo::util::State>(m_sender, "state", karabo::util::State::NORMAL));

        // write data asynchronously
        m_deviceClient->execute(m_sender, "write");

        CPPUNIT_ASSERT(pollDeviceProperty<unsigned int>(m_receiver, "nTotalData", nDataWhenStop));
        // stop sending data after receiving nDataWhenStop data!
        m_deviceClient->execute(m_sender, "stop");
        // The receiver is expected to get one more data when EOS arrives: the one which is being written
        // into the inactive pot when the "stop" slot is called.
        CPPUNIT_ASSERT(pollDeviceProperty<unsigned int>(m_receiver, "nTotalDataOnEos", 0, false));

        CPPUNIT_ASSERT_EQUAL(nDataWhenStop + 1, m_deviceClient->get<unsigned int>(m_receiver, "nTotalDataOnEos"));

        // reset nTotalData and nTotalDataOnEos
        m_deviceClient->execute(m_receiver, "reset");
        CPPUNIT_ASSERT(pollDeviceProperty<unsigned int>(m_receiver, "nTotalData", 0));
    }

    // Restores the sender 'delay' to the value it had at the beginning of the test.
    m_deviceClient->set(m_sender, "delay", originalSenderDelay);
    
    killDeviceWithAssert(m_receiver);

    std::clog << "Test duration (ms): "
            << chrono::duration_cast<chrono::milliseconds>(chrono::high_resolution_clock::now() - testStartTime).count()
            << std::endl;

    std::clog << "Passed!\n\n";
}


void PipelinedProcessing_Test::testPipeTwoSharedReceiversWait() {
    std::clog << "---\ntestPipeTwoSharedReceiversWait (onSlowness = 'wait', dataDistribution = 'shared')\n";

    const auto testStartTime = chrono::high_resolution_clock::now();

    karabo::util::Hash config1(m_receiverBaseConfig);
    config1 += Hash("deviceId", m_receiver1, "input.onSlowness", "wait", "input.dataDistribution", "shared");

    karabo::util::Hash config2(config1);
    config2.set<std::string>("deviceId", m_receiver2);

    instantiateDeviceWithAssert("PipeReceiverDevice", config1);
    instantiateDeviceWithAssert("PipeReceiverDevice", config2);

    // check that the default value of dataDistribution is "copy"
    CPPUNIT_ASSERT_EQUAL(std::string("copy"), m_deviceClient->get<std::string>(m_receiver1, "input2.dataDistribution"));
    // check that the default value of noInputShared is "wait"
    CPPUNIT_ASSERT_EQUAL(std::string("wait"), m_deviceClient->get<std::string>(m_sender, "output1.noInputShared"));

    testPipeTwoSharedReceivers(0, 0, 0, false, false);
    testPipeTwoSharedReceivers(200, 0, 0, false, false);
    testPipeTwoSharedReceivers(100, 100, 0, false, false);

    // restart the sender with "output1.distributionMode == round-robin" (and default "output1.noInputShared == wait")
    killDeviceWithAssert(m_sender);
    instantiateDeviceWithAssert("P2PSenderDevice", Hash("deviceId", m_sender, "output1", Hash("distributionMode", "round-robin")));

    testPipeTwoSharedReceivers(0, 0, 20, false, true);
    testPipeTwoSharedReceivers(200, 0, 0, false, true);
    testPipeTwoSharedReceivers(100, 100, 0, false, true);
    
    killDeviceWithAssert(m_receiver1);
    killDeviceWithAssert(m_receiver2);

    std::clog << "Test duration (ms): "
            << chrono::duration_cast<chrono::milliseconds>(chrono::high_resolution_clock::now() - testStartTime).count()
            << std::endl;

    std::clog << "Passed!\n\n";
}


void PipelinedProcessing_Test::testPipeTwoSharedReceiversDrop() {
    std::clog << "---\ntestPipeTwoSharedReceiversDrop (onSlowness = 'drop', dataDistribution = 'shared')\n";

    karabo::util::Hash config1(m_receiverBaseConfig);
    config1 += Hash("deviceId", m_receiver1, "input.onSlowness", "drop", "input.dataDistribution", "shared");

    karabo::util::Hash config2(config1);
    config2.set<std::string>("deviceId", m_receiver2);

    instantiateDeviceWithAssert("PipeReceiverDevice", config1);
    instantiateDeviceWithAssert("PipeReceiverDevice", config2);

    // check that even if the receiver has "onSlowness == drop", all data will still be received by shared
    // receivers if "onInputShared" from the output channel of the sender is "wait"!
    // Do not care about "output1.distributionMode == round-robin" or " == load-balanced"
    CPPUNIT_ASSERT_EQUAL(std::string("wait"), m_deviceClient->get<std::string>(m_sender, "output1.noInputShared"));
    testPipeTwoSharedReceivers(100, 100, 0, false, false);

    // restart the sender with "output1.noInputShared == drop"
    killDeviceWithAssert(m_sender);
    instantiateDeviceWithAssert("P2PSenderDevice", Hash("deviceId", m_sender, "output1.noInputShared", "drop"));

    // check that the default value of distributionMode is "load-balanced"
    CPPUNIT_ASSERT_EQUAL(std::string("load-balanced"), m_deviceClient->get<std::string>(m_sender, "output1.distributionMode"));

    testPipeTwoSharedReceivers(0, 0, 100, false, false);
    // The following line is commented out because:
    // 1. the result is not deterministic;
    // 2. segmentation fault has been observed, but rather rarely.
    // testPipeTwoSharedReceivers(200, 0, 0, false);
    // We expect to see data loss in the following cases:
    testPipeTwoSharedReceivers(100, 40, 0, true, false); // receivers which have different "speed"
    testPipeTwoSharedReceivers(100, 100, 0, true, false); // receivers which have the same "speed"

    // restart the sender with "output1.noInputShared == drop" and "output1.distributionMode = round-robin"
    killDeviceWithAssert(m_sender);
    instantiateDeviceWithAssert("P2PSenderDevice", Hash("deviceId", m_sender, "output1", Hash("noInputShared", "drop",
                                                                                              "distributionMode", "round-robin")));

    testPipeTwoSharedReceivers(0, 0, 20, false, true);
    testPipeTwoSharedReceivers(100, 40, 0, true, true); // receivers which have different "speed"
    testPipeTwoSharedReceivers(100, 100, 0, true, true); // receivers which have the same "speed"

    killDeviceWithAssert(m_receiver1);
    killDeviceWithAssert(m_receiver2);

    std::clog << "Passed!\n\n";
}


void PipelinedProcessing_Test::testPipeTwoSharedReceiversQueue() {
    std::clog << "---\ntestPipeTwoSharedReceiversQueue (output.noInputShared = 'queue', input.dataDistribution = 'shared')\n";

    const auto testStartTime = chrono::high_resolution_clock::now();

    karabo::util::Hash config1(m_receiverBaseConfig);
    config1 += Hash("deviceId", m_receiver1, "input.dataDistribution", "shared");

    karabo::util::Hash config2(config1);
    config2.set<std::string>("deviceId", m_receiver2);

    instantiateDeviceWithAssert("PipeReceiverDevice", config1);
    instantiateDeviceWithAssert("PipeReceiverDevice", config2);

    // restart the sender with "output1.noInputShared == queue"
    killDeviceWithAssert(m_sender);
    instantiateDeviceWithAssert("P2PSenderDevice", Hash("deviceId", m_sender, "output1.noInputShared", "queue"));

    // check that the default value of distributionMode is "load-balanced"
    CPPUNIT_ASSERT_EQUAL(std::string("load-balanced"), m_deviceClient->get<std::string>(m_sender, "output1.distributionMode"));

    // Set of tests for 'load-balanced' distribution mode.
    testPipeTwoSharedReceivers(0, 0, 100, false, false);
    // No data loss is expected for 'queue' distribution mode, despite of differences between receivers
    testPipeTwoSharedReceivers(100, 40, 0, false, false); // receivers which have different "speed"
    testPipeTwoSharedReceivers(100, 100, 0, false, false); // receivers which have the same "speed"

    testTwoSharedReceiversQueuing(5, 50);
    testTwoSharedReceiversQueuing(50, 5);

    // restart the sender with "output1.noInputShared == queue" and "output1.distributionMode = "round-robin"
    killDeviceWithAssert(m_sender);
    instantiateDeviceWithAssert("P2PSenderDevice", Hash("deviceId", m_sender, "output1", Hash("noInputShared", "queue",
                                                                                              "distributionMode", "round-robin")));

    // Set of tests for 'round-robin' distribution mode.
    testPipeTwoSharedReceivers(0, 0, 20, false, true);
    // No data loss is expected for 'queue' distribution mode, despite of differences between receivers
    testPipeTwoSharedReceivers(100, 40, 0, false, true); // receivers which have different "speed"
    testPipeTwoSharedReceivers(100, 100, 0, false, true); // receivers which have the same "speed"

    testTwoSharedReceiversQueuing(5, 50);
    testTwoSharedReceiversQueuing(50, 5);

    killDeviceWithAssert(m_receiver1);
    killDeviceWithAssert(m_receiver2);

    std::clog << "Test duration (ms): "
            << chrono::duration_cast<chrono::milliseconds>(chrono::high_resolution_clock::now() - testStartTime).count()
            << std::endl;

    std::clog << "Passed!\n\n";
}


void PipelinedProcessing_Test::testPipeTwoSharedReceivers(unsigned int processingTime1, 
                                                          unsigned int processingTime2,
                                                          unsigned int delayTime,
                                                          bool dataLoss, bool roundRobin) {

    std::clog << "- processingTime1 = " << processingTime1
              << " ms, processingTime2 = " << processingTime2
            << " ms, delayTime = " << delayTime << " ms -- expect " << (roundRobin ? "round-robin" : "load-balanced") << "\n";

    m_deviceClient->set(m_receiver1, "processingTime", processingTime1);
    m_deviceClient->set(m_receiver2, "processingTime", processingTime2);
    m_deviceClient->set(m_sender, "delay", delayTime);

    // We use the same two receiver devices for several successive tests.
    // reset nTotalData and nTotalDataOnEos
    m_deviceClient->execute(m_receiver1, "reset");
    m_deviceClient->execute(m_receiver2, "reset");
    CPPUNIT_ASSERT(pollDeviceProperty<unsigned int>(m_receiver1, "nTotalData", 0));
    CPPUNIT_ASSERT(pollDeviceProperty<unsigned int>(m_receiver2, "nTotalData", 0));
    unsigned int nTotalData1 = 0;
    unsigned int nTotalData2 = 0;

    CPPUNIT_ASSERT_EQUAL(nTotalData1, m_deviceClient->get<unsigned int>(m_receiver1, "nTotalDataOnEos"));
    CPPUNIT_ASSERT_EQUAL(nTotalData2, m_deviceClient->get<unsigned int>(m_receiver2, "nTotalDataOnEos"));
    for (unsigned int nRun = 0; nRun < m_numRunsPerTest; ++nRun) {
        // make sure the sender has stopped sending data
        CPPUNIT_ASSERT(pollDeviceProperty<karabo::util::State>(m_sender, "state", karabo::util::State::NORMAL));
        // then call its slot
        m_deviceClient->execute(m_sender, "write", m_maxTestTimeOut);

        // poll until nTotalDataOnEos(s) of both receivers change (increase)
        CPPUNIT_ASSERT(pollDeviceProperty<unsigned int>(m_receiver1, "nTotalDataOnEos", nTotalData1, false));
        CPPUNIT_ASSERT(pollDeviceProperty<unsigned int>(m_receiver2, "nTotalDataOnEos", nTotalData2, false));

        const unsigned int nTotalData1New = m_deviceClient->get<unsigned int>(m_receiver1, "nTotalData");
        const unsigned int nTotalData2New = m_deviceClient->get<unsigned int>(m_receiver2, "nTotalData");

        // test nTotalDataOnEos == nTotalData
        CPPUNIT_ASSERT_EQUAL(nTotalData1New, m_deviceClient->get<unsigned int>(m_receiver1, "nTotalDataOnEos"));
        CPPUNIT_ASSERT_EQUAL(nTotalData2New, m_deviceClient->get<unsigned int>(m_receiver2, "nTotalDataOnEos"));

        // test the total data received
        // A receiver should receive at least m_nPots data no mater how long the processingTime is.
        CPPUNIT_ASSERT(nTotalData1New >= nTotalData1 + m_nPots);
        CPPUNIT_ASSERT(nTotalData2New >= nTotalData2 + m_nPots);
        if (!dataLoss) {
            CPPUNIT_ASSERT_EQUAL(nTotalData1 + nTotalData2 + m_nDataPerRun, nTotalData1New + nTotalData2New);
        } else {
            CPPUNIT_ASSERT(nTotalData1New + nTotalData2New < nTotalData1 + nTotalData2 + m_nDataPerRun);
        }

        // update nTotalData
        nTotalData1 = nTotalData1New;
        nTotalData2 = nTotalData2New;

        // test if data source was correctly passed
        auto sources = m_deviceClient->get<std::vector<std::string> >(m_receiver1, "dataSources");
        CPPUNIT_ASSERT_EQUAL(static_cast<size_t> (1u), sources.size());
        CPPUNIT_ASSERT_EQUAL(m_senderOutput1, sources[0]);
        auto sources2 = m_deviceClient->get<std::vector<std::string> >(m_receiver2, "dataSources");
        CPPUNIT_ASSERT_EQUAL(static_cast<size_t> (1u), sources2.size());
        CPPUNIT_ASSERT_EQUAL(m_senderOutput1, sources2[0]);

        // check that receiver did not post any problem on status:
        CPPUNIT_ASSERT_EQUAL(std::string(), m_deviceClient->get<std::string>(m_receiver1, "status"));
        CPPUNIT_ASSERT_EQUAL(std::string(), m_deviceClient->get<std::string>(m_receiver2, "status"));

        if (roundRobin) {
            // Additional test that data share was fair, i.e. difference is zero for even total number or one for odd
            if ((nTotalData1New + nTotalData2New) % 2 == 0) { // even
                CPPUNIT_ASSERT_EQUAL(nTotalData1New, nTotalData2New);
            } else {
                const unsigned int diff = (nTotalData1New >= nTotalData2New // unsigned, so cannot...
                                           ? nTotalData1New - nTotalData2New // ...just calc the diff and take abs
                                           : nTotalData2New - nTotalData1New);
                CPPUNIT_ASSERT_EQUAL_MESSAGE((boost::format("total1: %d, total2: %d") % nTotalData1New % nTotalData2New).str(),
                                             1u, diff);
            }
        }
    }

    std::clog << "  summary: nTotalData = " << nTotalData1 << ", " << nTotalData2 << std::endl;
}


void PipelinedProcessing_Test::testTwoSharedReceiversQueuing(unsigned int processingTime,
                                                             unsigned int delayTime) {

    std::clog << "- processingTime (both receivers) = " << processingTime
            << " ms, delayTime = " << delayTime << " ms -- expect "
            << m_deviceClient->get<std::string>(m_sender, "output1.distributionMode") << "\n";

    int64_t elapsedTimeIn_microseconds = 0ll;

    // If processingTime is significantly bigger than delayTime, we are bound by processingTime. In this scenario,
    // the sender will start "sending" (actually dispatching data to a queue) immediately. As the receivers have a
    // relatively large processingTime, it will take a while for them to actually receive the data.
    bool processingTimeHigher = (processingTime > 2 * delayTime);

    // If delayTime is significantly bigger than the processing time, we are bound by the delayTime. This means
    // that between two successive data writes the sender will wait delayTime milliseconds and the sender is
    // expected to be slowest part.
    bool delayTimeHigher = (2 * processingTime < delayTime);

    CPPUNIT_ASSERT_MESSAGE("Difference between processingTime and delayTime not large enough to test queuing behavior!",
                           processingTimeHigher || delayTimeHigher);

    m_deviceClient->set(m_receiver1, "processingTime", processingTime);
    m_deviceClient->set(m_receiver2, "processingTime", processingTime);
    m_deviceClient->set(m_sender, "delay", delayTime);

    // We use the same two receiver devices for several successive tests.
    // reset nTotalData and nTotalDataOnEos
    m_deviceClient->execute(m_receiver1, "reset");
    m_deviceClient->execute(m_receiver2, "reset");
    CPPUNIT_ASSERT(pollDeviceProperty<unsigned int>(m_receiver1, "nTotalData", 0));
    CPPUNIT_ASSERT(pollDeviceProperty<unsigned int>(m_receiver2, "nTotalData", 0));

    unsigned int nDataExpected = 0;
    for (unsigned int nRun = 0; nRun < m_numRunsPerTest; ++nRun) {
        const auto startTimepoint = chrono::high_resolution_clock::now();
        
        // make sure the sender has stopped sending data
        CPPUNIT_ASSERT(pollDeviceProperty<karabo::util::State>(m_sender, "state", karabo::util::State::NORMAL));
        // retrieves the amount of data that the sender will send
        unsigned int senderNData = m_deviceClient->get<unsigned int>(m_sender, "nData");
        // then call its slot
        m_deviceClient->execute(m_sender, "write", m_maxTestTimeOut);

        // Makes sure the sender has finished sending the data in this run. We can't rely on 'currentDataId' for
        // this because in situations of high delayTime a pollDeviceProperty polling can return immediately due to
        // an expected value from the previous run.
        CPPUNIT_ASSERT(pollDeviceProperty<karabo::util::State>(m_sender, "state", karabo::util::State::NORMAL));

        nDataExpected += m_nDataPerRun;

        const unsigned int receivedSoFar1 = m_deviceClient->get<unsigned int>(m_receiver1, "nTotalData");
        const unsigned int receivedSoFar2 = m_deviceClient->get<unsigned int>(m_receiver2, "nTotalData");
        const unsigned int receivedSoFar = receivedSoFar1 + receivedSoFar2;

        if (processingTimeHigher) {
             // We assert a maximum ratio of data arrival in this scenario.
            CPPUNIT_ASSERT_MESSAGE(karabo::util::toString(receivedSoFar) + " " + karabo::util::toString(nDataExpected),
                                   2 * (nDataExpected - receivedSoFar) <= m_nDataPerRun * 3); // at max. 2/3 have arrived
        } else if (delayTimeHigher) {
            // We assert that the amount of received data must be at the maximum 2*m_nPots lower than the amount of
            // expected sent data (no bottleneck on the receivers).
            CPPUNIT_ASSERT_MESSAGE(karabo::util::toString(receivedSoFar) + " " + karabo::util::toString(nDataExpected),
                                   nDataExpected - receivedSoFar <= 2 * m_nPots);
        }

        // In the end, all data should have arrived - waits until the total amount of data received equals the total
        // sent (or fail).
        const int pollWaitTimeInMs = 5;
        int pollCounter = 0;
        bool allReceived = false;

        // Poll the device until it responds with the correct answer or times out.
        while (pollWaitTimeInMs * pollCounter <= m_maxTestTimeOut * 1000) {
            boost::this_thread::sleep(boost::posix_time::milliseconds(pollWaitTimeInMs));
            const unsigned int received1 = m_deviceClient->get<unsigned int>(m_receiver1, "nTotalData");
            const unsigned int received2 = m_deviceClient->get<unsigned int>(m_receiver2, "nTotalData");
            const unsigned int received = received1 + received2;
            if (received == nDataExpected) {
                allReceived = true;
                break;
            }
            ++pollCounter;
        }
        CPPUNIT_ASSERT_MESSAGE("Unexpected data loss detected.", allReceived);

        const auto dur = chrono::high_resolution_clock::now() - startTimepoint;
        // Note that duration contains overhead from message travel time and polling interval in pollDeviceProperty!
        elapsedTimeIn_microseconds += chrono::duration_cast<chrono::microseconds>(dur).count();
    }

    const unsigned int dataItemSize = m_deviceClient->get<unsigned int>(m_receiver1, "dataItemSize");
    double mbps = double(dataItemSize) * double(nDataExpected) / double(elapsedTimeIn_microseconds);
    // Note that this measurement checks the inner-process shortcut - and includes timing overhead e.g. pollDeviceProperty
    // In addition, the process and delay times also affect mbps.
    std::clog << "  summary: Megabytes per sec : " << mbps
            << ", elapsedTimeIn_microseconds = " << elapsedTimeIn_microseconds
            << ", dataItemSize = " << dataItemSize
            << ", nTotalData = " << nDataExpected
            << ", " << (processingTimeHigher ? "Queuing" : "No queuing") << " on sender detected, as expected."
            << std::endl;
}


void PipelinedProcessing_Test::testQueueClearOnDisconnect() {

    std::clog << "---\ntestQueueClearOnDisconnect\n";

    const auto testStartTime = chrono::high_resolution_clock::now();

    testQueueClearOnDisconnectCopyQueue();

    testQueueClearOnDisconnectSharedQueue(true);

    testQueueClearOnDisconnectSharedQueue(false);

    std::clog << "Test duration (ms): "
            << chrono::duration_cast<chrono::milliseconds>(chrono::high_resolution_clock::now() - testStartTime).count()
            << std::endl;

    std::clog << "Passed!\n\n";
}


void PipelinedProcessing_Test::testQueueClearOnDisconnectSharedQueue(bool useRoundRobin) {

    std::clog << "- input.dataDistribution = 'shared', "
            << "output1.noInputShared = 'queue', "
            << "output1.distributionMode = " << (useRoundRobin ? "round-robin" : "load-balanced") << std::endl;

    killDeviceWithAssert(m_sender);
    instantiateDeviceWithAssert("P2PSenderDevice",
                                Hash("deviceId", m_sender,
                                     "output1", Hash("noInputShared", "queue",
                                                     "distributionMode", (useRoundRobin ? "round-robin" : "load-balanced"))));

    unsigned int nDataExpected = 0, nDataReceived = 0, nDataFlushed = 0;

    // Instantiates the receiver with a really high processing time (in order of seconds) so that the sender won't
    // be able to send all the data before the receiver disconnects.
    karabo::util::Hash config(m_receiverBaseConfig);
    config.set("deviceId", m_receiver);
    config.set("input.dataDistribution", "shared");
    config.set("processingTime", 1000);
    instantiateDeviceWithAssert("PipeReceiverDevice", config);
    CPPUNIT_ASSERT_EQUAL(std::string("shared"), m_deviceClient->get<std::string>(m_receiver, "input.dataDistribution"));

    // Makes sure the sender is not sending any data before starting the test run.
    CPPUNIT_ASSERT(pollDeviceProperty<karabo::util::State>(m_sender, "state", karabo::util::State::NORMAL));

    // Retrieves the amount of data that the sender will send.
    unsigned int senderNData = m_deviceClient->get<unsigned int>(m_sender, "nData");
    // then call its slot
    m_deviceClient->execute(m_sender, "write", m_maxTestTimeOut);

    // Waits long enough for some data to arrive.
    pollDeviceProperty<unsigned int>(m_receiver, "nTotalData", 0u, false);
    const unsigned int receivedBeforeDisc = m_deviceClient->get<unsigned int>(m_receiver, "nTotalData");
    // Checks that at least one data item has been received before the receiver entered in "processing" state.
    CPPUNIT_ASSERT(receivedBeforeDisc > 0); // Not redundant: the property polling might have timed out.

    nDataExpected += m_nDataPerRun;
    nDataFlushed += (m_nDataPerRun - receivedBeforeDisc);
    nDataReceived += receivedBeforeDisc;

    // Disconnects the receiver by killing it.
    killDeviceWithAssert(m_receiver);

    // Asserts that there's still data to be sent - data already received lower than expected data.
    CPPUNIT_ASSERT(3 * (nDataExpected - receivedBeforeDisc) > m_nDataPerRun * 2);

    // Re-instantiates the receiver - this time there's no need to use a high processingTime.
    karabo::util::Hash configAfterDisc(m_receiverBaseConfig);
    configAfterDisc.set("deviceId", m_receiver);
    configAfterDisc.set("input.dataDistribution", "shared");
    configAfterDisc.set("processingTime", 5);
    instantiateDeviceWithAssert("PipeReceiverDevice", configAfterDisc);
    CPPUNIT_ASSERT_EQUAL(std::string("shared"), m_deviceClient->get<std::string>(m_receiver, "input.dataDistribution"));

    // Asserts that after a while (around 1 second), the receiver hasn't received any data - meaning that the queue
    // has been properly cleared after the receiver disconnected.
    boost::this_thread::sleep(boost::posix_time::milliseconds(1000));
    const unsigned int receivedAfterReconnect = m_deviceClient->get<unsigned int>(m_receiver, "nTotalData");
    CPPUNIT_ASSERT_EQUAL(0u, receivedAfterReconnect);

    killDeviceWithAssert(m_receiver);

    // Prints summary data: total of data items sent, received and discarded
    std::clog << "  summary: data items to send = " << nDataExpected
            << ", data items received = " << nDataReceived
            << ", data items discarded = " << nDataFlushed << std::endl;
 }


void PipelinedProcessing_Test::testQueueClearOnDisconnectCopyQueue() {

    std::clog << "- input.onSlowness = 'queue', input.dataDistribution = 'copy'\n";

    unsigned int nDataExpected = 0, nDataReceived = 0, nDataFlushed = 0;

    // Instantiates the receiver with a really high processing time (in order of seconds) so that the sender won't
    // be able to send all the data before the receiver disconnects.
    karabo::util::Hash config(m_receiverBaseConfig);
    config.set("deviceId", m_receiver);
    config.set("input.onSlowness", "queue");
    config.set("input.dataDistribution", "copy");
    config.set("processingTime", 1000);
    instantiateDeviceWithAssert("PipeReceiverDevice", config);
    CPPUNIT_ASSERT_EQUAL(std::string("queue"), m_deviceClient->get<std::string>(m_receiver, "input.onSlowness"));
    CPPUNIT_ASSERT_EQUAL(std::string("copy"), m_deviceClient->get<std::string>(m_receiver, "input.dataDistribution"));

    // Makes sure the sender is not sending any data before starting the test run.
    CPPUNIT_ASSERT(pollDeviceProperty<karabo::util::State>(m_sender, "state", karabo::util::State::NORMAL));

    // Retrieves the amount of data that the sender will send.
    unsigned int senderNData = m_deviceClient->get<unsigned int>(m_sender, "nData");
    // then call its slot
    m_deviceClient->execute(m_sender, "write", m_maxTestTimeOut);

    // Waits long enough for some data to arrive.
    pollDeviceProperty<unsigned int>(m_receiver, "nTotalData", 0u, false);
    const unsigned int receivedBeforeDisc = m_deviceClient->get<unsigned int>(m_receiver, "nTotalData");
    // Checks that at least one data item has been received before the receiver entered in "processing" state.
    CPPUNIT_ASSERT(receivedBeforeDisc > 0); // Not redundant: the property polling might have timed out.

    nDataExpected += m_nDataPerRun;
    nDataFlushed += (m_nDataPerRun - receivedBeforeDisc);
    nDataReceived += receivedBeforeDisc;

    // Disconnects the receiver by killing it.
    killDeviceWithAssert(m_receiver);

    // Asserts that there's still data to be sent - data already received lower than expected data.
    CPPUNIT_ASSERT(3 * (nDataExpected - receivedBeforeDisc) > m_nDataPerRun * 2);

    // Re-instantiates the receiver - this time there's no need to use a high processingTime.
    karabo::util::Hash configAfterDisc(m_receiverBaseConfig);
    configAfterDisc.set("deviceId", m_receiver);
    configAfterDisc.set("input.onSlowness", "queue");
    configAfterDisc.set("input.dataDistribution", "copy");
    configAfterDisc.set("processingTime", 5);
    instantiateDeviceWithAssert("PipeReceiverDevice", configAfterDisc);
    CPPUNIT_ASSERT_EQUAL(std::string("queue"), m_deviceClient->get<std::string>(m_receiver, "input.onSlowness"));
    CPPUNIT_ASSERT_EQUAL(std::string("copy"), m_deviceClient->get<std::string>(m_receiver, "input.dataDistribution"));

    // Asserts that after a while (around 1 second), the receiver hasn't received any data - meaning that the queue
    // has been properly cleared after the receiver disconnected.
    boost::this_thread::sleep(boost::posix_time::milliseconds(1000));
    const unsigned int receivedAfterReconnect = m_deviceClient->get<unsigned int>(m_receiver, "nTotalData");
    CPPUNIT_ASSERT_EQUAL(0u, receivedAfterReconnect);

    killDeviceWithAssert(m_receiver);
    
    // Prints summary data: total of data items sent, received and discarded
    std::clog << "  summary: data items to send = " << nDataExpected
            << ", data items received = " << nDataReceived
            << ", data items discarded = " << nDataFlushed << std::endl;
}


void PipelinedProcessing_Test::testProfileTransferTimes() {
    std::clog << "---\ntestProfileTransferTimes\n";

    const auto testStartTime = chrono::high_resolution_clock::now();

    testProfileTransferTimes(false, true);
    testProfileTransferTimes(false, false);
    testProfileTransferTimes(true, true);
    testProfileTransferTimes(true, false);

    std::clog << "Test duration (ms): "
            << chrono::duration_cast<chrono::milliseconds>(chrono::high_resolution_clock::now() - testStartTime).count()
            << std::endl;

    std::clog << "Passed!\n\n";
}


void PipelinedProcessing_Test::testProfileTransferTimes(bool noShortCut, bool copy) {

    if (noShortCut) {
        setenv("KARABO_NO_PIPELINE_SHORTCUT", "1", 1);
    }
    // Looks like to get "KARABO_NO_PIPELINE_SHORTCUT" active (some caching?),
    // we have to re-instantiate the receiver.
    karabo::util::Hash config(m_receiverBaseConfig);
    config += Hash("deviceId", m_receiver);
    instantiateDeviceWithAssert("PipeReceiverDevice", config);

    const unsigned int nDataPerRun = m_deviceClient->get<unsigned int>(m_sender, "nData");

    // set the scenario
    m_deviceClient->set(m_sender, "scenario", "profile");
    m_deviceClient->set(m_sender, "copyAllData", copy);
    // make sure the sender has stopped sending data
    CPPUNIT_ASSERT(pollDeviceProperty<karabo::util::State>(m_sender, "state", karabo::util::State::NORMAL));
    // Then call its slot
    m_deviceClient->execute(m_sender, "write", m_maxTestTimeOut);
    
    // And poll for the correct answer
    CPPUNIT_ASSERT(pollDeviceProperty<unsigned int>(m_receiver, "nTotalData", nDataPerRun));

    pollDeviceProperty<float>(m_receiver, "averageTransferTime", 0.f, false); // until not zero anymore!
    float transferTime = m_deviceClient->get<float>(m_receiver, "averageTransferTime") / 1000;

    std::clog << "- ("
              << (copy ? "copy" : "no copy") << ", " << (noShortCut ? "no short cut" : "short cut")
              << "): " << transferTime << " milliseconds average transfer time" << std::endl;

    if (noShortCut) {
        unsetenv("KARABO_NO_PIPELINE_SHORTCUT");
    }
    killDeviceWithAssert(m_receiver);
}


template <typename T>
bool PipelinedProcessing_Test::pollDeviceProperty(const std::string& deviceId,
                                                  const std::string& propertyName, const T& expected, bool checkForEqual,
                                                  const int maxTimeoutInSec) const {

    const int pollWaitTimeInMs = 5;
    int pollCounter = 0;

    // Poll the device until it responds with the correct answer or times out.
    while (pollWaitTimeInMs * pollCounter <= maxTimeoutInSec * 1000) {
        boost::this_thread::sleep(boost::posix_time::milliseconds(pollWaitTimeInMs));
        const T nReceived = m_deviceClient->get<T>(deviceId, propertyName);
        if ((checkForEqual && nReceived == expected) || (!checkForEqual && nReceived != expected)) {
            return true;
        } 
        ++pollCounter;
    }

    return false;
}


void PipelinedProcessing_Test::instantiateDeviceWithAssert(const std::string& classId,
                                                           const karabo::util::Hash& configuration) {
    std::pair<bool, std::string> success = m_deviceClient->instantiate(m_server, classId, configuration, m_maxTestTimeOut);
    CPPUNIT_ASSERT_MESSAGE(success.second, success.first);
}


void PipelinedProcessing_Test::killDeviceWithAssert(const std::string& deviceId) {
    std::pair<bool, std::string> success = m_deviceClient->killDevice(deviceId, m_maxTestTimeOut);
    CPPUNIT_ASSERT_MESSAGE(success.second, success.first);
}<|MERGE_RESOLUTION|>--- conflicted
+++ resolved
@@ -405,18 +405,9 @@
 
     const unsigned int originalSenderDelay = m_deviceClient->get<unsigned int>(m_sender, "delay");
 
-<<<<<<< HEAD
     const auto testStartTime = chrono::high_resolution_clock::now();
 
     m_deviceClient->set(m_sender, "delay", 0u);
-=======
-    // There's an undesired interdependency between the tests cases; this test only works if the sender delay
-    // is significatively high.
-    // TODO: IMPORTANT: Solve the racing condition between onTcpRead and TriggerIOEvent that happens in the
-    //                  InputChannel when the sender has no delay and that causes the Pots swapping to happen
-    //                  in the middle of the processing.
-    m_deviceClient->set(m_sender, "delay", 100u);
->>>>>>> adb0f8d1
 
     // input.minData = 1 by default
     unsigned int minData = 5;
@@ -469,22 +460,14 @@
 void PipelinedProcessing_Test::testPipeTwoPots() {
     std::clog << "---\ntestPipeTwoPots\n";
 
-<<<<<<< HEAD
     const auto testStartTime = chrono::high_resolution_clock::now();
+
+    const unsigned int originalSenderDelay = m_deviceClient->get<unsigned int>(m_sender, "delay");
 
     // There's an undesired interdependency between the tests cases; this test only works if the sender delay
     // is significatively high, more specifically 100 milliseconds.
     // TODO: IMPORTANT: Stabilize the Output and Input Channels so that this kind of timing dependencies are eliminated.
     m_deviceClient->set(m_sender, "delay", 100u);
-=======
-    const unsigned int originalSenderDelay = m_deviceClient->get<unsigned int>(m_sender, "delay");
-
-    // As this test interrupts the sender in the middle of a send of 'nData' data items, it depends on some sender delay
-    // to be able to assert precisely how many data items have been sent after the sender 'Stop' slot has been invoked.
-    // The delay set in the next line is high enough to make sure that there will be one extra data item left in the
-    // unprocessed Pot of the receiver input channel.
-    m_deviceClient->set(m_sender, "delay", 75u);
->>>>>>> adb0f8d1
 
     // start a receiver whose processingTime is significantly longer than the writing time of the output channel
     karabo::util::Hash config(m_receiverBaseConfig);
