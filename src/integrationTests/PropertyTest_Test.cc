#include "PropertyTest_Test.hh"
#include <karabo/net/EventLoop.hh>

CPPUNIT_TEST_SUITE_REGISTRATION(PropertyTest_Test);

USING_KARABO_NAMESPACES;

#define KRB_TEST_MAX_TIMEOUT 10


PropertyTest_Test::PropertyTest_Test() {
}


PropertyTest_Test::~PropertyTest_Test() {
}


void PropertyTest_Test::setUp() {
    Hash config("DeviceServer", Hash("serverId", "testDeviceServer_1", "scanPlugins", false, "visibility", 4, "Logger.priority", "ERROR"));
    m_deviceServer = boost::shared_ptr<DeviceServer>(DeviceServer::create(config));
    m_deviceServerThread = boost::thread(&DeviceServer::run, m_deviceServer);

    m_deviceClient = boost::shared_ptr<DeviceClient>(new DeviceClient());
}


void PropertyTest_Test::tearDown() {
    m_deviceClient->killServer("testDeviceServer_1", KRB_TEST_MAX_TIMEOUT);
    m_deviceServerThread.join();
    m_deviceClient.reset();
}


void PropertyTest_Test::allTestRunner() {
<<<<<<< HEAD
    testPropertyTest();
}


void PropertyTest_Test::testPropertyTest() {
    std::pair<bool, std::string> success = m_deviceClient->instantiate("testDeviceServer_1", "PropertyTest",
=======
    
    // Start central event-loop
    boost::thread t(boost::bind(&EventLoop::work));
    
    std::pair<bool, std::string> success = m_deviceClient->instantiate("propertyTestServer_0", "PropertyTest",
>>>>>>> c6e24712
                                                                       Hash("deviceId", "testPropertyTest_0"),
                                                                       KRB_TEST_MAX_TIMEOUT);
    clog << "Result of instantiate is '" << success.second << "'" << endl;
    CPPUNIT_ASSERT(success.first);

    boost::this_thread::sleep(boost::posix_time::milliseconds(1000));
    
    testSimpleProperties();
    testVectorProperties();
    testTableProperties();
    
<<<<<<< HEAD
    //----------- Stop tests for RunConfigurationGroup
    
    std::pair<bool, std::string> rc = m_deviceClient->killDevice("testPropertyTest_0", KRB_TEST_MAX_TIMEOUT);
    boost::this_thread::sleep(boost::posix_time::milliseconds(1000));
    CPPUNIT_ASSERT(rc.first);
    
=======
    EventLoop::stop();
    t.join();
>>>>>>> c6e24712
}


void PropertyTest_Test::testSimpleProperties() {
    clog << "Testing Simple properties ..." << endl;
    
    { // bool
        bool value = false;
        m_deviceClient->get("testPropertyTest_0", "boolProperty", value);
        CPPUNIT_ASSERT(value == false);
        
        value = true;
        m_deviceClient->set("testPropertyTest_0", "boolProperty", value);
        value = false;
        m_deviceClient->get("testPropertyTest_0", "boolProperty", value);
        CPPUNIT_ASSERT(value == true);
        
        value = false;
        m_deviceClient->set("testPropertyTest_0", "boolProperty", value);
        value = true;
        m_deviceClient->get("testPropertyTest_0", "boolProperty", value);
        CPPUNIT_ASSERT(value == false);
    }

    { // char
        char value = 'Z';
        m_deviceClient->get("testPropertyTest_0", "charProperty", value);
        CPPUNIT_ASSERT(value == 'A');
        
        value = 'B';
        m_deviceClient->set("testPropertyTest_0", "charProperty", value);
        value = 'Z';
        m_deviceClient->get("testPropertyTest_0", "charProperty", value);
        CPPUNIT_ASSERT(value == 'B');
        
        value = 'C';
        m_deviceClient->set("testPropertyTest_0", "charProperty", value);
        value = 'Z';
        m_deviceClient->get("testPropertyTest_0", "charProperty", value);
        CPPUNIT_ASSERT(value == 'C');
    }
    
    { // int8
        signed char value = 0;
        m_deviceClient->get("testPropertyTest_0", "int8Property", value);
        CPPUNIT_ASSERT(value == 77);
        
        value = 42;
        m_deviceClient->set("testPropertyTest_0", "int8Property", value);
        value = 0;
        m_deviceClient->get("testPropertyTest_0", "int8Property", value);
        CPPUNIT_ASSERT(value == 42);
        
        value = -99;
        m_deviceClient->set("testPropertyTest_0", "int8Property", value);
        value = 0;
        m_deviceClient->get("testPropertyTest_0", "int8Property", value);
        CPPUNIT_ASSERT(value == -99);
    }
    
    { // uint8
        unsigned char value = 0;
        m_deviceClient->get("testPropertyTest_0", "uint8Property", value);
        CPPUNIT_ASSERT(value == 177);
        
        value = 142;
        m_deviceClient->set("testPropertyTest_0", "uint8Property", value);
        value = 0;
        m_deviceClient->get("testPropertyTest_0", "uint8Property", value);
        CPPUNIT_ASSERT(value == 142);
        
        value = 199;
        m_deviceClient->set("testPropertyTest_0", "uint8Property", value);
        value = 0;
        m_deviceClient->get("testPropertyTest_0", "uint8Property", value);
        CPPUNIT_ASSERT(value == 199);
    }
    
    { // int16
        short value = 0;
        m_deviceClient->get("testPropertyTest_0", "int16Property", value);
        CPPUNIT_ASSERT(value == 3200);
        
        value = -3200;
        m_deviceClient->set("testPropertyTest_0", "int16Property", value);
        value = 0;
        m_deviceClient->get("testPropertyTest_0", "int16Property", value);
        CPPUNIT_ASSERT(value == -3200);
        
        value = -7000;
        m_deviceClient->set("testPropertyTest_0", "int16Property", value);
        value = 0;
        m_deviceClient->get("testPropertyTest_0", "int16Property", value);
        CPPUNIT_ASSERT(value == -7000);
    }
    
    { // uint16
        unsigned short value = 0;
        m_deviceClient->get("testPropertyTest_0", "uint16Property", value);
        CPPUNIT_ASSERT(value == 32000);
        
        value = 1234;
        m_deviceClient->set("testPropertyTest_0", "uint16Property", value);
        value = 0;
        m_deviceClient->get("testPropertyTest_0", "uint16Property", value);
        CPPUNIT_ASSERT(value == 1234);
        
        value = 7000;
        m_deviceClient->set("testPropertyTest_0", "uint16Property", value);
        value = 0;
        m_deviceClient->get("testPropertyTest_0", "uint16Property", value);
        CPPUNIT_ASSERT(value == 7000);
    }
    
    { // int32
        int value = 0;
        m_deviceClient->get("testPropertyTest_0", "int32Property", value);
        CPPUNIT_ASSERT(value == 32000000);
        
        value = 1234;
        m_deviceClient->set("testPropertyTest_0", "int32Property", value);
        value = 0;
        m_deviceClient->get("testPropertyTest_0", "int32Property", value);
        CPPUNIT_ASSERT(value == 1234);
        
        value = 799;
        m_deviceClient->set("testPropertyTest_0", "int32Property", value);
        value = 0;
        m_deviceClient->get("testPropertyTest_0", "int32Property", value);
        CPPUNIT_ASSERT(value == 799);
    }
    
    { // uint32
        unsigned int value = 0;
        m_deviceClient->get("testPropertyTest_0", "uint32Property", value);
        CPPUNIT_ASSERT(value == 32000000);
        
        value = 12345;
        m_deviceClient->set("testPropertyTest_0", "uint32Property", value);
        value = 0;
        m_deviceClient->get("testPropertyTest_0", "uint32Property", value);
        CPPUNIT_ASSERT(value == 12345);
        
        value = 799999;
        m_deviceClient->set("testPropertyTest_0", "uint32Property", value);
        value = 0;
        m_deviceClient->get("testPropertyTest_0", "uint32Property", value);
        CPPUNIT_ASSERT(value == 799999);
    }
    
   
    { // int64
        long long value = 0;
        m_deviceClient->get("testPropertyTest_0", "int64Property", value);
        CPPUNIT_ASSERT(value == 3200000000LL);
        
        value = 1234LL;
        m_deviceClient->set("testPropertyTest_0", "int64Property", value);
        m_deviceClient->get("testPropertyTest_0", "int64Property", value);
        CPPUNIT_ASSERT(value == 1234LL);
        
        value = 7999999LL;
        m_deviceClient->set("testPropertyTest_0", "int64Property", value);
        value = 0;
        m_deviceClient->get("testPropertyTest_0", "int64Property", value);
        CPPUNIT_ASSERT(value == 7999999LL);
    }
    
    { // uint64
        unsigned long long value = 0;
        m_deviceClient->get("testPropertyTest_0", "uint64Property", value);
        CPPUNIT_ASSERT(value == 3200000000ULL);
        
        value = 123456789ULL;
        m_deviceClient->set("testPropertyTest_0", "uint64Property", value);
        value = 0;
        m_deviceClient->get("testPropertyTest_0", "uint64Property", value);
        CPPUNIT_ASSERT(value == 123456789ULL);
        
        value = 7ULL;
        m_deviceClient->set("testPropertyTest_0", "uint64Property", value);
        value = 0;
        m_deviceClient->get("testPropertyTest_0", "uint64Property", value);
        CPPUNIT_ASSERT(value == 7ULL);
    }
    
    { // float
        float value = 0;
        m_deviceClient->get("testPropertyTest_0", "floatProperty", value);
        CPPUNIT_ASSERT(value == 3.141596F);
        
        value = 123.456F;
        m_deviceClient->set("testPropertyTest_0", "floatProperty", value);
        value = 0;
        m_deviceClient->get("testPropertyTest_0", "floatProperty", value);
        CPPUNIT_ASSERT(value == 123.456F);
        
        value = 76.54321F;
        m_deviceClient->set("testPropertyTest_0", "floatProperty", value);
        value = 0;
        m_deviceClient->get("testPropertyTest_0", "floatProperty", value);
        CPPUNIT_ASSERT(value == 76.54321F);
    }
    
    { // double
        double value = 0;
        m_deviceClient->get("testPropertyTest_0", "doubleProperty", value);
        CPPUNIT_ASSERT(value == 3.1415967773331);
        
        value = 123.456000123;
        m_deviceClient->set("testPropertyTest_0", "doubleProperty", value);
        value = 0;
        m_deviceClient->get("testPropertyTest_0", "doubleProperty", value);
        CPPUNIT_ASSERT(value == 123.456000123);
        
        value = 76.543211787654;
        m_deviceClient->set("testPropertyTest_0", "doubleProperty", value);
        value = 0;
        m_deviceClient->get("testPropertyTest_0", "doubleProperty", value);
        CPPUNIT_ASSERT(value == 76.543211787654);
    }
    
    clog << "Testing Simple properties ...  OK" << endl;
   
}


void PropertyTest_Test::testVectorProperties() {
    clog << "Testing Vector properties ..." << endl;

    { // bool
        vector<bool> value;
        m_deviceClient->get("testPropertyTest_0", "vectors.boolProperty", value);
        CPPUNIT_ASSERT(value.size() == 6);
        for (size_t i = 0; i < value.size(); ++i) {
            if (i%2 == 0)
                CPPUNIT_ASSERT(value[i] == true);
            else
                CPPUNIT_ASSERT(value[i] == false);
        }
        
        value.assign(5, true);
        m_deviceClient->set("testPropertyTest_0", "vectors.boolProperty", value);
        value.clear();
        m_deviceClient->get("testPropertyTest_0", "vectors.boolProperty", value);
        CPPUNIT_ASSERT(value.size() == 5);
        for (size_t i = 0; i < value.size(); ++i) {
            CPPUNIT_ASSERT(value[i] == true);
        }
        
        value.assign(9, false);
        m_deviceClient->set("testPropertyTest_0", "vectors.boolProperty", value);
        value.clear();
        m_deviceClient->get("testPropertyTest_0", "vectors.boolProperty", value);
        CPPUNIT_ASSERT(value.size() == 9);
        for (size_t i = 0; i < value.size(); ++i) {
            CPPUNIT_ASSERT(value[i] == false);
        }
    }

    { // char
        string sample("ABCDEF");
        vector<char> value;
        m_deviceClient->get("testPropertyTest_0", "vectors.charProperty", value);
        CPPUNIT_ASSERT(value.size() == 6);
        for (size_t i = 0; i < value.size(); ++i) {
            CPPUNIT_ASSERT(value[i] == sample[i]);
        }
        
        value.assign(6,'B');
        m_deviceClient->set("testPropertyTest_0", "vectors.charProperty", value);
        value.clear();
        m_deviceClient->get("testPropertyTest_0", "vectors.charProperty", value);
        CPPUNIT_ASSERT(value.size() == 6);
        for (size_t i = 0; i < value.size(); ++i) {
            CPPUNIT_ASSERT(value[i] == 'B');
        }
        
        value.assign(6, 'C');
        m_deviceClient->set("testPropertyTest_0", "vectors.charProperty", value);
        value.clear();
        m_deviceClient->get("testPropertyTest_0", "vectors.charProperty", value);
        CPPUNIT_ASSERT(value.size() == 6);
        for (size_t i = 0; i < value.size(); ++i) {
            CPPUNIT_ASSERT(value[i] == 'C');
        }
    }
    
    { // int8
        vector<signed char> value;
        m_deviceClient->get("testPropertyTest_0", "vectors.int8Property", value);
        CPPUNIT_ASSERT(value.size() == 6);
        for (size_t i = 0; i < value.size(); ++i) {
            CPPUNIT_ASSERT(value[i] == (41 + i));
        }
        
        value.assign(3, 42);
        m_deviceClient->set("testPropertyTest_0", "vectors.int8Property", value);
        value.clear();
        m_deviceClient->get("testPropertyTest_0", "vectors.int8Property", value);
        CPPUNIT_ASSERT(value.size() == 3);
        for (size_t i = 0; i < value.size(); ++i) CPPUNIT_ASSERT(value[i] == 42);
        
        value.assign(8, -99);
        m_deviceClient->set("testPropertyTest_0", "vectors.int8Property", value);
        value.clear();
        m_deviceClient->get("testPropertyTest_0", "vectors.int8Property", value);
        CPPUNIT_ASSERT(value.size() == 8);
        for (size_t i = 0; i < value.size(); ++i) CPPUNIT_ASSERT(value[i] == -99);
    }
    
    { // uint8
        vector<unsigned char> value;
        m_deviceClient->get("testPropertyTest_0", "vectors.uint8Property", value);
        CPPUNIT_ASSERT(value.size() == 6);
        for (size_t i = 0; i < value.size(); ++i) CPPUNIT_ASSERT(value[i] == (41 + i));
        
        value.assign(8,142);
        m_deviceClient->set("testPropertyTest_0", "vectors.uint8Property", value);
        value.clear();
        m_deviceClient->get("testPropertyTest_0", "vectors.uint8Property", value);
        CPPUNIT_ASSERT(value.size() == 8);
        for (size_t i = 0; i < value.size(); ++i) CPPUNIT_ASSERT(value[i] == 142);
        
        value.assign(6, 199);
        m_deviceClient->set("testPropertyTest_0", "vectors.uint8Property", value);
        value.clear();
        m_deviceClient->get("testPropertyTest_0", "vectors.uint8Property", value);
        CPPUNIT_ASSERT(value.size() == 6);
        for (size_t i = 0; i < value.size(); ++i) CPPUNIT_ASSERT(value[i] == 199);
    }
    
    { // int16
        vector<short> value;
        m_deviceClient->get("testPropertyTest_0", "vectors.int16Property", value);
        CPPUNIT_ASSERT(value.size() == 6);
        for (size_t i = 0; i < value.size(); ++i) CPPUNIT_ASSERT(value[i] == (20041 + i));
        
        value.assign(4, -3200);
        m_deviceClient->set("testPropertyTest_0", "vectors.int16Property", value);
        value.clear();
        m_deviceClient->get("testPropertyTest_0", "vectors.int16Property", value);
        CPPUNIT_ASSERT(value.size() == 4);
        for (size_t i = 0; i < value.size(); ++i) CPPUNIT_ASSERT(value[i] == -3200);
        
        value.assign(7, -7000);
        m_deviceClient->set("testPropertyTest_0", "vectors.int16Property", value);
        value.clear();
        m_deviceClient->get("testPropertyTest_0", "vectors.int16Property", value);
        CPPUNIT_ASSERT(value.size() == 7);
        for (size_t i = 0; i < value.size(); ++i) CPPUNIT_ASSERT(value[i] == -7000);
    }
    
    { // uint16
        vector<unsigned short> value;
        m_deviceClient->get("testPropertyTest_0", "vectors.uint16Property", value);
        CPPUNIT_ASSERT(value.size() == 6);
        for (size_t i = 0; i < value.size(); ++i) CPPUNIT_ASSERT(value[i] == (i + 10041));
        
        value.assign(6,1234);
        m_deviceClient->set("testPropertyTest_0", "vectors.uint16Property", value);
        value.clear();
        m_deviceClient->get("testPropertyTest_0", "vectors.uint16Property", value);
        CPPUNIT_ASSERT(value.size() == 6);
        for (size_t i = 0; i < value.size(); ++i) CPPUNIT_ASSERT(value[i] == 1234);
        
        value.assign(7, 7000);
        m_deviceClient->set("testPropertyTest_0", "vectors.uint16Property", value);
        value.clear();
        m_deviceClient->get("testPropertyTest_0", "vectors.uint16Property", value);
        CPPUNIT_ASSERT(value.size() == 7);
        for (size_t i = 0; i < value.size(); ++i) CPPUNIT_ASSERT(value[i] == 7000);
    }
    
    { // int32
        vector<int> value;
        m_deviceClient->get("testPropertyTest_0", "vectors.int32Property", value);
        CPPUNIT_ASSERT(value.size() == 6);
        for (size_t i = 0; i < value.size(); ++i) CPPUNIT_ASSERT(value[i] == (20000041 + i));
        
        value.assign(6,1234);
        m_deviceClient->set("testPropertyTest_0", "vectors.int32Property", value);
        value.clear();
        m_deviceClient->get("testPropertyTest_0", "vectors.int32Property", value);
        CPPUNIT_ASSERT(value.size() == 6);
        for (size_t i = 0; i < value.size(); ++i) CPPUNIT_ASSERT(value[i] == 1234);
        
        value.assign(5,799);
        m_deviceClient->set("testPropertyTest_0", "vectors.int32Property", value);
        value.clear();
        m_deviceClient->get("testPropertyTest_0", "vectors.int32Property", value);
        CPPUNIT_ASSERT(value.size() == 5);
        for (size_t i = 0; i < value.size(); ++i) CPPUNIT_ASSERT(value[i] == 799);
    }
    
    { // uint32
        vector<unsigned int> value;
        m_deviceClient->get("testPropertyTest_0", "vectors.uint32Property", value);
        CPPUNIT_ASSERT(value.size() == 6);
        for (size_t i = 0; i < value.size(); ++i) CPPUNIT_ASSERT(value[i] == (90000041 + i));
        
        value.assign(1,12345);
        m_deviceClient->set("testPropertyTest_0", "vectors.uint32Property", value);
        value.clear();
        m_deviceClient->get("testPropertyTest_0", "vectors.uint32Property", value);
        CPPUNIT_ASSERT(value.size() == 1);
        for (size_t i = 0; i < value.size(); ++i) CPPUNIT_ASSERT(value[i] == 12345);
        
        value.assign(10,799999);
        m_deviceClient->set("testPropertyTest_0", "vectors.uint32Property", value);
        value.clear();
        m_deviceClient->get("testPropertyTest_0", "vectors.uint32Property", value);
        CPPUNIT_ASSERT(value.size() == 10);
        for (size_t i = 0; i < value.size(); ++i) CPPUNIT_ASSERT(value[i] == 799999);
    }
    
   
    { // int64
        vector<long long> value;
        m_deviceClient->get("testPropertyTest_0", "vectors.int64Property", value);
        CPPUNIT_ASSERT(value.size() == 6);
        for (size_t i = 0; i < value.size(); ++i) CPPUNIT_ASSERT(value[i] == (i + 20000000041LL));
        
        value.assign(10,1234LL);
        m_deviceClient->set("testPropertyTest_0", "vectors.int64Property", value);
        value.clear();
        m_deviceClient->get("testPropertyTest_0", "vectors.int64Property", value);
        CPPUNIT_ASSERT(value.size() == 10);
        for (size_t i = 0; i < value.size(); ++i) CPPUNIT_ASSERT(value[i] == 1234LL);
        
        value.assign(1,7999999LL);
        m_deviceClient->set("testPropertyTest_0", "vectors.int64Property", value);
        value.clear();
        m_deviceClient->get("testPropertyTest_0", "vectors.int64Property", value);
        CPPUNIT_ASSERT(value.size() == 1);
        for (size_t i = 0; i < value.size(); ++i) CPPUNIT_ASSERT(value[i] == 7999999LL);
    }
    
    { // uint64
        vector<unsigned long long> value;
        m_deviceClient->get("testPropertyTest_0", "vectors.uint64Property", value);
        CPPUNIT_ASSERT(value.size() == 6);
        for (size_t i = 0; i < value.size(); ++i) CPPUNIT_ASSERT(value[i] == 90000000041ULL + i);
        
        value.assign(4,123456789ULL);
        m_deviceClient->set("testPropertyTest_0", "vectors.uint64Property", value);
        value.clear();
        m_deviceClient->get("testPropertyTest_0", "vectors.uint64Property", value);
        CPPUNIT_ASSERT(value.size() == 4);
        for (size_t i = 0; i < value.size(); ++i) CPPUNIT_ASSERT(value[i] == 123456789ULL);
        
        value.assign(4,7ULL);
        m_deviceClient->set("testPropertyTest_0", "vectors.uint64Property", value);
        value.clear();
        m_deviceClient->get("testPropertyTest_0", "vectors.uint64Property", value);
        CPPUNIT_ASSERT(value.size() == 4);
        for (size_t i = 0; i < value.size(); ++i) CPPUNIT_ASSERT(value[i] == 7ULL);
    }
    
    { // float
        vector<float> sample({1.23456, 2.34567, 3.45678, 4.56789, 5.67891, 6.78912});
        vector<float> value;
        m_deviceClient->get("testPropertyTest_0", "vectors.floatProperty", value);
        CPPUNIT_ASSERT(value.size() == 6);
        for (size_t i = 0; i < value.size(); ++i) CPPUNIT_ASSERT(value[i] == sample[i]);
        
        value.assign(9,123.456F);
        m_deviceClient->set("testPropertyTest_0", "vectors.floatProperty", value);
        value.clear();
        m_deviceClient->get("testPropertyTest_0", "vectors.floatProperty", value);
        CPPUNIT_ASSERT(value.size() == 9);
        for (size_t i = 0; i < value.size(); ++i) CPPUNIT_ASSERT(value[i] == 123.456F);
        
        value.assign(3, 76.54321F);
        m_deviceClient->set("testPropertyTest_0", "vectors.floatProperty", value);
        value.clear();
        m_deviceClient->get("testPropertyTest_0", "vectors.floatProperty", value);
        CPPUNIT_ASSERT(value.size() == 3);
        for (size_t i = 0; i < value.size(); ++i) CPPUNIT_ASSERT(value[i] == 76.54321F);
    }
    
    { // double
        vector<double> sample({1.234567891, 2.345678912, 3.456789123, 4.567891234, 5.678901234, 6.123456789});
        vector<double> value;
        m_deviceClient->get("testPropertyTest_0", "vectors.doubleProperty", value);
        CPPUNIT_ASSERT(value.size() == 6);
        for (size_t i = 0; i < value.size(); ++i) CPPUNIT_ASSERT(value[i] == sample[i]);
        
        value.assign(8,123.456000123);
        m_deviceClient->set("testPropertyTest_0", "vectors.doubleProperty", value);
        value.clear();
        m_deviceClient->get("testPropertyTest_0", "vectors.doubleProperty", value);
        CPPUNIT_ASSERT(value.size() == 8);
        for (size_t i = 0; i < value.size(); ++i) CPPUNIT_ASSERT(value[i] == 123.456000123);
        
        value.assign(2,76.543211787654);
        m_deviceClient->set("testPropertyTest_0", "vectors.doubleProperty", value);
        value.clear();
        m_deviceClient->get("testPropertyTest_0", "vectors.doubleProperty", value);
        CPPUNIT_ASSERT(value.size() == 2);
        for (size_t i = 0; i < value.size(); ++i) CPPUNIT_ASSERT(value[i] == 76.543211787654);
    }
    
    {
        vector<string> sample({"1111111", "2222222", "3333333", "4444444", "5555555", "6666666"});
        vector<string> value;
        m_deviceClient->get("testPropertyTest_0", "vectors.stringProperty", value);
        CPPUNIT_ASSERT(value.size() == 6);
        for (size_t i = 0; i < value.size(); ++i) CPPUNIT_ASSERT(value[i] == sample[i]);
        
        value.assign(8,"ABCD");
        m_deviceClient->set("testPropertyTest_0", "vectors.stringProperty", value);
        value.clear();
        m_deviceClient->get("testPropertyTest_0", "vectors.stringProperty", value);
        CPPUNIT_ASSERT(value.size() == 8);
        for (size_t i = 0; i < value.size(); ++i) CPPUNIT_ASSERT(value[i] == "ABCD");
        
        value.assign(2,"HELLO");
        m_deviceClient->set("testPropertyTest_0", "vectors.stringProperty", value);
        value.clear();
        m_deviceClient->get("testPropertyTest_0", "vectors.stringProperty", value);
        CPPUNIT_ASSERT(value.size() == 2);
        for (size_t i = 0; i < value.size(); ++i) CPPUNIT_ASSERT(value[i] == "HELLO");
    }
    
    clog << "Testing Vector properties ... OK" << endl;
}


void PropertyTest_Test::testTableProperties() {
    clog << "Testing Table properties ..." << endl;
    vector<Hash> value;
    m_deviceClient->get("testPropertyTest_0", "table", value);

    CPPUNIT_ASSERT(value.size() == 2);

    CPPUNIT_ASSERT(value[0].get<string>("e1") == "abc");    
    CPPUNIT_ASSERT(value[0].get<bool>("e2") == true);    
    CPPUNIT_ASSERT(value[0].get<int>("e3") == 12);    
    CPPUNIT_ASSERT(value[0].get<float>("e4") == 0.9837F);
    CPPUNIT_ASSERT(value[0].get<double>("e5") == 1.2345);
    
    CPPUNIT_ASSERT(value[1].get<string>("e1") == "xyz");    
    CPPUNIT_ASSERT(value[1].get<bool>("e2") == false);    
    CPPUNIT_ASSERT(value[1].get<int>("e3") == 42);    
    CPPUNIT_ASSERT(value[1].get<float>("e4") == 2.33333F);
    CPPUNIT_ASSERT(value[1].get<double>("e5") == 7.77777);
    
    value.clear();
    value.push_back(Hash("e1", "abc", "e2", true, "e3", 12, "e4", 0.0011F, "e5", 9.87654321));
    value.push_back(Hash("e1", "xyz", "e2", false, "e3", 42, "e4", 2.2222F, "e5", 3.33333333));
    value.push_back(Hash("e1", "xyz", "e2", false, "e3", 42, "e4", 55.5555F, "e5", 9.99999999));
    
    m_deviceClient->set("testPropertyTest_0", "table", value);
    value.clear();
    m_deviceClient->get("testPropertyTest_0", "table", value);
    
    CPPUNIT_ASSERT(value.size() == 3);

    CPPUNIT_ASSERT(value[0].get<string>("e1") == "abc");    
    CPPUNIT_ASSERT(value[0].get<bool>("e2") == true);    
    CPPUNIT_ASSERT(value[0].get<int>("e3") == 12);    
    CPPUNIT_ASSERT(value[0].get<float>("e4") == 0.0011F);
    CPPUNIT_ASSERT(value[0].get<double>("e5") == 9.87654321);
    
    CPPUNIT_ASSERT(value[1].get<string>("e1") == "xyz");    
    CPPUNIT_ASSERT(value[1].get<bool>("e2") == false);    
    CPPUNIT_ASSERT(value[1].get<int>("e3") == 42);    
    CPPUNIT_ASSERT(value[1].get<float>("e4") == 2.2222F);
    CPPUNIT_ASSERT(value[1].get<double>("e5") == 3.33333333);
    
    CPPUNIT_ASSERT(value[2].get<string>("e1") == "xyz");    
    CPPUNIT_ASSERT(value[2].get<bool>("e2") == false);    
    CPPUNIT_ASSERT(value[2].get<int>("e3") == 42);    
    CPPUNIT_ASSERT(value[2].get<float>("e4") == 55.5555F);
    CPPUNIT_ASSERT(value[2].get<double>("e5") == 9.99999999);
    
    clog << "Testing Table properties ... OK" << endl;
}<|MERGE_RESOLUTION|>--- conflicted
+++ resolved
@@ -33,20 +33,11 @@
 
 
 void PropertyTest_Test::allTestRunner() {
-<<<<<<< HEAD
-    testPropertyTest();
-}
-
-
-void PropertyTest_Test::testPropertyTest() {
-    std::pair<bool, std::string> success = m_deviceClient->instantiate("testDeviceServer_1", "PropertyTest",
-=======
     
     // Start central event-loop
     boost::thread t(boost::bind(&EventLoop::work));
     
     std::pair<bool, std::string> success = m_deviceClient->instantiate("propertyTestServer_0", "PropertyTest",
->>>>>>> c6e24712
                                                                        Hash("deviceId", "testPropertyTest_0"),
                                                                        KRB_TEST_MAX_TIMEOUT);
     clog << "Result of instantiate is '" << success.second << "'" << endl;
@@ -58,17 +49,8 @@
     testVectorProperties();
     testTableProperties();
     
-<<<<<<< HEAD
-    //----------- Stop tests for RunConfigurationGroup
-    
-    std::pair<bool, std::string> rc = m_deviceClient->killDevice("testPropertyTest_0", KRB_TEST_MAX_TIMEOUT);
-    boost::this_thread::sleep(boost::posix_time::milliseconds(1000));
-    CPPUNIT_ASSERT(rc.first);
-    
-=======
     EventLoop::stop();
     t.join();
->>>>>>> c6e24712
 }
 
 
