--- conflicted
+++ resolved
@@ -1429,32 +1429,24 @@
         schema.updateAliasMap();
     }
     
-<<<<<<< HEAD
-     void setAllowedStates(Schema& self, const std::string & path, PyObject* rargs){
+
+    const std::string getInfoForAlarm(Schema& schema, const std::string & path, const bp::object condition) {
+        const std::string className = bp::extract<std::string>(condition.attr("__class__").attr("__name__"));
+        if(className != "AlarmCondition"){
+            throw KARABO_PYTHON_EXCEPTION("Python argument for condition needs to be of type AlarmCondition and not "+className);
+        }
+        const std::string conditionName = bp::extract<std::string>(condition.attr("value"));
+        return schema.getInfoForAlarm(path, karabo::util::AlarmCondition::fromString(conditionName));
+    }
+
+    void setAllowedStates(Schema& self, const std::string & path, PyObject* rargs){
         bp::tuple args = bp::extract<bp::tuple>(rargs);
         std::vector<karabo::util::State> states;
         for(unsigned int i = 0; i < bp::len(args); ++i){
             const std::string state = bp::extract<std::string>(args[i].attr("name"));
             states.push_back(karabo::util::State::fromString(state));
-=======
-
-    const std::string getInfoForAlarm(Schema& schema, const std::string & path, const bp::object condition) {
-        const std::string className = bp::extract<std::string>(condition.attr("__class__").attr("__name__"));
-        if(className != "AlarmCondition"){
-            throw KARABO_PYTHON_EXCEPTION("Python argument for condition needs to be of type AlarmCondition and not "+className);
->>>>>>> c4bec0a5
-        }
-        const std::string conditionName = bp::extract<std::string>(condition.attr("value"));
-        return schema.getInfoForAlarm(path, karabo::util::AlarmCondition::fromString(conditionName));
-    }
-
-    void setAllowedStates(Schema& self, const std::string & path, const bp::tuple & args){
-       std::vector<karabo::util::State> states;
-       for(unsigned int i = 0; i < bp::len(args); ++i){
-           const std::string state = bp::extract<std::string>(args[i].attr("name"));
-           states.push_back(karabo::util::State::fromString(state));
-       }
-       return self.setAllowedStates(path, states);
+        }
+        return self.setAllowedStates(path, states);
     }
             
 
