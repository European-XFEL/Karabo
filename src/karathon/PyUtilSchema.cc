--- conflicted
+++ resolved
@@ -1409,7 +1409,7 @@
         schema.updateAliasMap();
     }
     
-<<<<<<< HEAD
+
     const std::string getInfoForAlarm(Schema& schema, const std::string & path, const bp::object condition) {
         const std::string className = bp::extract<std::string>(condition.attr("__class__").attr("__name__"));
         if(className != "AlarmCondition"){
@@ -1418,7 +1418,7 @@
         const std::string conditionName = bp::extract<std::string>(condition.attr("value"));
         return schema.getInfoForAlarm(path, karabo::util::AlarmCondition::fromString(conditionName));
     }
-=======
+
      void setAllowedStates(Schema& self, const std::string & path, const bp::tuple & args){
         std::vector<karabo::util::State> states;
         for(unsigned int i = 0; i < bp::len(args); ++i){
@@ -1428,8 +1428,7 @@
         return self.setAllowedStates(path, states);
     }
             
-   
->>>>>>> 846d2f0e
+
 }
 
 
