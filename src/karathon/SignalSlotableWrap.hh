/* 
 * File:   SignalSlotableWrap.hh
 * Author: <burkhard.heisen@xfel.eu>
 * Contributions: <irina.kozlova@xfel.eu>
 *
 * Created on March 19, 2012, 11:22 AM
 */

#ifndef KARATHON_SIGNALSLOTABLE_HH
#define	KARATHON_SIGNALSLOTABLE_HH

#include <boost/python.hpp>
#include <boost/function.hpp>
#include <karabo/xms/SignalSlotable.hh>

#include "SignalWrap.hh"
#include "SlotWrap.hh"
//#include "MemberSlotWrap.hh"
#include "RequestorWrap.hh"
#include "ScopedGILRelease.hh"

namespace bp = boost::python;

namespace karathon {

    class SignalSlotableWrap : public karabo::xms::SignalSlotable {

    public:

        SignalSlotableWrap(const std::string& instanceId = generateInstanceId<SignalSlotable>(),
                           const std::string& connectionType = "Jms",
                           const karabo::util::Hash& connectionParameters = karabo::util::Hash(),
                           const bool autostartEventLoop = true,
                           int heartbeatInterval = 10) : SignalSlotable() {

            karabo::net::BrokerConnection::Pointer connection = karabo::net::BrokerConnection::create(connectionType, connectionParameters);
            this->init(instanceId, connection);

            if (autostartEventLoop) {
                ScopedGILRelease nogil;
                m_eventLoop = boost::thread(boost::bind(&karabo::xms::SignalSlotable::runEventLoop, this, heartbeatInterval, karabo::util::Hash(), 2));
                boost::this_thread::sleep(boost::posix_time::milliseconds(10)); // give a chance above thread to start up before leaving this constructor
            }
        }

        virtual ~SignalSlotableWrap() {
            this->stopEventLoop();
            if (m_eventLoop.joinable())
                m_eventLoop.join();
        }

        static boost::shared_ptr<SignalSlotableWrap> create(const std::string& instanceId = generateInstanceId<SignalSlotable>(),
                                                            const std::string& connectionType = "Jms",
                                                            const karabo::util::Hash& connectionParameters = karabo::util::Hash(),
                                                            bool autostart = false,
                                                            int heartbeatInterval = 10) {
            return boost::shared_ptr<SignalSlotableWrap>(new SignalSlotableWrap(instanceId, connectionType, connectionParameters, autostart, heartbeatInterval));
        }

        void runEventLoop(int emitHeartbeat = 10, const karabo::util::Hash& info = karabo::util::Hash(), int nThreads = 2) {
            ScopedGILRelease nogil;
            karabo::xms::SignalSlotable::runEventLoop(emitHeartbeat, info, nThreads);
        }

        void stopEventLoop() {
            ScopedGILRelease nogil;
            karabo::xms::SignalSlotable::stopEventLoop();
        }

        bp::object getInstanceId() {
            return bp::object(SignalSlotable::getInstanceId());
        }

        bp::tuple exists(const std::string& instanceId) {
            std::pair<bool, std::string> result;
            {
                ScopedGILRelease nogil;
                result = SignalSlotable::exists(instanceId);
            }
            return bp::make_tuple(result.first, bp::object(result.second));
        }

        bp::object getAvailableInstancesPy(bool activateTracking) {
            return Wrapper::fromStdVectorToPyList(this->getAvailableInstances(activateTracking));
        }

        bp::object getAvailableSignalsPy(const std::string& instanceId) {
            return Wrapper::fromStdVectorToPyList(this->getAvailableSignals(instanceId));
        }

        bp::object getAvailableSlotsPy(const std::string& instanceId) {
            return Wrapper::fromStdVectorToPyList(this->getAvailableSlots(instanceId));
        }

<<<<<<< HEAD
        void registerSlotPy(const bp::object& slotFunction, const SlotType& slotType = LOCAL) {
            
            std::string functionName = bp::extract<std::string>((slotFunction.attr("func_name")));
            SlotInstances* slotInstances;
            if (slotType == LOCAL) slotInstances = &(m_localSlotInstances);
            else slotInstances = &(m_globalSlotInstances);
            
            
            SlotInstances::const_iterator it = slotInstances->find(functionName);
            if (it != slotInstances->end()) { // Already registered
                 (boost::static_pointer_cast<SlotWrap >(it->second))->registerSlotFunction(slotFunction);
            } else {
                boost::shared_ptr<SlotWrap> s(new SlotWrap(functionName));
                s->registerSlotFunction(slotFunction); // Bind user's slot-function to Slot
                (*slotInstances)[functionName] = s;
=======
        void registerSlotPy(const bp::object& slotFunction, const SlotType& slotType = SPECIFIC) {
            std::string functionName = bp::extract<std::string>((slotFunction.attr("__name__")));
            if (m_slotInstances.find(functionName) != m_slotInstances.end()) return; // Already registered
            karabo::net::BrokerChannel::Pointer channel = m_connection->createChannel(); // New Channel
            std::string instanceId = prepareInstanceId(slotType);
            if (Wrapper::hasattr(slotFunction, "__self__")) { // Member function
                const bp::object & selfObject(slotFunction.attr("__self__"));
                std::string funcName(bp::extract<std::string > (slotFunction.attr("__name__")));
                boost::shared_ptr<MemberSlotWrap> s(new MemberSlotWrap(this, channel, instanceId, functionName)); // New specific slot
                s->registerSlotFunction(funcName, selfObject.ptr()); // Bind user's slot-function to Slot
                storeSlot(functionName, s, channel); // Keep slot and his channel alive
            } else { // Free function
                boost::shared_ptr<SlotWrap> s(new SlotWrap(this, channel, instanceId, functionName)); // New specific slot
                s->registerSlotFunction(slotFunction.ptr()); // Bind user's slot-function to Slot
                storeSlot(functionName, s, channel); // Keep slot and his channel alive
>>>>>>> 4e07738f
            }
        }

        void registerSignalPy0(const std::string& funcName) {
            this->registerSignal(funcName);
        }

        void registerSignalPy1(const std::string& funcName, const bp::object&) {
            boost::shared_ptr<karathon::SignalWrap> s(new karathon::SignalWrap(this, m_producerChannel, m_instanceId, funcName));
            boost::function<void (const bp::object&) > f(boost::bind(&karathon::SignalWrap::emitPy1, s, _1));
            storeSignal(funcName, s, f);
        }

        void registerSignalPy2(const std::string& funcName, const bp::object&, const bp::object&) {
            boost::shared_ptr<karathon::SignalWrap> s(new karathon::SignalWrap(this, m_producerChannel, m_instanceId, funcName));
            boost::function<void (const bp::object&, const bp::object&) > f(boost::bind(&karathon::SignalWrap::emitPy2, s, _1, _2));
            storeSignal(funcName, s, f);
        }

        void registerSignalPy3(const std::string& funcName, const bp::object&, const bp::object&, const bp::object&) {
            boost::shared_ptr<karathon::SignalWrap> s(new karathon::SignalWrap(this, m_producerChannel, m_instanceId, funcName));
            boost::function<void (const bp::object&, const bp::object&, const bp::object&) > f(boost::bind(&karathon::SignalWrap::emitPy3, s, _1, _2, _3));
            storeSignal(funcName, s, f);
        }

        void registerSignalPy4(const std::string& funcName, const bp::object&, const bp::object&, const bp::object&, const bp::object&) {
            boost::shared_ptr<karathon::SignalWrap> s(new karathon::SignalWrap(this, m_producerChannel, m_instanceId, funcName));
            boost::function<void (const bp::object&, const bp::object&, const bp::object&, const bp::object&) > f(boost::bind(&karathon::SignalWrap::emitPy4, s, _1, _2, _3, _4));
            storeSignal(funcName, s, f);
        }

        void callPy1(std::string instanceId, const std::string& functionName, const bp::object& a1) const {
            SignalWrap s(this, m_producerChannel, m_instanceId, "__call__");
            if (instanceId.empty()) instanceId = m_instanceId;
            s.registerSlot(instanceId, functionName);
            s.emitPy1(a1);
        }

        void callPy2(std::string instanceId, const std::string& functionName, const bp::object& a1, const bp::object& a2) const {
            SignalWrap s(this, m_producerChannel, m_instanceId, "__call__");
            if (instanceId.empty()) instanceId = m_instanceId;
            s.registerSlot(instanceId, functionName);
            s.emitPy2(a1, a2);
        }

        void callPy3(std::string instanceId, const std::string& functionName, const bp::object& a1, const bp::object& a2, const bp::object& a3) const {
            SignalWrap s(this, m_producerChannel, m_instanceId, "__call__");
            if (instanceId.empty()) instanceId = m_instanceId;
            s.registerSlot(instanceId, functionName);
            s.emitPy3(a1, a2, a3);
        }

        void callPy4(std::string instanceId, const std::string& functionName, const bp::object& a1, const bp::object& a2, const bp::object& a3, const bp::object& a4) const {
            SignalWrap s(this, m_producerChannel, m_instanceId, "__call__");
            if (instanceId.empty()) instanceId = m_instanceId;
            s.registerSlot(instanceId, functionName);
            s.emitPy4(a1, a2, a3, a4);
        }

        void emitPy1(const std::string& signalFunction, const bp::object& a1) {
            this->emit(signalFunction, a1);
        }

        void emitPy2(const std::string& signalFunction, const bp::object& a1, const bp::object& a2) {
            this->emit(signalFunction, a1, a2);
        }

        void emitPy3(const std::string& signalFunction, const bp::object& a1, const bp::object& a2, const bp::object& a3) {
            this->emit(signalFunction, a1, a2, a3);
        }

        void emitPy4(const std::string& signalFunction, const bp::object& a1, const bp::object& a2, const bp::object& a3, const bp::object& a4) {
            this->emit(signalFunction, a1, a2, a3, a4);
        }

        RequestorWrap requestPy0(std::string instanceId, const std::string& functionName) {
            if (instanceId.empty()) instanceId = m_instanceId;            
            return RequestorWrap(this).callPy(instanceId, functionName);
        }

        RequestorWrap requestPy1(std::string instanceId, const std::string& functionName, const bp::object& a1) {
            if (instanceId.empty()) instanceId = m_instanceId;
            return RequestorWrap(this).callPy(instanceId, functionName, a1);
        }

        RequestorWrap requestPy2(std::string instanceId, const std::string& functionName, const bp::object& a1, const bp::object& a2) {
            if (instanceId.empty()) instanceId = m_instanceId;
            return RequestorWrap(this).callPy(instanceId, functionName, a1, a2);
        }

        RequestorWrap requestPy3(std::string instanceId, const std::string& functionName, const bp::object& a1, const bp::object& a2, const bp::object& a3) {
            if (instanceId.empty()) instanceId = m_instanceId;
            return RequestorWrap(this).callPy(instanceId, functionName, a1, a2, a3);
        }

        RequestorWrap requestPy4(std::string instanceId, const std::string& functionName, const bp::object& a1, const bp::object& a2, const bp::object& a3, const bp::object& a4) {
            if (instanceId.empty()) instanceId = m_instanceId;
            return RequestorWrap(this).callPy(instanceId, functionName, a1, a2, a3, a4);
        }

        void replyPy0() {
            registerReply(karabo::util::Hash());

        }

        void replyPy1(const bp::object& a1) {
            karabo::util::Hash reply;
            HashWrap::set(reply, "a1", a1);
            registerReply(reply);
        }

        void replyPy2(const bp::object& a1, const bp::object& a2) {
            karabo::util::Hash reply;
            HashWrap::set(reply, "a1", a1);
            HashWrap::set(reply, "a2", a2);
            registerReply(reply);

        }

        void replyPy3(const bp::object& a1, const bp::object& a2, const bp::object& a3) {
            karabo::util::Hash reply;
            HashWrap::set(reply, "a1", a1);
            HashWrap::set(reply, "a2", a2);
            HashWrap::set(reply, "a3", a3);
            registerReply(reply);
        }

        void replyPy4(const bp::object& a1, const bp::object& a2, const bp::object& a3, const bp::object& a4) {
            karabo::util::Hash reply;
            HashWrap::set(reply, "a1", a1);
            HashWrap::set(reply, "a2", a2);
            HashWrap::set(reply, "a3", a3);
            HashWrap::set(reply, "a4", a4);
            registerReply(reply);
        }

        template <class T>
        boost::shared_ptr<karabo::io::Input<T> > registerInputChannel(const std::string& name,
                                                                      const std::string& type,
                                                                      const karabo::util::Hash& config,
                                                                      const bp::object& onRead,
                                                                      const bp::object& onEndOfStream) {

            karabo::io::AbstractInput::Pointer channel = karabo::io::Input<T>::create(type, config);
            channel->setInstanceId(m_instanceId);
            channel->setInputHandlerType("python", std::string(typeid (typename karabo::io::Input<T>).name()));
            if (onRead != bp::object()) {
                channel->registerIOEventHandler(onRead);
            }
            if (onEndOfStream != bp::object()) {
                channel->registerEndOfStreamEventHandler(onEndOfStream);
            }
            m_inputChannels[name] = channel;
            return boost::static_pointer_cast<karabo::io::Input<T> >(channel);

        }

        template <class T>
        boost::shared_ptr<karabo::io::Output<T> > registerOutputChannel(const std::string& name,
                                                                        const std::string& type,
                                                                        const karabo::util::Hash& config,
                                                                        const bp::object& onOutputPossibleHandler) {
            using namespace karabo::util;

            karabo::io::AbstractOutput::Pointer channel = karabo::io::Output<T>::create(type, config);

            channel->setInstanceId(m_instanceId);
            channel->setOutputHandlerType("python");
            if (onOutputPossibleHandler != bp::object()) {
                channel->registerIOEventHandler(onOutputPossibleHandler);
            }
            m_outputChannels[name] = channel;
            return boost::static_pointer_cast<karabo::io::Output<T> >(channel);
        }

        template <class InputType>
        boost::shared_ptr<InputType > createInputChannel(const std::string& name, const karabo::util::Hash& input,
                                                         const bp::object& onInputAvailableHandler, const bp::object& onEndOfStreamEventHandler) {
            using namespace karabo::util;

            karabo::io::AbstractInput::Pointer channel = InputType::createChoice(name, input);

            channel->setInstanceId(m_instanceId);
            channel->setInputHandlerType("python", std::string(typeid (InputType).name()));
            if (onInputAvailableHandler != bp::object()) {
                channel->registerIOEventHandler(onInputAvailableHandler);
            }
            if (onEndOfStreamEventHandler != bp::object()) {
                channel->registerEndOfStreamEventHandler(onEndOfStreamEventHandler);
            }
            m_inputChannels[name] = channel;
            return boost::static_pointer_cast<InputType >(channel);
        }

        template <class OutputType>
        boost::shared_ptr<OutputType > createOutputChannel(const std::string& name, const karabo::util::Hash& input,
                                                           const bp::object& onOutputPossibleHandler) {
            using namespace karabo::util;

            karabo::io::AbstractOutput::Pointer channel = OutputType::createChoice(name, input);

            channel->setInstanceId(m_instanceId);
            channel->setOutputHandlerType("python");
            if (onOutputPossibleHandler != bp::object()) {
                channel->registerIOEventHandler(onOutputPossibleHandler);
            }
            m_outputChannels[name] = channel;
            return boost::static_pointer_cast<OutputType>(channel);
        }

        bp::object getInputChannels() {
            typedef std::map<std::string, karabo::io::AbstractInput::Pointer> InputChannels;
            const InputChannels& ichannels = karabo::xms::SignalSlotable::getInputChannels();
            bp::dict d;
            for (InputChannels::const_iterator it = ichannels.begin(); it != ichannels.end(); ++it) {
                d[it->first] = bp::object(it->second);
            }
            return bp::object(d);
        }

        bp::object getOutputChannels() {
            typedef std::map<std::string, karabo::io::AbstractOutput::Pointer> OutputChannels;
            const OutputChannels& ochannels = karabo::xms::SignalSlotable::getOutputChannels();
            bp::dict d;
            for (OutputChannels::const_iterator it = ochannels.begin(); it != ochannels.end(); ++it) {
                d[it->first] = bp::object(it->second);
            }
            return bp::object(d);
        }

    private: // members
        boost::thread m_eventLoop;

    };
}

#endif  /* KARATHON_SIGNALSLOTABLE_HH */
<|MERGE_RESOLUTION|>--- conflicted
+++ resolved
@@ -92,10 +92,9 @@
             return Wrapper::fromStdVectorToPyList(this->getAvailableSlots(instanceId));
         }
 
-<<<<<<< HEAD
         void registerSlotPy(const bp::object& slotFunction, const SlotType& slotType = LOCAL) {
             
-            std::string functionName = bp::extract<std::string>((slotFunction.attr("func_name")));
+            std::string functionName = bp::extract<std::string>((slotFunction.attr("__name__")));
             SlotInstances* slotInstances;
             if (slotType == LOCAL) slotInstances = &(m_localSlotInstances);
             else slotInstances = &(m_globalSlotInstances);
@@ -108,23 +107,6 @@
                 boost::shared_ptr<SlotWrap> s(new SlotWrap(functionName));
                 s->registerSlotFunction(slotFunction); // Bind user's slot-function to Slot
                 (*slotInstances)[functionName] = s;
-=======
-        void registerSlotPy(const bp::object& slotFunction, const SlotType& slotType = SPECIFIC) {
-            std::string functionName = bp::extract<std::string>((slotFunction.attr("__name__")));
-            if (m_slotInstances.find(functionName) != m_slotInstances.end()) return; // Already registered
-            karabo::net::BrokerChannel::Pointer channel = m_connection->createChannel(); // New Channel
-            std::string instanceId = prepareInstanceId(slotType);
-            if (Wrapper::hasattr(slotFunction, "__self__")) { // Member function
-                const bp::object & selfObject(slotFunction.attr("__self__"));
-                std::string funcName(bp::extract<std::string > (slotFunction.attr("__name__")));
-                boost::shared_ptr<MemberSlotWrap> s(new MemberSlotWrap(this, channel, instanceId, functionName)); // New specific slot
-                s->registerSlotFunction(funcName, selfObject.ptr()); // Bind user's slot-function to Slot
-                storeSlot(functionName, s, channel); // Keep slot and his channel alive
-            } else { // Free function
-                boost::shared_ptr<SlotWrap> s(new SlotWrap(this, channel, instanceId, functionName)); // New specific slot
-                s->registerSlotFunction(slotFunction.ptr()); // Bind user's slot-function to Slot
-                storeSlot(functionName, s, channel); // Keep slot and his channel alive
->>>>>>> 4e07738f
             }
         }
 
