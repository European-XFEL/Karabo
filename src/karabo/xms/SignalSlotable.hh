--- conflicted
+++ resolved
@@ -758,13 +758,8 @@
             const OutputChannel::Pointer& getOutputChannel(const std::string& name);
 
             const InputChannel::Pointer& getInputChannel(const std::string& name);
-<<<<<<< HEAD
-            
-            void registerInputHandler(const std::string& channelName, const boost::function<void (const karabo::xms::InputChannel::Pointer&) >& handler);
-=======
 
             void registerInputHandler(const std::string& channelName, const boost::function<void (karabo::xms::InputChannel&) >& handler);
->>>>>>> 237f1f8d
 
             void registerDataHandler(const std::string& channelName, const boost::function<void (const karabo::util::Hash&) >& handler);
 
