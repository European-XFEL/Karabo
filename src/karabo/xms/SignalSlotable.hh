/*
 * $Id$
 *
 * Author: <burkhard.heisen@xfel.eu>
 *
 * Created on February 6, 2011, 2:25 PM
 *
 * Copyright (C) European XFEL GmbH Hamburg. All rights reserved.
 */

#ifndef KARABO_CORE_SIGNALSLOTABLE_HH
#define	KARABO_CORE_SIGNALSLOTABLE_HH

#include "OutputChannel.hh"
#include "InputChannel.hh"
#include "Signal.hh"
#include "Slot.hh"

#include "karabo/util/Configurator.hh"
#include "karabo/util/PackParameters.hh"
#include "karabo/log/Logger.hh"
#include "karabo/net/BrokerConnection.hh"
#include "karabo/net/JmsConnection.hh"
#include "karabo/net/JmsConsumer.hh"
#include "karabo/net/JmsProducer.hh"
#include "karabo/net/PointToPoint.hh"

#include <queue>
#include <boost/uuid/uuid.hpp>            // uuid class
#include <boost/uuid/uuid_generators.hpp> // generators
#include <boost/uuid/uuid_io.hpp>         // streaming operators etc.

/**
 * The main European XFEL namespace
 */
namespace karabo {

    namespace xms {

        /**
         * The SignalSlotable class.
         * This class implements the so-called "Signal-Slot" design pattern orginally termed
         * by the Qt-Gui framework. However, signals and slots are not restricted to a local application
         * but can be connected and triggered across the network. This allows for programming with network components
         * in the same intuitive (event-driven) way as Qt allows to do with its local components (e.g. widgets).
         *
         * Moreover does this implementation (unlike Qt) not require any pre-processing.
         * Another additional feature is the ability to setup new signals and/or slots at runtime.
         *
         * Furthermore, this class implements functions for the common request/response patterns.
         *
         * For a full documentation of the signal-slot component see the documentation in the software-guide.
         *
         */
        class SignalSlotable : public boost::enable_shared_from_this<SignalSlotable> {

            friend class Signal;

            // Forward
        protected:
            class Requestor;

        public:

            KARABO_CLASSINFO(SignalSlotable, "SignalSlotable", "1.0")

            typedef boost::function<void (const std::string& /*instanceId*/,
                                          const karabo::util::Hash& /*instanceInfo*/) > InstanceInfoHandler;

            typedef boost::function<void (const std::string& /*slotFunction*/,
                                          const std::string& /*callee*/) > SlotCallGuardHandler;

            typedef boost::function<void (float /*avgBrokerLatency*/, unsigned int /*maxBrokerLatency*/,
                                          float /*avgProcessingLatency*/, unsigned int /*maxProcessingLatency*/,
                                          unsigned int /*queueSize*/) > UpdatePerformanceStatisticsHandler;

            typedef boost::function<void (const karabo::util::Hash&) > DataHandler;

            typedef boost::function<void (InputChannel&) > InputHandler;

            // TODO Check why handlers of input and output are different! One is pointer, the other is reference!
            typedef boost::function<void (const OutputChannel::Pointer&) > OutputHandler;

            typedef boost::shared_ptr<karabo::xms::Slot> SlotInstancePointer;

            typedef boost::shared_ptr<karabo::xms::Signal> SignalInstancePointer;

            typedef std::map<std::string, InputChannel::Pointer> InputChannels;

            typedef std::map<std::string, OutputChannel::Pointer> OutputChannels;



            /**
             * This constructor does nothing. Call init() afterwards for setting up.
             */
            SignalSlotable();

            /**
             * Creates a functional SignalSlotable object using an existing connection.
             * Don't call init() afterwards.
             * @param instanceId The future instanceId of this object in the distributed system
             * @param connection An existing broker connection
             */
            SignalSlotable(const std::string& instanceId,
                           const karabo::net::BrokerConnection::Pointer& connection);

            /**
             * Creates a function SignalSlotable object allowing to configure the broker connection.
             * Don't call init() afterwards.
             * @param instanceId The future instanceId of this object in the distributed system
             * @param brokerType The broker type (currently only JMS available)
             * @param brokerConfiguration The sub-configuration for the respective broker type
             */
            SignalSlotable(const std::string& instanceId,
                           const std::string& brokerType = "Jms",
                           const karabo::util::Hash& brokerConfiguration = karabo::util::Hash());

            virtual ~SignalSlotable();

            /**
             * Initialized the SignalSlotable object (only use in conjunction with empty constructor)
             * @param instanceId The future instanceId of this object in the distributed system
             * @param connection An existing broker connection
             */
            void init(const std::string& instanceId,
                      const karabo::net::BrokerConnection::Pointer& connection);


            /**
             * Single call that leads to a tracking of all instances if called before the event loop is started
             */
            void trackAllInstances();
            
            karabo::util::Hash getAvailableInstances(const bool activateTracking = false);

            std::vector<std::string> getAvailableSignals(const std::string& instanceId);

            std::vector<std::string> getAvailableSlots(const std::string& instanceId);


            /**
             * Retrieves currently logged in username (empty if not logged in)
             * @return string username
             */
            // TODO Check whether it can be removed
            const std::string& getUserName() const;

            /**
             * Sets number of threads that will work on the registered slots.
             * Re-entry of the same slot on a different thread will never happen.
             * Only different slots may run concurrently (if nThreads > 1)
             * NOTE: This function takes only affect BEFORE the event loop was started
             * @param nThreads The number of threads that should be used
             */
            void setNumberOfThreads(int nThreads);

            /**
             * This function will block the main-thread.
             */
            void runEventLoop(int heartbeatIntervall = 10, const karabo::util::Hash& instanceInfo = karabo::util::Hash());

            /**
             * This function will stop all consumers and un-block the runEventLoop() function
             */
            void stopEventLoop();

            /**
             * Access to the identification of the current instance using signals and slots
             * @return instanceId
             */
            const std::string& getInstanceId() const;

            void updateInstanceInfo(const karabo::util::Hash& update);

            const karabo::util::Hash& getInstanceInfo() const;

            // TODO This hook is dead-code currently, bring back in shape with event-loop refactoring
            void registerInstanceNewHandler(const InstanceInfoHandler& instanceNewHandler);

            // TODO This hook is dead-code currently, bring back in shape with event-loop refactoring
            void registerInstanceGoneHandler(const InstanceInfoHandler& instanceGoneHandler);

            // TODO This hook is dead-code currently, bring back in shape with event-loop refactoring
            void registerInstanceUpdatedHandler(const InstanceInfoHandler& instanceUpdatedHandler);

            void registerSlotCallGuardHandler(const SlotCallGuardHandler& slotCallGuardHandler);

            void registerPerformanceStatisticsHandler(const UpdatePerformanceStatisticsHandler& updatePerformanceStatisticsHandler);

            karabo::net::BrokerConnection::Pointer getConnection() const;
           
            /**
             * This function must only be called within a slotFunctions body. It returns the current object handling
             * the callback which provides more information on the sender.
             * @param slotFunction The string-ified name of the slotFunction you are currently in
             * @return instance of a Slot object (handler object for this callback)
             */
            const SlotInstancePointer& getSenderInfo(const std::string& slotFunction);

            /**
             * This function tries to establish a connection between a signal
             * and a slot, identified both by their respective instance IDs and
             * signatures.
             * Moreover, this SignalSlotable obeys (throughout its full lifetime
             * or until "disconnect" is called with the same arguments) the
             * responsibility  to keep this connection alive, i.e. to reconnect
             * if either signal or slot instance come back after they have
             * shutdown or if they come up the first time.
             *
             * @param signalInstanceId is the instance ID of the signal (if empty use this instance)
             * @param signalSignature is the signature of the signal
             * @param slotInstanceId is the instance ID of the slot (if empty use this instance)
             * @param slotSignature is the signature of the slot
             * @return whether connection is already succesfully established
             */
            bool connect(const std::string& signalInstanceId, const std::string& signalSignature,
                         const std::string& slotInstanceId, const std::string& slotSignature);

            /**
             * This function tries to establish a connection between a signal
             * and a slot as "connect" with four arguments does, so see there
             * for more details.
             * If signal or slot instance IDs are not specified, they are
             * interpreted as local and automatically assigned a "self"
             * instanceId
             *
             * @param signal <signalInstanceId>:<signalSignature>
             * @param slot <slotInstanceId>:<slotSignature>
             * @return whether connection is already succesfully established
             */
            bool connect(const std::string& signal, const std::string& slot);

            /**
             * Disconnects a slot from a signal, identified both by their
             * respective instance IDs and signatures.
             * In case the connection was established by this instance, also
             * erase it from the list of connections that have to re-established
             * in case signal or slot instances come back after a shutdown.
             *
             * @param signalInstanceId is the instance ID of the signal (if empty use this instance)
             * @param signalSignature is the signature of the signal
             * @param slotInstanceId is the instance ID of the slot (if empty use this instance)
             * @param slotSignature is the signature of the slot
             * @return whether connection is successfully stopped, e.g.
             *         false if there was no such connection or if remote signal instance ID did not confirm in time
             */
            bool disconnect(const std::string& signalInstanceId, const std::string& signalFunction,
                            const std::string& slotInstanceId, const std::string& slotFunction);
            /**
             * Emits a signal, i.e. publishes the given payload
             * Emitting a signal is a fire-and-forget activity. The function returns immediately.
             * @param signalFunction The name of the previously registered signal
             * @param args... A variadic number of arguments to be published
             */
            template <typename ...Args>
            void emit(const std::string& signalFunction, const Args&... args) const;

            /**
             * Calls a (remote) function.
             * Calling a remote function is a fire-and-forget activity. The function returns immediately.
             * @param instanceId Instance to be called
             * @param functionName Function on instance to be called (must be a registered slot)
             * @param args Arguments with which to call the slot
             */
            template <typename ...Args>
            void call(const std::string& instanceId, const std::string& functionName, const Args&... args) const;

            template <typename ...Args>
            SignalSlotable::Requestor request(const std::string& instanceId, const std::string& functionName,
                                              const Args&... args);

            template <typename ...Args>
            SignalSlotable::Requestor requestNoWait(const std::string& requestInstanceId,
                                                    const std::string& requestFunctionName,
                                                    const std::string& replyInstanceId,
                                                    const std::string& replyFunctionName,
                                                    const Args&... args);

            template <typename ...Args>
            void reply(const Args&... args);

            template <typename ...Args>
            void registerSignal(const std::string& funcName);

            template <typename ...Args>
            void registerSystemSignal(const std::string& funcName);

            /**
             * Register a new slot function for a slot. A new slot is generated
             * if so necessary. It is checked that the signature of the new
             * slot is the same as an already registered one.
             */
            void registerSlot(const boost::function<void ()>& slot,
                              const std::string& funcName);

            template <class A1>
            void registerSlot(const boost::function<void (const A1&) >& slot,
                              const std::string& funcName);

            template <class A1, class A2>
            void registerSlot(const boost::function<void (const A1&, const A2&) >& slot,
                              const std::string & funcName);

            template <class A1, class A2, class A3>
            void registerSlot(const boost::function<void (const A1&, const A2&, const A3&) >& slot,
                              const std::string & funcName);

            template <class A1, class A2, class A3, class A4>
            void registerSlot(const boost::function<void (const A1&, const A2&, const A3&, const A4&) >& slot,
                              const std::string & funcName);

            // TODO This function is not used anywhere -> decide what to do
            bool connectChannels(std::string outputInstanceId, const std::string& outputName,
                                 std::string inputInstanceId, const std::string& inputName,
                                 const bool isVerbose = false);

            // TODO This function is not used anywhere -> decide what to do
            bool disconnectChannels(std::string outputInstanceId, const std::string& outputName,
                                    std::string inputInstanceId, const std::string& inputName,
                                    const bool isVerbose = false);

            virtual InputChannel::Pointer createInputChannel(const std::string& channelName,
                                                             const karabo::util::Hash& config,
                                                             const DataHandler& onDataAvailableHandler = DataHandler(),
                                                             const InputHandler& onInputAvailableHandler = InputHandler(),
                                                             const InputHandler& onEndOfStreamEventHandler = InputHandler());

            virtual OutputChannel::Pointer createOutputChannel(const std::string& channelName,
                                                               const karabo::util::Hash& config,
                                                               const OutputHandler& onOutputPossibleHandler = OutputHandler());

            const InputChannels& getInputChannels() const;

            const OutputChannels& getOutputChannels() const;

            const OutputChannel::Pointer& getOutputChannel(const std::string& name);

            const InputChannel::Pointer& getInputChannel(const std::string& name);

            void registerInputHandler(const std::string& channelName,
                                      const boost::function<void (karabo::xms::InputChannel&) >& handler);

            void registerDataHandler(const std::string& channelName,
                                     const boost::function<void (const karabo::util::Hash&) >& handler);

            void registerEndOfStreamHandler(const std::string& channelName,
                                            const boost::function<void (karabo::xms::InputChannel&) >& handler);

            /**
             * Connects and input channel to those as defined on the input channel's configuration.
             * The function is synchronous and blocks until a connection is established.
             */
            void connectInputChannel(const InputChannel::Pointer& channel, int trails = 8, int sleep = 1);

            // TODO This function seems to be called only internally, private candidate?
            void connectInputToOutputChannel(const InputChannel::Pointer& channel,
                                             const std::string& outputChannelString, int trails = 8, int sleep = 1);

            // TODO Not used see what will happen
            void connectInputChannelAsync(const InputChannel::Pointer& channel,
                                          const boost::function<void()>& handler);

            void connectInputChannels();

            void reconnectInputChannels(const std::string& instanceId);

            void disconnectInputChannels(const std::string& instanceId);

            std::pair<bool, std::string> exists(const std::string& instanceId);

            template <class T>
            static std::string generateInstanceId();

            bool ensureOwnInstanceIdUnique();

            void injectConnection(const std::string& instanceId,
                                  const karabo::net::BrokerConnection::Pointer& connection);

            void setDeviceServerPointer(boost::any serverPtr);

            void inputHandlerWrap(const boost::function<void (karabo::xms::InputChannel&)>& handler,
                                  InputChannel& input);

            void dataHandlerWrap(const boost::function<void (const karabo::util::Hash&) >& handler,
                                 const karabo::util::Hash& data);

            void endOfStreamHandlerWrap(const boost::function<void (InputChannel&) >& handler,
                                        InputChannel& input);

            bool connectP2P(const std::string& instanceId);

            void disconnectP2P(const std::string& instanceId);

        protected:

            class Requestor {

            public:

                explicit Requestor(SignalSlotable* signalSlotable);

                virtual ~Requestor();

                template <typename ...Args>
                Requestor& request(const std::string& slotInstanceId,
                                   const std::string& slotFunction,
                                   const Args&... args);

                template <typename ...Args>
                Requestor& requestNoWait(
                                         const std::string& requestSlotInstanceId,
                                         const std::string& requestSlotFunction,
                                         const std::string replySlotInstanceId,
                                         const std::string& replySlotFunction,
                                         const Args&... args);

                void receiveAsync(const boost::function<void () >& replyCallback);

                template <class A1>
                void receiveAsync(const boost::function<void (const A1&) >& replyCallback);

                template <class A1, class A2>
                void receiveAsync(const boost::function<void (const A1&, const A2&) >& replyCallback);

                template <class A1, class A2, class A3>
                void receiveAsync(const boost::function<void (const A1&, const A2&, const A3&) >& replyCallback);

                template <class A1, class A2, class A3, class A4>
                void receiveAsync(const boost::function<void (const A1&, const A2&, const A3&, const A4&) >& replyCallback);

                template <typename ...Args>
                void receive(Args&... args);

                Requestor& timeout(const int& milliseconds);

                karabo::util::Hash::Pointer prepareRequestHeader(const std::string& slotInstanceId,
                                                                 const std::string& slotFunction);

                karabo::util::Hash::Pointer prepareRequestNoWaitHeader(const std::string& requestSlotInstanceId,
                                                                       const std::string& requestSlotFunction,
                                                                       const std::string& replySlotInstanceId,
                                                                       const std::string& replySlotFunction);

                void registerRequest();

                static std::string generateUUID();

                void sendRequest(const std::string& slotInstanceId, const karabo::util::Hash::Pointer& header,
                                 const karabo::util::Hash::Pointer& body) const;

                void receiveResponse(karabo::util::Hash::Pointer& header, karabo::util::Hash::Pointer& body);

            protected:

                SignalSlotable* m_signalSlotable;

            private:

                std::string m_replyId;
                bool m_isRequested;
                bool m_isReceived;
                int m_timeout;
                static boost::uuids::random_generator m_uuidGenerator;

            };

            struct SignalSlotConnection {

                SignalSlotConnection(const std::string& signalInstanceId, const std::string& signal,
                                     const std::string& slotInstanceId, const std::string& slot) :
                    m_signalInstanceId(signalInstanceId), m_signal(signal),
                    m_slotInstanceId(slotInstanceId), m_slot(slot) {
                }

                // needed to put into std::set:
                bool operator<(const SignalSlotConnection& other) const;

                std::string m_signalInstanceId;
                std::string m_signal;
                std::string m_slotInstanceId;
                std::string m_slot;
            };

            // Use (mutex, condition variable) pair for waiting simultaneously many events

            struct BoostMutexCond {

                boost::mutex m_mutex;
                boost::condition_variable m_cond;

                BoostMutexCond() : m_mutex(), m_cond() {
                }
            private:
                BoostMutexCond(BoostMutexCond&);
            };

            std::string m_instanceId;
            karabo::util::Hash m_instanceInfo;
            std::string m_username;
            int m_nThreads;

            typedef std::map<std::string, SignalInstancePointer> SignalInstances;
            SignalInstances m_signalInstances;

            typedef std::map<std::string, SlotInstancePointer> SlotInstances;
            SlotInstances m_slotInstances;

            // TODO Split into two mutexes
            mutable boost::mutex m_signalSlotInstancesMutex;

            // key is instanceId of signal or slot
            typedef std::map<std::string, std::set<SignalSlotConnection> > SignalSlotConnections;
            SignalSlotConnections m_signalSlotConnections; // keep track of established connections
            boost::mutex m_signalSlotConnectionsMutex;

<<<<<<< HEAD
            //TODO: make this function private: it is for internal use
            const OutputChannels& getOutputChannels() const;
            
            std::vector<std::string> getOutputChannelNames() const;
=======
            karabo::net::BrokerIOService::Pointer m_ioService;
            karabo::net::BrokerConnection::Pointer m_connection;
            bool m_connectionInjected;
            karabo::net::BrokerChannel::Pointer m_producerChannel;
            karabo::net::BrokerChannel::Pointer m_consumerChannel;
            karabo::net::BrokerChannel::Pointer m_heartbeatProducerChannel;
            karabo::net::BrokerChannel::Pointer m_heartbeatConsumerChannel;
>>>>>>> 75477e82

            boost::mutex m_waitMutex;
            boost::condition_variable m_hasNewEvent;

            typedef std::pair<karabo::util::Hash::Pointer /*header*/, karabo::util::Hash::Pointer /*body*/> Event;
            std::deque<Event> m_eventQueue;
            boost::mutex m_eventQueueMutex;

            bool m_runEventLoop;
            boost::thread_group m_eventLoopThreads;

            int m_randPing;

            // Reply/Request related
            typedef std::map<boost::thread::id, karabo::util::Hash> Replies;
            Replies m_replies;
            mutable boost::mutex m_replyMutex;


            typedef std::map<std::string, Event > ReceivedReplies;
            ReceivedReplies m_receivedReplies;
            mutable boost::mutex m_receivedRepliesMutex;


            typedef std::map<std::string, boost::shared_ptr<BoostMutexCond> > ReceivedRepliesBMC;
            ReceivedRepliesBMC m_receivedRepliesBMC;
            mutable boost::mutex m_receivedRepliesBMCMutex;

            karabo::util::Hash m_emitFunctions;
            std::vector<boost::any> m_slots;

            typedef std::map<std::string, karabo::net::BrokerChannel::Pointer> SlotChannels;
            SlotChannels m_slotChannels;

            karabo::util::Hash m_trackedInstances;
            bool m_trackAllInstances;
            int m_heartbeatInterval;

            mutable boost::mutex m_trackedInstancesMutex;

            boost::thread m_trackingThread;
            bool m_doTracking;

            boost::thread m_heartbeatThread;
            bool m_sendHeartbeats;

            boost::thread m_brokerThread;

            std::vector<std::pair<std::string, karabo::util::Hash> > m_availableInstances;

            // IO channel related
            InputChannels m_inputChannels;
            OutputChannels m_outputChannels;

            // InstanceInfo Handlers
            InstanceInfoHandler m_instanceNewHandler;
            InstanceInfoHandler m_instanceGoneHandler;
            InstanceInfoHandler m_instanceUpdatedHandler;

            SlotCallGuardHandler m_slotCallGuardHandler;
            UpdatePerformanceStatisticsHandler m_updatePerformanceStatistics;

            static std::map<std::string, SignalSlotable*> m_instanceMap;
            static boost::mutex m_instanceMapMutex;

            bool m_discoverConnectionResourcesMode;
            static std::map<std::string, std::string> m_connectionStrings;
            static boost::mutex m_connectionStringsMutex;

            static karabo::net::PointToPoint::Pointer m_pointToPoint;

        protected: // Functions

            void startEmittingHeartbeats(const int heartbeatInterval);

            void stopEmittingHearbeats();

            void startBrokerMessageConsumption();

            void stopBrokerMessageConsumption();

            void injectEvent(const karabo::util::Hash::Pointer& header, const karabo::util::Hash::Pointer& body);

            void handleReply(const karabo::util::Hash::Pointer& header, const karabo::util::Hash::Pointer& body);

            void injectHeartbeat(const karabo::util::Hash::Pointer& header, const karabo::util::Hash::Pointer& body);

            bool eventQueueIsEmpty();

            bool tryToPopEvent(Event& event);

            void processEvents();

            bool heartbeatQueueIsEmpty();

            bool tryToPopHeartbeat(Event& event);

            void processHeartbeats();

            /**
             * Parses out the instanceId part of signalId or slotId
             * @param signalOrSlotId
             * @return A string representing the instanceId
             */
            std::string fetchInstanceId(const std::string& signalOrSlotId) const;

            std::pair<std::string, std::string> splitIntoInstanceIdAndFunctionName(const std::string& signalOrSlotId,
                                                                                   const char sep = ':') const;

            template <class TFunc>
            void storeSignal(const std::string& signalFunction, const SignalInstancePointer& signalInstance,
                             const TFunc& emitFunction) {
                storeSignal(signalFunction, signalInstance);
                m_emitFunctions.set(signalFunction, emitFunction);
            }

            template <class TFunc>
            void retrieveEmitFunction(const std::string& signalFunction, TFunc& emitFunction) const {
                try {
                    emitFunction = m_emitFunctions.get<TFunc > (signalFunction);
                } catch (const karabo::util::CastException& e) {
                    throw KARABO_SIGNALSLOT_EXCEPTION("Argument mismatch: The requested signal \"" +
                                                      signalFunction +
                                                      "\" was registered with a different number of arguments before.");
                } catch (const karabo::util::ParameterException& e) {
                    throw KARABO_SIGNALSLOT_EXCEPTION("The requested signal \"" +
                                                      signalFunction +
                                                      "\" could not be found. Ensure proper registration of the signal before you call emit.");
                }
            }

            void registerReply(const karabo::util::Hash& reply);

            // Thread-safe, locks m_signalSlotInstancesMutex
            SignalInstancePointer getSignal(const std::string& signalFunction) const;

            karabo::util::Hash::Pointer prepareCallHeader(const std::string& slotInstanceId,
                                                          const std::string& slotFunction) const;

            void doSendMessage(const std::string& instanceId, const karabo::util::Hash::Pointer& header,
                               const karabo::util::Hash::Pointer& body,
                               int prio,
                               int timeToLive) const;

        private: // Functions

            /**
             * Helper for register(System)Signal: If signalFunction is not yet known, creates a signal corresponding
             * to the template argument signature and adds it to the internal container. 
             * Otherwise an empty pointer is returned.
             * @param signalFunction
             * @param priority is passed further to the Signal
             * @param messageTimeToLive is passed further to the Signal
             * @return pointer to new Signal or empty pointer
             */
            template <typename ...Args>
            SignalInstancePointer addSignalIfNew(const std::string& signalFunction, int priority = KARABO_SYS_PRIO,
                                                 int messageTimeToLive = KARABO_SYS_TTL);

            /**
             * Helper to store signalInstance in container with signalFunction as key.
             */
            void storeSignal(const std::string &signalFunction, SignalInstancePointer signalInstance);

            void _runEventLoop();

            void _runHeartbeatLoop();

            void sanifyInstanceId(std::string& instanceId) const;

            std::pair<bool, std::string> isValidInstanceId(const std::string& instanceId);

            void slotInstanceNew(const std::string& instanceId, const karabo::util::Hash& instanceInfo);

            void slotInstanceGone(const std::string& instanceId, const karabo::util::Hash& instanceInfo);

            void slotPing(const std::string& instanceId, int rand, bool trackPingedInstance);

            void slotPingAnswer(const std::string& instanceId, const karabo::util::Hash& hash);

            void replyException(const karabo::util::Hash& header, const std::string& message);

            void sendPotentialReply(const karabo::util::Hash& header, bool global);

            void sendErrorHappenedReply(const karabo::util::Hash& header, const std::string& errorMesssage);

            void emitHeartbeat();

            void registerDefaultSignalsAndSlots();

            /// Calls connect for all signal-slot connections that involve
            /// 'newInstanceId' (be it on signal or slot side) and for which
            /// this instance is responsible, i.e. its "connect" has been called
            /// for this connection before (with or without immediate success).
            /// Calling "disconnect" stops this responsibility.
            void reconnectSignals(const std::string& newInstanceId);

            /// Register myself for short-cut messaging (i.e. bypass broker if in same process).
            /// Must not be called before instance ID is checked to be unique in overall system.
            void registerForShortcutMessaging();

            /// Deregister myself from short-cut messaging.
            void deregisterFromShortcutMessaging();

            void startTrackingSystem();

            void stopTrackingSystem();

            bool tryToConnectToSignal(const std::string& signalInstanceId, const std::string& signalFunction,
                                      const std::string& slotInstanceId, const std::string& slotFunction);

            SlotInstancePointer findSlot(const std::string &funcName);

            /**
             * Register a new slot *instance* under name *funcName*.
             * This will raise an error if the slot already exists.
             */
            void registerNewSlot(const std::string &funcName, SlotInstancePointer instance);

            void slotConnectToSignal(const std::string& signalFunction, const std::string& slotInstanceId,
                                     const std::string& slotFunction);

            /// True if instance with ID 'slotInstanceId' has slot 'slotFunction'.
            /// Internally uses "slotHasSlot" for remote instances, but shortcuts if ID is the own one.
            /// Always true if 'slotInstanceId == "*"' (i.e. global slot).
            bool instanceHasSlot(const std::string& slotInstanceId, const std::string& slotFunction);

            /// Slot to tell whether instance has a slot of given name.
            void slotHasSlot(const std::string& slotFunction);

            bool tryToDisconnectFromSignal(const std::string& signalInstanceId, const std::string& signalFunction,
                                           const std::string& slotInstanceId, const std::string& slotFunction);

            void slotDisconnectFromSignal(const std::string& signalFunction, const std::string& slotInstanceId,
                                          const std::string& slotFunction);

            static std::string prepareFunctionSignature(const std::string& funcName) {
                std::string f(boost::trim_copy(funcName));
                return f.substr(0, f.find_first_of('-')) + "|";
            }

            bool slotConnectToOutputChannel(const std::string& inputName, const karabo::util::Hash& outputChannelInfo,
                                            bool connect);

            void slotHeartbeat(const std::string& networkId, const int& heartbeatInterval,
                               const karabo::util::Hash& instanceInfo);

            void letInstanceSlowlyDieWithoutHeartbeat();

            void decreaseCountdown(std::vector<std::pair<std::string, karabo::util::Hash> >& deadOnes);


            // Thread safe
            void addTrackedInstance(const std::string& instanceId, const karabo::util::Hash& instanceInfo);

            // Thread safe
            bool hasTrackedInstance(const std::string& instanceId);

            // Thread safe
            void eraseTrackedInstance(const std::string& instanceId);

            void updateTrackedInstanceInfo(const std::string& instanceId, const karabo::util::Hash& instanceInfo);

            void addTrackedInstanceConnection(const std::string& instanceId, const karabo::util::Hash& connection);

            void slotGetAvailableFunctions(const std::string& type);

            void cleanSignals(const std::string& instanceId);

            void stopTracking(const std::string& instanceId);

            // IO channel related
            karabo::util::Hash slotGetOutputChannelInformation(const std::string& ioChannelId, const int& processId);

            static int godEncode(const std::string& password);

            // Thread-safe, locks m_signalSlotInstancesMutex
            bool hasSlot(const std::string& slotFunction) const;

            // Thread-safe, locks m_signalSlotInstancesMutex
            SlotInstancePointer getSlot(const std::string& slotFunction) const;

            // Thread-safe, locks m_signalSlotInstancesMutex
            void removeSlot(const std::string& slotFunction);

            // Thread-safe, locks m_signalSlotInstancesMutex
            bool hasSignal(const std::string& signalFunction) const;

            /** Try to undo registration of a slot "slotInstanceId.slotFunction".
             * Thread-safe, locks m_signalSlotInstancesMutex.
             * @param signalFunction name of local signal
             * @param slotInstanceId instance id that carries the slot
             * @param slotFunction the slot - if empty, all registered slots of slotInstanceId
             * @return bool true if signal existed and given slot was registered before
             */
            bool tryToUnregisterSlot(const std::string& signalFunction, const std::string& slotInstanceId,
                                     const std::string& slotFunction);

            bool hasReceivedReply(const std::string& replyFromValue) const;

            void popReceivedReply(const std::string& replyFromValue, karabo::util::Hash::Pointer& header,
                                  karabo::util::Hash::Pointer& body);

            bool timedWaitAndPopReceivedReply(const std::string& replyId, karabo::util::Hash::Pointer& header,
                                              karabo::util::Hash::Pointer& body, int timeout);

            long long getEpochMillis() const;

            void onInputChannelConnectInfo(const InputChannel::Pointer& channel,
                                           const boost::function<void()>& handler,
                                           const std::string& instanceId, const std::string& channelId,
                                           bool channelExists, const karabo::util::Hash& info);

            bool tryToCallDirectly(const std::string& slotInstanceId,
                                   const karabo::util::Hash::Pointer& header,
                                   const karabo::util::Hash::Pointer& body) const;

            bool tryToCallP2P(const std::string& slotInstanceId, const karabo::util::Hash::Pointer& header,
                              const karabo::util::Hash::Pointer& body, int prio) const;

            void channelErrorHandler(karabo::net::BrokerChannel::Pointer channel, const std::string& info);
<<<<<<< HEAD
            
            std::vector<std::string> slotGetOutputChannelNames();
=======


        private: // Members

            // Performance statistics

            struct LatencyStats {

                unsigned int sum;
                unsigned int counts;
                unsigned int maximum;

                LatencyStats();
                void add(unsigned int latency);
                void clear();
                float average() const;
            };

            mutable boost::mutex m_latencyMutex;
            LatencyStats m_brokerLatency; // all in milliseconds
            LatencyStats m_processingLatency; // dito

>>>>>>> 75477e82
        };

        /**** Requestor Implementation ****/

        template <typename ...Args>
        SignalSlotable::Requestor& SignalSlotable::Requestor::request(const std::string& slotInstanceId,
                                                                      const std::string& slotFunction,
                                                                      const Args&... args) {
            karabo::util::Hash::Pointer header = prepareRequestHeader(slotInstanceId, slotFunction);
            auto body = boost::make_shared<karabo::util::Hash>();
            pack(*body, args...);
            sendRequest(slotInstanceId, header, body);
            return *this;
        }

        template <typename ...Args>
        SignalSlotable::Requestor& SignalSlotable::Requestor::requestNoWait(const std::string& requestSlotInstanceId,
                                                                            const std::string& requestSlotFunction,
                                                                            const std::string replySlotInstanceId,
                                                                            const std::string& replySlotFunction,
                                                                            const Args&... args) {

            karabo::util::Hash::Pointer header = prepareRequestNoWaitHeader(requestSlotInstanceId,
                                                                            requestSlotFunction,
                                                                            replySlotInstanceId,
                                                                            replySlotFunction);

            auto body = boost::make_shared<karabo::util::Hash>();
            pack(*body, args...);
            sendRequest(requestSlotInstanceId, header, body);
            return *this;
        }

        template <class A1>
        void SignalSlotable::Requestor::receiveAsync(const boost::function<void (const A1&) >& replyCallback) {
            m_signalSlotable->registerSlot<A1>(replyCallback, m_replyId);
        }

        template <class A1, class A2>
        void SignalSlotable::Requestor::receiveAsync(const boost::function<void (const A1&, const A2&) >& replyCallback) {
            m_signalSlotable->registerSlot<A1, A2>(replyCallback, m_replyId);
        }

        template <class A1, class A2, class A3>
        void SignalSlotable::Requestor::receiveAsync(const boost::function<void (const A1&, const A2&, const A3&) >& replyCallback) {
            m_signalSlotable->registerSlot<A1, A2, A3>(replyCallback, m_replyId);
        }

        template <class A1, class A2, class A3, class A4>
        void SignalSlotable::Requestor::receiveAsync(const boost::function<void (const A1&, const A2&, const A3&, const A4&) >& replyCallback) {
            m_signalSlotable->registerSlot<A1, A2, A3, A4>(replyCallback, m_replyId);
        }

        template <typename ...Args>
        void SignalSlotable::Requestor::receive(Args&... args) {
            try {
                karabo::util::Hash::Pointer header, body;
                receiveResponse(header, body);
                if (header->has("error") && header->get<bool>("error")) {
                    throw karabo::util::RemoteException(body->get<std::string>("a1"),
                                                        header->get<std::string>("signalInstanceId"));
                }
                karabo::util::unpack(*body, args...);

                if (sizeof...(Args) != body->size()) {
                    int nArgs = body->size() - sizeof...(Args);
                    KARABO_LOG_FRAMEWORK_DEBUG << "Ignoring the last " << nArgs << " arguments of response:\n"
                            << *body;
                }

            } catch (const karabo::util::TimeoutException&) {
                KARABO_RETHROW_AS(KARABO_TIMEOUT_EXCEPTION("Response timed out"));
            } catch (const karabo::util::CastException &) {
                KARABO_RETHROW_AS(KARABO_CAST_EXCEPTION("Received unexpected (incompatible) response type"));
            } catch (const karabo::util::Exception& e) {
                KARABO_RETHROW_AS(KARABO_SIGNALSLOT_EXCEPTION("Error while receiving message on instance \""
                                                              + m_signalSlotable->getInstanceId() + "\""));
            }
        }

        /**** SignalSlotable Template Function Implementations ****/

        template <typename ...Args>
        void SignalSlotable::emit(const std::string& signalFunction, const Args&... args) const {
            SignalInstancePointer s = getSignal(signalFunction);
            if (s) {
                auto hash = boost::make_shared<karabo::util::Hash>();
                pack(*hash, args...);
                s->emit < Args...>(hash);
            }
        }

        template <typename ...Args>
        void SignalSlotable::call(const std::string& instanceId, const std::string& functionName,
                                  const Args&... args) const {
            const std::string& id = (instanceId.empty() ? m_instanceId : instanceId);
            auto body = boost::make_shared<karabo::util::Hash>();
            pack(*body, args...);
            karabo::util::Hash::Pointer header = prepareCallHeader(id, functionName);
            doSendMessage(id, header, body, KARABO_SYS_PRIO, KARABO_SYS_TTL);
        }

        template <typename ...Args>
        SignalSlotable::Requestor SignalSlotable::request(const std::string& instanceId,
                                                          const std::string& functionName,
                                                          const Args&... args) {
            const std::string& id = (instanceId.empty() ? m_instanceId : instanceId);
            return SignalSlotable::Requestor(this).request(id, functionName, args...);
        }

        template <typename ...Args>
        SignalSlotable::Requestor SignalSlotable::requestNoWait(const std::string& requestInstanceId,
                                                                const std::string& requestFunctionName,
                                                                const std::string& replyInstanceId,
                                                                const std::string& replyFunctionName,
                                                                const Args&... args) {
            const std::string& reqId = (requestInstanceId.empty() ? m_instanceId : requestInstanceId);
            const std::string& repId = (replyInstanceId.empty() ? m_instanceId : replyInstanceId);
            return SignalSlotable::Requestor(this).requestNoWait(reqId,
                                                                 requestFunctionName,
                                                                 repId,
                                                                 replyFunctionName,
                                                                 args...);
        }

        template <typename ...Args>
        void SignalSlotable::reply(const Args&... args) {
            karabo::util::Hash hash;
            karabo::util::pack(hash, args...);
            registerReply(hash);
        }

        template <typename ...Args>
        void SignalSlotable::registerSignal(const std::string& funcName) {
            addSignalIfNew < Args...>(funcName, KARABO_PUB_PRIO, KARABO_PUB_TTL);
        }

        template <typename ...Args>
        void SignalSlotable::registerSystemSignal(const std::string& funcName) {
            addSignalIfNew < Args...>(funcName);
        }

        template <class A1>
        void SignalSlotable::registerSlot(const boost::function<void (const A1&) >& slot,
                                          const std::string& funcName) {
            // About the dynamic_pointer_cast: see non-template version of registerSlot.
            auto s = boost::dynamic_pointer_cast < SlotN<void, A1> >(findSlot(funcName));
            if (!s) {
                s = boost::make_shared < SlotN <void, A1> >(funcName);
                registerNewSlot(funcName, boost::static_pointer_cast<Slot>(s));
            }
            s->registerSlotFunction(slot);
        }

        template <class A1, class A2>
        void SignalSlotable::registerSlot(const boost::function<void (const A1&, const A2&) >& slot,
                                          const std::string & funcName) {
            // About the dynamic_pointer_cast: see non-template version of registerSlot.
            auto s = boost::dynamic_pointer_cast < SlotN<void, A1, A2> >(findSlot(funcName));
            if (!s) {
                s = boost::make_shared < SlotN <void, A1, A2> >(funcName);
                registerNewSlot(funcName, boost::static_pointer_cast<Slot>(s));
            }
            s->registerSlotFunction(slot);
        }

        template <class A1, class A2, class A3>
        void SignalSlotable::registerSlot(const boost::function<void (const A1&, const A2&, const A3&) >& slot,
                                          const std::string & funcName) {
            // About the dynamic_pointer_cast: see non-template version of registerSlot.
            auto s = boost::dynamic_pointer_cast < SlotN<void, A1, A2, A3> >(findSlot(funcName));
            if (!s) {
                s = boost::make_shared < SlotN <void, A1, A2, A3> >(funcName);
                registerNewSlot(funcName, boost::static_pointer_cast<Slot>(s));
            }
            s->registerSlotFunction(slot);
        }

        template <class A1, class A2, class A3, class A4>
        void SignalSlotable::registerSlot(const boost::function<void (const A1&, const A2&, const A3&, const A4&) >& slot,
                                          const std::string & funcName) {
            // About the dynamic_pointer_cast: see non-template version of registerSlot.
            auto s = boost::dynamic_pointer_cast < SlotN<void, A1, A2, A3, A4> >(findSlot(funcName));
            if (!s) {
                s = boost::make_shared < SlotN <void, A1, A2, A3, A4> >(funcName);
                registerNewSlot(funcName, boost::static_pointer_cast<Slot>(s));
            }
            s->registerSlotFunction(slot);
        }

        template <typename ...Args>
        SignalSlotable::SignalInstancePointer SignalSlotable::addSignalIfNew(const std::string& signalFunction,
                                                                             int priority, int messageTimeToLive) {
            {
                boost::mutex::scoped_lock lock(m_signalSlotInstancesMutex);
                if (m_signalInstances.find(signalFunction) != m_signalInstances.end()) {
                    SignalInstancePointer s;
                    return s;
                }
            }
            // TODO Check mutex here
            auto s = boost::make_shared<Signal>(this, m_producerChannel, m_instanceId, signalFunction, priority,
                                                messageTimeToLive);
            s->setSignature < Args...>();
            storeSignal(signalFunction, s);
            return s;
        }

        template <class T>
        std::string SignalSlotable::generateInstanceId() {
            std::string hostname(boost::asio::ip::host_name());
            std::vector<std::string> tokens;
            boost::split(tokens, hostname, boost::is_any_of("."));
            return std::string(tokens[0] + "_" + T::classInfo().getClassId() + "_" + karabo::util::toString(getpid()));
        }
    }
}

#define KARABO_SIGNAL0(signalName) this->registerSignal(signalName);
#define KARABO_SIGNAL1(signalName, a1) this->registerSignal<a1>(signalName);
#define KARABO_SIGNAL2(signalName, a1, a2) this->registerSignal<a1,a2>(signalName);
#define KARABO_SIGNAL3(signalName, a1, a2, a3) this->registerSignal<a1,a2,a3>(signalName);
#define KARABO_SIGNAL4(signalName, a1, a2, a3, a4) this->registerSignal<a1,a2,a3,a4>(signalName);

#define KARABO_SYSTEM_SIGNAL0(signalName) this->registerSystemSignal(signalName);
#define KARABO_SYSTEM_SIGNAL1(signalName, a1) this->registerSystemSignal<a1>(signalName);
#define KARABO_SYSTEM_SIGNAL2(signalName, a1, a2) this->registerSystemSignal<a1,a2>(signalName);
#define KARABO_SYSTEM_SIGNAL3(signalName, a1, a2, a3) this->registerSystemSignal<a1,a2,a3>(signalName);
#define KARABO_SYSTEM_SIGNAL4(signalName, a1, a2, a3, a4) this->registerSystemSignal<a1,a2,a3,a4>(signalName);

#define KARABO_SLOT0(slotName) this->registerSlot(boost::bind(&Self::slotName,this),#slotName);
#define KARABO_SLOT1(slotName, a1) this->registerSlot<a1>(boost::bind(&Self::slotName,this,_1),#slotName);
#define KARABO_SLOT2(slotName, a1, a2) this->registerSlot<a1,a2>(boost::bind(&Self::slotName,this,_1,_2),#slotName);
#define KARABO_SLOT3(slotName, a1, a2, a3) this->registerSlot<a1,a2,a3>(boost::bind(&Self::slotName,this,_1,_2,_3),#slotName);
#define KARABO_SLOT4(slotName, a1, a2, a3, a4) this->registerSlot<a1,a2,a3,a4>(boost::bind(&Self::slotName,this,_1,_2,_3,_4),#slotName);

#define KARABO_ON_INPUT(channelName, funcName) this->registerInputHandler(channelName, boost::bind(&Self::funcName,this,_1));
#define KARABO_ON_DATA(channelName, funcName) this->registerDataHandler(channelName, boost::bind(&Self::funcName, this,_1));
#define KARABO_ON_EOS(channelName, funcName) this->registerEndOfStreamHandler(channelName, boost::bind(&Self::funcName,this,_1));

#define _KARABO_SIGNAL_N(x0,x1,x2,x3,x4,x5,FUNC, ...) FUNC
#define _KARABO_SYSTEM_SIGNAL_N(x0,x1,x2,x3,x4,x5,FUNC, ...) FUNC
#define _KARABO_SLOT_N(x0,x1,x2,x3,x4,x5,FUNC, ...) FUNC

#define KARABO_SIGNAL(...) \
_KARABO_SIGNAL_N(,##__VA_ARGS__, \
KARABO_SIGNAL4(__VA_ARGS__), \
KARABO_SIGNAL3(__VA_ARGS__), \
KARABO_SIGNAL2(__VA_ARGS__), \
KARABO_SIGNAL1(__VA_ARGS__), \
KARABO_SIGNAL0(__VA_ARGS__) \
)

#define KARABO_SYSTEM_SIGNAL(...) \
_KARABO_SYSTEM_SIGNAL_N(,##__VA_ARGS__, \
KARABO_SYSTEM_SIGNAL4(__VA_ARGS__), \
KARABO_SYSTEM_SIGNAL3(__VA_ARGS__), \
KARABO_SYSTEM_SIGNAL2(__VA_ARGS__), \
KARABO_SYSTEM_SIGNAL1(__VA_ARGS__), \
KARABO_SYSTEM_SIGNAL0(__VA_ARGS__) \
)

#define KARABO_SLOT(...) \
_KARABO_SLOT_N(,##__VA_ARGS__, \
KARABO_SLOT4(__VA_ARGS__), \
KARABO_SLOT3(__VA_ARGS__), \
KARABO_SLOT2(__VA_ARGS__), \
KARABO_SLOT1(__VA_ARGS__), \
KARABO_SLOT0(__VA_ARGS__) \
)

#endif<|MERGE_RESOLUTION|>--- conflicted
+++ resolved
@@ -336,6 +336,8 @@
 
             const OutputChannel::Pointer& getOutputChannel(const std::string& name);
 
+            std::vector<std::string> getOutputChannelNames() const;
+            
             const InputChannel::Pointer& getInputChannel(const std::string& name);
 
             void registerInputHandler(const std::string& channelName,
@@ -514,12 +516,6 @@
             SignalSlotConnections m_signalSlotConnections; // keep track of established connections
             boost::mutex m_signalSlotConnectionsMutex;
 
-<<<<<<< HEAD
-            //TODO: make this function private: it is for internal use
-            const OutputChannels& getOutputChannels() const;
-            
-            std::vector<std::string> getOutputChannelNames() const;
-=======
             karabo::net::BrokerIOService::Pointer m_ioService;
             karabo::net::BrokerConnection::Pointer m_connection;
             bool m_connectionInjected;
@@ -527,7 +523,6 @@
             karabo::net::BrokerChannel::Pointer m_consumerChannel;
             karabo::net::BrokerChannel::Pointer m_heartbeatProducerChannel;
             karabo::net::BrokerChannel::Pointer m_heartbeatConsumerChannel;
->>>>>>> 75477e82
 
             boost::mutex m_waitMutex;
             boost::condition_variable m_hasNewEvent;
@@ -849,11 +844,8 @@
                               const karabo::util::Hash::Pointer& body, int prio) const;
 
             void channelErrorHandler(karabo::net::BrokerChannel::Pointer channel, const std::string& info);
-<<<<<<< HEAD
             
             std::vector<std::string> slotGetOutputChannelNames();
-=======
-
 
         private: // Members
 
@@ -875,7 +867,6 @@
             LatencyStats m_brokerLatency; // all in milliseconds
             LatencyStats m_processingLatency; // dito
 
->>>>>>> 75477e82
         };
 
         /**** Requestor Implementation ****/
