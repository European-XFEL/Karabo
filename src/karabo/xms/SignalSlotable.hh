--- conflicted
+++ resolved
@@ -39,11 +39,7 @@
 
     namespace xms {
 
-<<<<<<< HEAD
         /**
-=======
-                /**
->>>>>>> db030c28
          * The SignalSlotable class.
          * This class implements the so-called "Signal-Slot" design pattern orginally termed
          * by the Qt-Gui framework. However, signals and slots are not restricted to a local application
@@ -82,54 +78,6 @@
 
         protected:
 
-<<<<<<< HEAD
-=======
-            class Caller {
-
-                const SignalSlotable* m_signalSlotable;
-
-            public:
-
-                explicit Caller(const SignalSlotable* signalSlotable);
-
-                void call(const std::string& slotInstanceId, const std::string& slotFunction) const {
-                    sendMessage(slotInstanceId, slotFunction,
-                                karabo::util::Hash::Pointer(new karabo::util::Hash));
-                }
-
-                template <class A1>
-                void call(const std::string& slotInstanceId, const std::string& slotFunction, const A1& a1) const {
-                    sendMessage(slotInstanceId, slotFunction,
-                                karabo::util::Hash::Pointer(new karabo::util::Hash("a1", a1)));
-                }
-
-                template <class A1, class A2>
-                void call(const std::string& slotInstanceId, const std::string& slotFunction, const A1& a1, const A2& a2) const {
-                    sendMessage(slotInstanceId, slotFunction,
-                                karabo::util::Hash::Pointer(new karabo::util::Hash("a1", a1, "a2", a2)));
-                }
-
-                template <class A1, class A2, class A3>
-                void call(const std::string& slotInstanceId, const std::string& slotFunction, const A1& a1, const A2& a2, const A3& a3) const {
-                    sendMessage(slotInstanceId, slotFunction,
-                                karabo::util::Hash::Pointer(new karabo::util::Hash("a1", a1, "a2", a2, "a3", a3)));
-
-                }
-
-                template <class A1, class A2, class A3, class A4>
-                void call(const std::string& slotInstanceId, const std::string& slotFunction, const A1& a1, const A2& a2, const A3& a3, const A4& a4) const {
-                    sendMessage(slotInstanceId, slotFunction,
-                                karabo::util::Hash::Pointer(new karabo::util::Hash("a1", a1, "a2", a2, "a3", a3, "a4", a4)));
-                }
-
-                void sendMessage(const std::string& slotInstanceId, const std::string& slotFunction, const karabo::util::Hash::Pointer& body) const;
-
-                karabo::util::Hash::Pointer prepareHeader(const std::string& slotInstanceId, const std::string& slotFunction) const;
-
-
-            };
-
->>>>>>> db030c28
             class Requestor {
 
                 SignalSlotable* m_signalSlotable;
@@ -197,7 +145,6 @@
                     m_signalSlotable->registerSlot<A1, A2, A3, A4>(replyCallback, m_replyId);
                 }
 
-<<<<<<< HEAD
                 template <typename ...Args>
                 void receive(Args&... args) {
                     try {
@@ -232,135 +179,6 @@
                     } catch (const karabo::util::Exception& e) {
                         KARABO_RETHROW_AS(KARABO_SIGNALSLOT_EXCEPTION("Error while receiving message on instance \"" + m_signalSlotable->getInstanceId() + "\""));
                     }
-=======
-                class Receiver {
-
-                public:
-                    void receive(Requestor *);
-                protected:
-                    virtual void inner(karabo::util::Hash::Pointer) = 0;
-                };
-
-                class Receiver0 : public Receiver {
-
-                public:
-
-                    Receiver0() {
-                    }
-                protected:
-
-                    virtual void inner(karabo::util::Hash::Pointer) {
-                    }
-                };
-
-                void receive() {
-                    Receiver0 receiver;
-                    receiver.receive(this);
-                }
-
-                template <class A1>
-                class Receiver1 : public Receiver {
-
-                    A1 &m_a1;
-
-                public:
-
-                    Receiver1(A1 &a1) : m_a1(a1) {
-                    }
-
-                protected:
-
-                    virtual void inner(karabo::util::Hash::Pointer body) {
-                        m_a1 = body->get<A1>("a1");
-                    }
-                };
-
-                template <class A1>
-                void receive(A1& a1) {
-                    Receiver1<A1> receiver(a1);
-                    receiver.receive(this);
-                }
-
-                template <class A1, class A2>
-                class Receiver2 : public Receiver {
-
-                    A1 &m_a1;
-                    A2 &m_a2;
-
-                public:
-
-                    Receiver2(A1 &a1, A2 &a2) : m_a1(a1), m_a2(a2) {
-                    }
-
-                protected:
-
-                    virtual void inner(karabo::util::Hash::Pointer body) {
-                        m_a1 = body->get<A1>("a1");
-                        m_a2 = body->get<A2>("a2");
-                    }
-                };
-
-                template <class A1, class A2>
-                void receive(A1& a1, A2& a2) {
-                    Receiver2<A1, A2> receiver(a1, a2);
-                    receiver.receive(this);
-                }
-
-                template <class A1, class A2, class A3>
-                class Receiver3 : public Receiver {
-
-                    A1 &m_a1;
-                    A2 &m_a2;
-                    A3 &m_a3;
-
-                public:
-
-                    Receiver3(A1 &a1, A2 &a2, A3 &a3) : m_a1(a1), m_a2(a2), m_a3(a3) {
-                    }
-
-                protected:
-
-                    virtual void inner(karabo::util::Hash::Pointer body) {
-                        m_a1 = body->get<A1>("a1");
-                        m_a2 = body->get<A2>("a2");
-                        m_a3 = body->get<A3>("a3");
-                    }
-                };
-
-                template <class A1, class A2, class A3>
-                void receive(A1& a1, A2& a2, A3& a3) {
-                    Receiver3<A1, A2, A3> receiver(a1, a2, a3);
-                    receiver.receive(this);
-                }
-
-                template <class A1, class A2, class A3, class A4>
-                class Receiver4 : public Receiver {
-
-                    A1 &m_a1;
-                    A2 &m_a2;
-                    A3 &m_a3;
-                    A4 &m_a4;
-
-                public:
-
-                    Receiver4(A1 &a1, A2 &a2, A3 &a3, A4 &a4) : m_a1(a1), m_a2(a2), m_a3(a3), m_a4(a4) {
-                    }
-
-                protected:
-
-                    virtual void inner(karabo::util::Hash::Pointer body) {
-                        m_a1 = body->get<A1>("a1");
-                        m_a2 = body->get<A2>("a2");
-                        m_a3 = body->get<A3>("a3");
-                        m_a4 = body->get<A4>("a4");
-                    }
-                };
-
-                template <class A1, class A2, class A3, class A4>
-                void receive(A1& a1, A2& a2, A3& a3, A4& a4) {
-                    Receiver4<A1, A2, A3, A4> receiver(a1, a2, a3, a4);
-                    receiver.receive(this);
->>>>>>> db030c28
                 }
 
                 Requestor& timeout(const int& milliseconds);
@@ -541,10 +359,6 @@
 
             boost::function<void(const std::string&) > m_lastCommandHandler;
 
-<<<<<<< HEAD
-            boost::function<void(const std::string&) > m_lastCommandHandler;
-=======
->>>>>>> db030c28
 
         public:
 
