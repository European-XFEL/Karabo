/*
 * $Id$
 *
 * Author: <burkhard.heisen@xfel.eu>
 *
 * Created on February 6, 2011, 2:25 PM
 *
 * Copyright (C) European XFEL GmbH Hamburg. All rights reserved.
 */

#include <boost/regex.hpp>
#include <boost/algorithm/string.hpp>
#include <string>
#include <algorithm>
#include <vector>
#include <unistd.h>
#include <sys/types.h>

#include <karabo/webAuth/Authenticator.hh>

#include "SignalSlotable.hh"
#include "karabo/util/Version.hh"

namespace karabo {
    namespace xms {

        using namespace std;
        using namespace karabo::util;
        using namespace karabo::io;
        using namespace karabo::net;
        using namespace karabo::webAuth;

        // Static initializations
        std::set<int> SignalSlotable::m_reconnectIntervals = std::set<int>();


        SignalSlotable::SignalSlotable() {
        }


        SignalSlotable::SignalSlotable(const string& instanceId,
                const BrokerConnection::Pointer& connection) {

            init(instanceId, connection);
        }


        SignalSlotable::SignalSlotable(const std::string& instanceId,
                const std::string& brokerType,
                const karabo::util::Hash& brokerConfiguration) {

            BrokerConnection::Pointer connection = BrokerConnection::create(brokerType, brokerConfiguration);
            init(instanceId, connection);
        }


        SignalSlotable::~SignalSlotable() {
        }


        void SignalSlotable::init(const std::string& instanceId,
                const karabo::net::BrokerConnection::Pointer& connection) {

            m_defaultAccessLevel = KARABO_DEFAULT_ACCESS_LEVEL;
            m_connection = connection;
            m_instanceId = instanceId;

            // Currently only removes dots
            sanifyInstanceId(m_instanceId);

            // Create the managing ioService object
            m_ioService = m_connection->getIOService();

            // Start connection (and take the default channel for signals)
            m_connection->start();
            m_producerChannel = m_connection->createChannel();
            m_consumerChannel = m_connection->createChannel();            
            m_heartbeatProducerChannel = m_connection->createChannel("beats");
            m_heartbeatConsumerChannel = m_connection->createChannel("beats");

            registerDefaultSignalsAndSlots();
        }


        std::pair<bool, std::string > SignalSlotable::isValidInstanceId(const std::string & instanceId) {

            Hash instanceInfo;
            try {
                // Disable answers by own slotPing
                request("*", "slotPing", instanceId, true, false).timeout(100).receive(instanceInfo);
                cout << "isValidInstanceId got answer: " << instanceInfo << endl;
            } catch (const karabo::util::TimeoutException&) {
                Exception::clearTrace();
                return std::make_pair(true, "");
            }
            string foreignHost("unknown");
            if (instanceInfo.has("host")) instanceInfo.get("host", foreignHost);
            string msg("Another instance with the same ID is already online (on host: " + foreignHost + ")");
            return std::make_pair(false, msg);
        }


        void SignalSlotable::sanifyInstanceId(std::string & instanceId) const {
            for (std::string::iterator it = instanceId.begin(); it != instanceId.end(); ++it) {
                if ((*it) == '.') (*it) = '-';
            }
        }


        void SignalSlotable::injectEvent(karabo::net::BrokerChannel::Pointer, const karabo::util::Hash::Pointer& header, const karabo::util::Hash::Pointer& body) {

            // Check whether this message is a reply
            if (header->has("replyFrom")) {
                KARABO_LOG_FRAMEWORK_INFO << m_instanceId << ": Injecting reply from: " << header->get<string>("signalInstanceId");
                boost::mutex::scoped_lock lock(m_receivedRepliesMutex);
                m_receivedReplies[header->get<string>("replyFrom")] = std::make_pair(header, body);
            } else {
                {
                    boost::mutex::scoped_lock lock(m_eventQueueMutex);
                    m_eventQueue.push(std::make_pair(header, body));
                }
                m_hasNewEvent.notify_one();
            }
        }


        void SignalSlotable::runEventLoop(int heartbeatInterval, const karabo::util::Hash& instanceInfo, int nThreads) {

            // This prevents this instance from answering to any ping request                        
            m_isPingable = false;

            m_instanceInfo = instanceInfo;

            startEmittingHeartbeats(heartbeatInterval);            
            startTrackingSystem();
            startBrokerMessageConsumption();

            // Start all configured event threads
            for (int i = 0; i < nThreads; ++i) {
                m_eventLoopThreads.create_thread(boost::bind(&karabo::xms::SignalSlotable::_runEventLoop, this));
            }

            // Make sure the instanceId is valid and unique
            std::pair<bool, std::string> result = isValidInstanceId(m_instanceId);
            if (!result.first) {
                KARABO_LOG_FRAMEWORK_ERROR << result.second;
                stopBrokerMessageConsumption();
                stopTrackingSystem();
                stopEmittingHearbeats();
                return;
            }

            KARABO_LOG_FRAMEWORK_INFO << "Instance starts up with id: " << m_instanceId;
            call("*", "slotInstanceNew", m_instanceId, m_instanceInfo);
            m_isPingable = true;
            
            m_eventLoopThreads.join_all(); // Join all event dispatching threads

            KARABO_LOG_FRAMEWORK_DEBUG << "Instance \"" << m_instanceId << "\" shuts cleanly down";
            call("*", "slotInstanceGone", m_instanceId, m_instanceInfo);

            stopBrokerMessageConsumption();
            stopTrackingSystem();
            stopEmittingHearbeats();

        }


        void SignalSlotable::_runEventLoop() {

            m_runEventLoop = true;

            while (m_runEventLoop) {

                if (eventQueueIsEmpty()) { // If queue is empty we wait for the next event
                    boost::mutex::scoped_lock lock(m_waitMutex);
                    m_hasNewEvent.wait(lock);
                }

                // Got notified about new events, start processing them
                processEvents();

            }
        }


        void SignalSlotable::stopEventLoop() {

            // Finish the outer while loop
            m_runEventLoop = false;

            // Notify all currently waiting threads to finish
            m_hasNewEvent.notify_all();
        }


        void SignalSlotable::startTrackingSystem() {
            // Countdown and finally timeout registered heartbeats
            m_doTracking = true;
            m_trackingThread = boost::thread(boost::bind(&SignalSlotable::letConnectionSlowlyDieWithoutHeartbeat, this));
        }


        void SignalSlotable::stopTrackingSystem() {
            m_doTracking = false;
            m_trackingThread.join();
        }


        void SignalSlotable::startEmittingHeartbeats(const int heartbeatInterval) {
            m_heartbeatInterval = heartbeatInterval;
            // Inject the heartbeat interval to instanceInfo
            m_instanceInfo.set("heartbeatInterval", heartbeatInterval);
            // Inject karaboVersion
            m_instanceInfo.set("karaboVersion", karabo::util::Version::getVersion());
            m_sendHeartbeats = true;
            m_heartbeatThread = boost::thread(boost::bind(&karabo::xms::SignalSlotable::emitHeartbeat, this));
        }


        void SignalSlotable::stopEmittingHearbeats() {
            m_sendHeartbeats = false;
            // interrupt sleeping in heartbeatThread
            m_heartbeatThread.interrupt();
            m_heartbeatThread.join();
        }


        void SignalSlotable::startBrokerMessageConsumption() {

            m_brokerThread = boost::thread(boost::bind(&karabo::net::BrokerIOService::work, m_ioService));

            // Prepare the slot selector
            string selector = "slotInstanceIds LIKE '%|" + m_instanceId + "|%' OR slotInstanceIds LIKE '%|*|%'";
            m_consumerChannel->setFilter(selector);
            m_consumerChannel->readAsyncHashHash(boost::bind(&karabo::xms::SignalSlotable::injectEvent, this, _1, _2, _3));
            
            m_heartbeatConsumerChannel->setFilter(selector);
            m_heartbeatConsumerChannel->readAsyncHashHash(boost::bind(&karabo::xms::SignalSlotable::injectEvent, this, _1, _2, _3));
        }


        void SignalSlotable::stopBrokerMessageConsumption() {
            m_ioService->stop();
            m_brokerThread.join();
        }


        bool SignalSlotable::eventQueueIsEmpty() {
            boost::mutex::scoped_lock lock(m_eventQueueMutex);
            return m_eventQueue.empty();
        }


        bool SignalSlotable::tryToPopEvent(Event& event) {
            boost::mutex::scoped_lock lock(m_eventQueueMutex);
            if (!m_eventQueue.empty()) {
                event = m_eventQueue.front();
                m_eventQueue.pop();
                return true;
            }
            return false;
        }


        void SignalSlotable::processEvents() {

            Event event;
            while (tryToPopEvent(event)) {

                /* Header and body are shared pointers               
                 * By now the event variable keeps the only reference to them and hence the objects alive
                 * In the next while loop header and body will be destructed
                 * We take const references for convenience here
                 */
                const Hash& header = *(event.first);
                const Hash& body = *(event.second);

                /* The header of each event (message) 
                 * should contain all slotFunctions that must be a called
                 * The formatting is like: 
                 * slotFunctions -> [|<instanceId1>:<slotFunction1>[,<slotFunction2>]]
                 * Example:
                 * slotFunctions -> |FooInstance:slotFoo1,slotFoo2|BarInstance:slotBar1,slotBar2|"
                 */

                boost::optional<const Hash::Node&> allSlotsNode = header.find("slotFunctions");
                if (allSlotsNode) {
                    std::vector<string> allSlots;
                    std::string tmp = allSlotsNode->getValue<string>();

                    // Trim and split on the "|" string, avoid empty entries
                    boost::trim_if(tmp, boost::is_any_of("|"));
                    boost::split(allSlots, tmp, boost::is_any_of("|"), boost::token_compress_on);


                    BOOST_FOREACH(string instanceSlots, allSlots) {
                        KARABO_LOG_FRAMEWORK_DEBUG << "Processing instanceSlots: " << instanceSlots;
                        size_t pos = instanceSlots.find_first_of(":");
                        if (pos == std::string::npos) {
                            KARABO_LOG_FRAMEWORK_WARN << "Encountered badly shaped message header";
                            continue;
                        }
                        string instanceId = instanceSlots.substr(0, pos);
                        KARABO_LOG_FRAMEWORK_DEBUG << "Instance is: " << instanceId;

                        // We should call only functions defined for our instanceId or global ("*") ones
                        if (instanceId == m_instanceId || instanceId == "*") {
                            vector<string> slotFunctions = karabo::util::fromString<string, vector>(instanceSlots.substr(pos + 1));
                            if (instanceId == "*") { // Global slot


                                BOOST_FOREACH(string slotFunction, slotFunctions) {
                                    KARABO_LOG_FRAMEWORK_DEBUG << "Going to call global " << slotFunction << " if registered";
                                    SlotInstancePointer slot = getGlobalSlot(slotFunction);
                                    if (slot) {
                                        KARABO_LOG_FRAMEWORK_DEBUG << "Now calling " << slotFunction;
                                        // This will synchronously call back all registered slot functions
                                        slot->callRegisteredSlotFunctions(header, body);
                                        // In the body of the slot callback the user may have placed a reply
                                        // If so, send it back now
                                        sendPotentialReply(header);
                                    }
                                }
                            } else { // Local slot                                                              


                                BOOST_FOREACH(string slotFunction, slotFunctions) {
                                    KARABO_LOG_FRAMEWORK_DEBUG << "Going to call local " << slotFunction << " if registered";
                                    SlotInstancePointer slot = getLocalSlot(slotFunction);
                                    if (slot) {
                                        KARABO_LOG_FRAMEWORK_DEBUG << "Now calling " << slotFunction;
                                        slot->callRegisteredSlotFunctions(header, body);
                                        sendPotentialReply(header);
                                    } else {
                                        KARABO_LOG_FRAMEWORK_WARN << "Received a call from ? to non-existing slot \"" << slotFunction << "\"";
                                    }
                                }
                            }
                        }
                    }
                }
            }
        }


        void SignalSlotable::sendPotentialReply(const karabo::util::Hash& header) {
            boost::mutex::scoped_lock lock(m_replyMutex);
            Replies::iterator it = m_replies.find(boost::this_thread::get_id());
            if (it != m_replies.end()) {
                if (header.has("replyTo")) {
                    karabo::util::Hash replyHeader;
                    replyHeader.set("replyFrom", header.get<std::string > ("replyTo"));
                    replyHeader.set("signalInstanceId", m_instanceId);
                    replyHeader.set("signalFunction", "__reply__");
                    replyHeader.set("slotInstanceIds", "|" + header.get<string>("signalInstanceId") + "|");
                    m_producerChannel->write(replyHeader, it->second, 9);
                }
                m_replies.erase(it);
            }
        }


        void SignalSlotable::initReconnectIntervals() {
            if (m_reconnectIntervals.empty()) {
                for (int i = 0; i <= 50; ++i) {
                    int x = static_cast<int> (1 + 0.005 * i * i * i * i);
                    m_reconnectIntervals.insert(-x);
                }
            }
        }


        void SignalSlotable::registerDefaultSignalsAndSlots() {

            // Emits a "still-alive" signal
            registerHeartbeatSignal<string, int, Hash>("signalHeartbeat");
            
            // Listener for heartbeats
            SLOT3(slotHeartbeat, string /*instanceId*/, int /*heartbeatIntervalInSec*/, Hash /*instanceInfo*/)
            
            
            //SIGNAL3("signalHeartbeat", string /*instanceId*/, int /*heartbeatIntervalInSec*/, Hash /*instanceInfo*/)

            // Signals a successful disconnection
            SIGNAL4("signalDisconnected", string /*signalInstanceId*/, string /*signalFunction*/, string /*slotInstanceId*/, string /*slotFunction*/)

            // Emits as answer to a ping request
            SIGNAL1("signalGotPinged", string /*instanceId*/)

            // Global ping listener
            GLOBAL_SLOT3(slotPing, string /*callersInstanceId*/, bool /*replyIfSame*/, bool /*trackPingedInstance*/)

            // Global instance new notification
            GLOBAL_SLOT2(slotInstanceNew, string /*instanceId*/, Hash /*instanceInfo*/)

            // Global slot instance gone
            GLOBAL_SLOT2(slotInstanceGone, string /*instanceId*/, Hash /*instanceInfo*/)
            
            // Listener for ping answers
            SLOT2(slotPingAnswer, string /*instanceId*/, Hash /*instanceInfo*/)

            // Connects signal to slot
            SLOT4(slotConnectToSignal, string /*signalFunction*/, string /*slotInstanceId*/, string /*slotFunction*/, int /*connectionType*/)

            // Replies whether slot exists on this instance
            SLOT4(slotConnectToSlot, string /*signalInstanceId*/, string /*signalFunction*/, string /*slotFunction*/, int /*connectionType*/)

            // Disconnects signal from slot
            SLOT3(slotDisconnectFromSignal, string /*signalFunction*/, string /*slotInstanceId*/, string /*slotFunction*/)

            SLOT3(slotDisconnectFromSlot, string /*signalInstance*/, string /*signalFunction*/, string /*slotFunction*/)

            // Function request
            SLOT1(slotGetAvailableFunctions, string /*functionType*/)

            // Provides information about p2p connectivity
            SLOT2(slotGetOutputChannelInformation, string /*ioChannelId*/, int /*pid*/)

            // Establishes/Releases P2P connections
            SLOT3(slotConnectToOutputChannel, string /*inputChannelName*/, karabo::util::Hash /*outputChannelInfo */, bool /*connect/disconnect*/)
        }


        bool SignalSlotable::login(const std::string& username, const std::string& password, const std::string& provider) {

            string brokerHostname = getConnection()->getBrokerHostname();
            int brokerPort = getConnection()->getBrokerPort();
            string brokerTopic = getConnection()->getBrokerTopic();

            m_authenticator = Authenticator::Pointer(new Authenticator(username, password, provider, boost::asio::ip::host_name(), brokerHostname, brokerPort, brokerTopic));

            if (username == "god" && godEncode(password) == 749) {
                std::cout << "Bypassing authentication service and entering god mode..., full access granted" << std::endl;
                m_defaultAccessLevel = 1000;
                return true;
            }
            try {
                if (m_authenticator->login()) {
                    m_defaultAccessLevel = m_authenticator->getDefaultAccessLevelId();
                    //m_accessList = m_authenticator->getAccessList();
                    //m_sessionToken = m_authenticator->getSessionToken();
                    m_username = username;
                    return true;
                } else {
                    return false;
                }
            } catch (karabo::util::NetworkException&) {
                karabo::util::Exception::clearTrace();
                KARABO_LOG_FRAMEWORK_ERROR << "Could not contact the authentication service, falling back to in-build access level";
                m_defaultAccessLevel = KARABO_DEFAULT_ACCESS_LEVEL;
                return true;
            }
        }


        bool SignalSlotable::logout() {
            return m_authenticator->logout();
        }


        void SignalSlotable::slotInstanceNew(const std::string& instanceId, const karabo::util::Hash & instanceInfo) {

            if (instanceId == m_instanceId) return;

            // Have to check whether this instance is tracked

            // Several cases:
            // a) instance is not tracked
            //    Fine. New guy in the system
            // b) instance is tracked, countdown > 0:
            //    The guy died without saying goodbye and came quickly back.
            //    No one has seen him dying and everyone believed he was fine. Only now we know that this wasn't the case.
            // c) instance is tracked, countdown < 0:
            //    This guy silently died, and the system got note of that. Now he is back!

            Hash trackedComponents;

            {
                boost::mutex::scoped_lock lock(m_heartbeatMutex);

                if (m_trackedComponents.has(instanceId)) {
                    trackedComponents = m_trackedComponents;
                }
            }

            if (!trackedComponents.empty()) {

                // Clean everything
                cleanSignalsAndStopTracking(instanceId);

                const Hash& entry = trackedComponents.get<Hash > (instanceId);

                // Just for information
                int countdown = entry.get<int>("countdown");
                if (countdown > 0) {
                    KARABO_LOG_FRAMEWORK_INFO << "Detected unrecognized dirty shutdown of instance \"" << instanceId
                            << "\", which got quickly restarted and is now available again";
                } else {
                    KARABO_LOG_FRAMEWORK_INFO << "Previously silently disappeared instance \"" << instanceId
                            << "\" got restarted and is now available again";
                }

                // Continue tracking this instance that was tracked before
                if (entry.get<bool>("isExplicitlyTracked") == true) {
                    trackExistenceOfInstance(instanceId);
                }
            }
        }


        void SignalSlotable::slotInstanceGone(const std::string& instanceId, const karabo::util::Hash & instanceInfo) {

            if (instanceId == m_instanceId) return;

            cleanSignalsAndStopTracking(instanceId);
        }


        BrokerConnection::Pointer SignalSlotable::getConnection() const {
            return m_connection;
        }


        void SignalSlotable::emitHeartbeat() {
            //----------------- make this thread sensible to external interrupts
            boost::this_thread::interruption_enabled(); // enable interruption +
            boost::this_thread::interruption_requested(); // request interruption = we need both!
            while (m_sendHeartbeats) {
                {
                    boost::this_thread::disable_interruption di; // disable interremit("uption in this block                    
                    emit("signalHeartbeat", getInstanceId(), m_heartbeatInterval, m_instanceInfo);
                }
                // here the interruption enabled again
                try {
                    boost::this_thread::sleep(boost::posix_time::seconds(m_heartbeatInterval));
                } catch (const boost::thread_interrupted&) {
                }
            }
        }


        const std::vector<std::pair<std::string, karabo::util::Hash> >& SignalSlotable::getAvailableInstances(bool activateTracking) {
            m_availableInstances.clear();
            call("*", "slotPing", m_instanceId, false, activateTracking);
            // The function slotPingAnswer will be called by all instances available now
            // Lets wait a fair amount of time - huaaah this is bad isn't it :-(
            boost::this_thread::sleep(boost::posix_time::milliseconds(1000));
            if (activateTracking) {
                for (size_t i = 0; i < m_availableInstances.size(); ++i) {
                    const string& instanceId = m_availableInstances[i].first;
                    const Hash& instanceInfo = m_availableInstances[i].second;

                    if (instanceId == m_instanceId) continue;

                    addTrackedComponent(instanceId, true);
                    updateTrackedComponentInstanceInfo(instanceId, instanceInfo);

                    m_signalSlotInstancesMutex.lock();
                    m_signalInstances["signalHeartbeat"]->registerSlot(instanceId, "slotHeartbeat");
                    m_signalSlotInstancesMutex.unlock();


                }

                // Emit an extra heartbeat to make the connected signal instance happy
                //KARABO_LOG_FRAMEWORK_DEBUG << "getAvailableInstances: Emitting extra heartbeat from " << m_instanceId;
                emit("signalHeartbeat", getInstanceId(), m_heartbeatInterval, m_instanceInfo);

            }
            return m_availableInstances;
        }


        std::pair<bool, std::string > SignalSlotable::exists(const std::string & instanceId) {
            string hostname;
            Hash instanceInfo;
            try {
                this->request("*", "slotPing", instanceId, true, false).timeout(200).receive(instanceInfo);
            } catch (const karabo::util::TimeoutException&) {
                return std::make_pair(false, hostname);
            }
            if (instanceInfo.has("host")) instanceInfo.get("host", hostname);
            return std::make_pair(true, hostname);
        }


        void SignalSlotable::slotPing(const std::string& instanceId, bool replyIfInstanceIdIsDuplicated, bool trackPingedInstance) {

            if (!m_isPingable) {
                KARABO_LOG_FRAMEWORK_DEBUG << "Ignoring ping requests";
                return;
            }


            if (replyIfInstanceIdIsDuplicated) {
                cout << "Got asked whether I (\"" << m_instanceId << "\") am called \"" << instanceId << "\"" << endl;
                if (instanceId == m_instanceId) {
                    cout << "Answering: Yes!" << endl;
                    reply(m_instanceInfo);
                }
            } else {
                cout << "Got pinged from " << instanceId << endl;
                call(instanceId, "slotPingAnswer", m_instanceId, m_instanceInfo);
            }

            if (trackPingedInstance && instanceId != m_instanceId) {
                m_signalSlotInstancesMutex.lock();
                m_signalInstances["signalHeartbeat"]->registerSlot(instanceId, "slotHeartbeat");
                m_signalSlotInstancesMutex.unlock();
                addTrackedComponent(instanceId, true);
            }
        }


        std::vector<string> SignalSlotable::getAvailableSignals(const std::string & instanceId) {
            std::vector<string> signals;
            try {
                request(instanceId, "slotGetAvailableFunctions", "signals").timeout(100).receive(signals);
            } catch (const karabo::util::TimeoutException&) {
                karabo::util::Exception::clearTrace();
                cout << "ERROR:  The requested instanceId \"" << instanceId << "\" is currently not available." << endl;
            }
            return signals;
        }


        std::vector<string> SignalSlotable::getAvailableSlots(const std::string & instanceId) {
            std::vector<string> slots;
            try {
                request(instanceId, "slotGetAvailableFunctions", "slots").timeout(100).receive(slots);
            } catch (const karabo::util::TimeoutException&) {
                karabo::util::Exception::clearTrace();
                cout << "ERROR:  The requested instanceId \"" << instanceId << "\" is currently not available." << endl;
            }
            return slots;
        }


        const SignalSlotable::SlotInstancePointer & SignalSlotable::getSenderInfo(const std::string & slotFunction) {
            SlotInstancesConstIt it = m_localSlotInstances.find(slotFunction);
            if (it == m_localSlotInstances.end()) throw KARABO_SIGNALSLOT_EXCEPTION("No slot-object could be found for slotFunction \"" + slotFunction + "\"");
            return it->second;
        }


        void SignalSlotable::slotGetAvailableFunctions(const std::string & type) {
            std::vector<string> functions;
            if (type == "signals") {
                for (SignalInstancesConstIt it = m_signalInstances.begin(); it != m_signalInstances.end(); ++it) {
                    const string& function = it->first;
                    functions.push_back(function);
                }
            } else if (type == "slots") {
                for (SlotInstancesConstIt it = m_localSlotInstances.begin(); it != m_localSlotInstances.end(); ++it) {
                    const string& function = it->first;
                    std::cout << "|" << function << "|" << std::endl;
                    // Filter out service slots // TODO finally update to last set of those
                    if (function == "slotConnectToSignal" || function == "slotDisconnectFromSignal" || function == "slotGetAvailableFunctions" ||
                            function == "slotConnectToSlot" || function == "slotHeartbeat" || function == "slotPing" || function == "slotPingAnswer" ||
                            function == "slotStopTrackingExistenceOfConnection") {
                        continue;
                    }
                    functions.push_back(it->first);
                }
            }
            reply(functions);
        }


        void SignalSlotable::slotPingAnswer(const std::string& instanceId, const karabo::util::Hash & hash) {
            m_availableInstances.push_back(std::make_pair(instanceId, hash));
        }


        void SignalSlotable::slotHeartbeat(const std::string& networkId, const int& heartbeatInterval, const Hash & instanceInfo) {
            refreshTimeToLiveForConnectedSlot(networkId, heartbeatInterval, instanceInfo);
        }


        const std::string & SignalSlotable::getInstanceId() const {
            return m_instanceId;
        }


        void SignalSlotable::updateInstanceInfo(const karabo::util::Hash & update) {
            m_instanceInfo.merge(update);
            call("*", "slotInstanceUpdated", m_instanceId, m_instanceInfo);
        }


        const karabo::util::Hash & SignalSlotable::getInstanceInfo() const {
            return m_instanceInfo;
        }


        void SignalSlotable::autoConnectAllSignals(const karabo::util::Hash& config, const std::string signalRegularExpression) {
            try {
                for (Hash::const_iterator it = config.begin(); it != config.end(); ++it) {
                    const boost::regex e(signalRegularExpression);
                    if (boost::regex_match(it->getKey(), e)) {
                        const vector<string>& connects = it->getValue<vector<string> >();
                        for (size_t i = 0; i < connects.size(); ++i) {
                            connect(it->getKey(), connects[i], RECONNECT);
                        }
                    }
                }
            } catch (...) {
                KARABO_RETHROW;
            }
        }


        void SignalSlotable::autoConnectAllSlots(const karabo::util::Hash& config, const std::string slotRegularExpression) {
            try {
                for (Hash::const_iterator it = config.begin(); it != config.end(); ++it) {
                    const boost::regex e(slotRegularExpression);
                    if (boost::regex_match(it->getKey(), e)) {
                        const vector<string>& connects = it->getValue<vector<string> >();
                        for (size_t i = 0; i < connects.size(); ++i) {
                            cout << "AutoConnect:" << connects[i] << endl;
                            connect(connects[i], it->getKey(), RECONNECT);
                        }
                    }
                }
            } catch (...) {
                KARABO_RETHROW;
            }
        }


        void SignalSlotable::registerInstanceNotAvailableHandler(const InstanceNotAvailableHandler & instanceNotAvailableCallback) {
            m_instanceNotAvailableHandler = instanceNotAvailableCallback;
        }


        void SignalSlotable::registerInstanceAvailableAgainHandler(const InstanceAvailableAgainHandler & instanceAvailableAgainCallback) {
            m_instanceAvailableAgainHandler = instanceAvailableAgainCallback;
        }


        void SignalSlotable::instanceNotAvailable(const std::string & instanceId) {
            KARABO_LOG_FRAMEWORK_DEBUG << "Instance \"" << instanceId << "\" not available anymore";
        }


        void SignalSlotable::instanceAvailableAgain(const std::string & instanceId) {
            KARABO_LOG_FRAMEWORK_DEBUG << "Instance \"" << instanceId << "\" available again";
        }


        bool SignalSlotable::connectChannels(std::string outputInstanceId, const std::string& outputName, std::string inputInstanceId, const std::string& inputName, const bool isVerbose) {

            if (outputInstanceId.empty()) outputInstanceId = m_instanceId;
            if (inputInstanceId.empty()) inputInstanceId = m_instanceId;

            bool outputChannelExists = false;
            bool inputChannelExists = false;
            karabo::util::Hash outputChannelInfo;

            if (outputInstanceId == m_instanceId) { // Local output channel
                outputChannelInfo = slotGetOutputChannelInformation(outputName, static_cast<int> (getpid()));
                if (!outputChannelInfo.empty()) outputChannelExists = true;

            } else { // Remote output channel
                try {
                    this->request(outputInstanceId, "slotGetOutputChannelInformation", outputName, static_cast<int> (getpid())).timeout(1000).receive(outputChannelExists, outputChannelInfo);
                } catch (const karabo::util::TimeoutException&) {
                    karabo::util::Exception::clearTrace();
                    inputChannelExists = false;
                }
            }

            if (outputChannelExists) {

                if (inputInstanceId == m_instanceId) {// Local input channel
                    inputChannelExists = slotConnectToOutputChannel(inputName, outputChannelInfo, true);

                } else {
                    try {
                        this->request(inputInstanceId, "slotConnectToOutputChannel", inputName, outputChannelInfo, true).timeout(1000).receive(inputChannelExists);
                    } catch (const karabo::util::TimeoutException&) {
                        karabo::util::Exception::clearTrace();
                        inputChannelExists = false;
                    }
                }
            }

            if (outputChannelExists && inputChannelExists) {
                if (isVerbose) cout << "INFO   : Channel connection successfully established." << endl;
                return true;
            }
            if (isVerbose) cout << "ERROR   : Channel connection could not be established." << endl;
            return false;
        }


        bool SignalSlotable::slotConnectToOutputChannel(const std::string& inputName, const karabo::util::Hash& outputChannelInfo, bool connect) {
            try {
                // Loop channels
                InputChannels::const_iterator it = m_inputChannels.find(inputName);
                if (it != m_inputChannels.end()) {
                    if (connect) it->second->connect(outputChannelInfo); // Synchronous
                    else it->second->disconnect(outputChannelInfo);
                    reply(true);
                    return true;
                }
                return false;
            } catch (const Exception& e) {
                reply(false);
                return false;
            }
        }


        bool SignalSlotable::disconnectChannels(std::string outputInstanceId, const std::string& outputName, std::string inputInstanceId, const std::string& inputName, const bool isVerbose) {

            if (outputInstanceId.empty()) outputInstanceId = m_instanceId;
            if (inputInstanceId.empty()) inputInstanceId = m_instanceId;

            bool outputChannelExists = false;
            bool inputChannelExists = false;

            // Need to get the outputChannelInfo (containing amongst others, port and host)
            karabo::util::Hash outputChannelInfo;

            if (outputInstanceId == m_instanceId) { // Local output channel
                outputChannelInfo = slotGetOutputChannelInformation(outputName, static_cast<int> (getpid()));
                if (!outputChannelInfo.empty()) outputChannelExists = true;

            } else { // Remote output channel
                try {
                    this->request(outputInstanceId, "slotGetOutputChannelInformation", outputName, static_cast<int> (getpid())).timeout(1000).receive(outputChannelExists, outputChannelInfo);
                } catch (const karabo::util::TimeoutException&) {
                    karabo::util::Exception::clearTrace();
                    inputChannelExists = false;
                }
            }

            if (outputChannelExists) {

                if (inputInstanceId == m_instanceId) { // Local input channel
                    inputChannelExists = slotConnectToOutputChannel(inputName, outputChannelInfo, false);

                } else {
                    try {
                        this->request(inputInstanceId, "slotConnectToOutputChannel", inputName, outputChannelInfo, false).timeout(1000).receive(inputChannelExists);
                    } catch (const karabo::util::TimeoutException&) {
                        karabo::util::Exception::clearTrace();
                        inputChannelExists = false;
                    }
                }
            }

            if (outputChannelExists && inputChannelExists) {
                if (isVerbose) cout << "INFO   : Channel connection successfully released." << endl;
                return true;
            }
            if (isVerbose) cout << "ERROR   : Channel connection could not be released." << endl;
            return false;
        }

        //************************** Connect **************************//


        bool SignalSlotable::connect(std::string signalInstanceId, const std::string& signalFunction, std::string slotInstanceId, const std::string& slotFunction, ConnectionType connectionType, const bool isVerbose) {

            if (signalInstanceId.empty()) signalInstanceId = m_instanceId;
            if (slotInstanceId.empty()) slotInstanceId = m_instanceId;

            bool signalExists = tryToConnectToSignal(signalInstanceId, signalFunction, slotInstanceId, slotFunction, connectionType, isVerbose);
            bool slotExists = tryToConnectToSlot(signalInstanceId, signalFunction, slotInstanceId, slotFunction, connectionType, isVerbose);

            bool connectionEstablished = false;
            if (signalExists && slotExists) {
                connectionEstablished = true;
                if (isVerbose) cout << "INFO  : Connection successfully established." << endl;
            } else if (signalExists) {
                if (isVerbose) cout << "ERROR  : Connection could not be established (slot not found)." << endl;
            } else if (slotExists) {
                if (isVerbose) cout << "ERROR  : Connection could not be established (signal not found)." << endl;
            } else {
                if (isVerbose) cout << "ERROR : Connection could not be established (not signal neither slot found)." << endl;
            }

            // Immediately disconnect in case of failure to clean any spoiled signals
            if (!connectionEstablished) disconnect(signalInstanceId, signalFunction, slotInstanceId, slotFunction);

            return connectionEstablished;
        }


        bool SignalSlotable::tryToConnectToSignal(std::string signalInstanceId, const std::string& signalFunction, std::string slotInstanceId, const std::string& slotFunction, const int& connectionType, const bool isVerbose) {

            bool signalExists = false;

            if (signalInstanceId == m_instanceId) { // Local signal requested
                boost::mutex::scoped_lock lock(m_signalSlotInstancesMutex);
                SignalInstancesConstIt it = m_signalInstances.find(signalFunction);
                if (it != m_signalInstances.end()) { // Signal found
                    signalExists = true;
                    // Register new slotId to local signal
                    it->second->registerSlot(slotInstanceId, slotFunction);

                    // Start tracking of connection to be later able to clean signals from dead slots                    
                    if (connectionType != NO_TRACK && slotInstanceId != m_instanceId) {
                        // Equip own heartbeat with slot information (this may happen several times with the same slotInstanceId which are then ignored)
                        m_signalInstances["signalHeartbeat"]->registerSlot(slotInstanceId, "slotHeartbeat");
                        // Never track a heartbeat connection itself
                        if (signalFunction != "signalHeartbeat") {
                            registerConnectionForTracking(m_instanceId, signalFunction, slotInstanceId, slotFunction, connectionType);
                        } else {
                            // In case of a heartbeat connect we must at least register the slotInstance to
                            // be able to clean our heartbeat signal in case of silent death
                            addTrackedComponent(slotInstanceId, true);
                        }
                    }

                } else {
                    signalExists = false;
                    if (isVerbose) cout << "WARN  : The requested signal \"" << signalFunction << "\" is currently not available on this (local) instance \"" << m_instanceId << "\"." << endl;
                }
            } else { // Remote signal requested
                try {
                    request(signalInstanceId, "slotConnectToSignal", signalFunction, slotInstanceId, slotFunction, connectionType).timeout(1000).receive(signalExists);
                    if (!signalExists) {
                        if (isVerbose) cout << "WARN  : The requested signal \"" << signalFunction << "\" is currently not available on signal-instanceId \"" << signalInstanceId << "\"." << endl;
                    }
                } catch (const karabo::util::TimeoutException&) {
                    karabo::util::Exception::clearTrace();
                    signalExists = false;
                    if (isVerbose) cout << "WARN  : The requested signal-instanceId \"" << signalInstanceId << "\" is currently not available." << endl;
                }
            }
            return signalExists;
        }


        void SignalSlotable::registerConnectionForTracking(const std::string& signalInstanceId, const std::string& signalFunction, const std::string& slotInstanceId, const std::string& slotFunction, const int& connectionType) {

            // Signal or slot is remote
            if (signalInstanceId != m_instanceId || slotInstanceId != m_instanceId) {

                string connectionId(signalInstanceId + signalFunction + slotInstanceId + slotFunction);

                if (!isConnectionTracked(connectionId)) {

                    Hash connection;
                    connection.set("signalInstanceId", signalInstanceId);
                    connection.set("signalFunction", signalFunction);
                    connection.set("slotInstanceId", slotInstanceId);
                    connection.set("slotFunction", slotFunction);
                    connection.set("connectionType", connectionType);
                    connection.set("connectionId", connectionId);

                    // Signal is remote
                    if (signalInstanceId != m_instanceId) {
                        addTrackedComponent(signalInstanceId);
                        addTrackedComponentConnection(signalInstanceId, connection);
                    }

                    // Slot is on remote component
                    if (slotInstanceId != m_instanceId) {
                        addTrackedComponent(slotInstanceId);
                        addTrackedComponentConnection(slotInstanceId, connection);
                    }
                }
            }
        }


        void SignalSlotable::slotConnectToSignal(const std::string& signalFunction, const std::string& slotInstanceId, const std::string& slotFunction, const int& connectionType) {
            boost::mutex::scoped_lock lock(m_signalSlotInstancesMutex);
            SignalInstancesConstIt it = m_signalInstances.find(signalFunction);
            if (it != m_signalInstances.end()) {
                it->second->registerSlot(slotInstanceId, slotFunction);

                // Start tracking of connection to be later able to clean signals from dead slots                
                if (connectionType != NO_TRACK && slotInstanceId != m_instanceId) {
                    // Equip own heartbeat with slot information
                    m_signalInstances["signalHeartbeat"]->registerSlot(slotInstanceId, "slotHeartbeat");
                    // Never track a heartbeat connection itself
                    if (signalFunction != "signalHeartbeat") {
                        registerConnectionForTracking(m_instanceId, signalFunction, slotInstanceId, slotFunction, connectionType);
                    } else {
                        // In case of a heartbeat connect we must at least register the slotInstance to
                        // be able to clean our heartbeat signal in case of silent death
                        addTrackedComponent(slotInstanceId, true);
                    }
                }

                //cout << "LOW-LEVEL-DEBUG: Established remote connection of signal \"" << signalFunction << "\" to slot \"" << slotFunction << "\"." << endl;
                reply(true);
            } else {
                reply(false);
            }
        }


        bool SignalSlotable::tryToConnectToSlot(const std::string& signalInstanceId, const std::string& signalFunction, const std::string& slotInstanceId, const std::string& slotFunction, const int& connectionType, const bool isVerbose) {

            if (slotInstanceId == "*") return true; // GLOBAL slots may or may not exist

            bool slotExists = false;

            if (slotInstanceId == m_instanceId) { // Local slot requested
                boost::mutex::scoped_lock lock(m_signalSlotInstancesMutex);
                SlotInstancesConstIt it = m_localSlotInstances.find(slotFunction);
                if (it != m_localSlotInstances.end()) { // Slot found
                    slotExists = true;

                    if (connectionType != NO_TRACK && signalInstanceId != m_instanceId) {
                        // Equip own heartbeat with slot information
                        m_signalInstances["signalHeartbeat"]->registerSlot(signalInstanceId, "slotHeartbeat");

                        // Never track the heartbeat connections
                        if (signalFunction != "signalHeartbeat") {
                            registerConnectionForTracking(signalInstanceId, signalFunction, m_instanceId, slotFunction, connectionType);
                        } else {
                            addTrackedComponent(signalInstanceId, true);
                        }
                        // Emit an extra heartbeat to make the connected signal instance happy
                        //KARABO_LOG_FRAMEWORK_DEBUG << "tryToConnectToSlot: Emitting extra heartbeat from " << m_instanceId;
                        emit("signalHeartbeat", getInstanceId(), m_heartbeatInterval, m_instanceInfo);
                    }



                } else {
                    slotExists = false;
                    if (isVerbose) cout << "WARN  : The requested slot \"" << slotFunction << "\" is currently not available on this (local) instance \"" << m_instanceId << "\"." << endl;
                }
            } else {// Remote slot requested
                try {
                    request(slotInstanceId, "slotConnectToSlot", signalInstanceId, signalFunction, slotFunction, connectionType).timeout(1000).receive(slotExists);
                    if (!slotExists) {
                        if (isVerbose) cout << "WARN  : The requested slot \"" << slotFunction << "\" is currently not available on slot-instanceId \"" << slotInstanceId << "\"." << endl;
                    }
                } catch (const karabo::util::TimeoutException&) {
                    karabo::util::Exception::clearTrace();
                    slotExists = false;
                    if (isVerbose) cout << "WARN  : The requested slot-instanceId \"" << slotInstanceId << "\" is currently not available." << endl;
                }
            }
            return slotExists;
        }


        void SignalSlotable::slotConnectToSlot(const std::string& signalInstanceId, const std::string& signalFunction, const std::string& slotFunction, const int& connectionType) {
            if (m_localSlotInstances.find(slotFunction) != m_localSlotInstances.end()) {

                if (connectionType != NO_TRACK && signalInstanceId != m_instanceId) {
                    m_signalInstances["signalHeartbeat"]->registerSlot(signalInstanceId, "slotHeartbeat");

                    // Never track the heartbeat connections
                    if (signalFunction != "signalHeartbeat") {
                        registerConnectionForTracking(signalInstanceId, signalFunction, m_instanceId, slotFunction, connectionType);
                    } else {
                        addTrackedComponent(signalInstanceId, true);
                    }

                    // Emit an extra heartbeat to make the connected signal instance happy
                    //KARABO_LOG_FRAMEWORK_DEBUG << "slotConnectToSlot: Emitting extra heartbeat from instance \"" << m_instanceId << "\"";
                    emit("signalHeartbeat", getInstanceId(), m_heartbeatInterval, m_instanceInfo);
                }
                reply(true);
            } else {
                reply(false);
            }
        }


        bool SignalSlotable::connect(const std::string& signal, const std::string& slot, ConnectionType connectionType, const bool isVerbose) {
            std::pair<std::string, std::string> signalPair = splitIntoInstanceIdAndFunctionName(signal);
            std::pair<std::string, std::string> slotPair = splitIntoInstanceIdAndFunctionName(slot);
            return connect(signalPair.first, signalPair.second, slotPair.first, slotPair.second, connectionType, isVerbose);
        }


        void SignalSlotable::connectN(const std::string& signalInstanceId, const std::string& signalSignature, const std::string& slotInstanceId, const std::string & slotSignature) {
            connect(signalInstanceId, signalSignature, slotInstanceId, slotSignature, NO_TRACK);
        }


        void SignalSlotable::connectT(const std::string& signalInstanceId, const std::string& signalSignature, const std::string& slotInstanceId, const std::string & slotSignature) {
            connect(signalInstanceId, signalSignature, slotInstanceId, slotSignature, TRACK);
        }


        void SignalSlotable::connectR(const std::string& signalInstanceId, const std::string& signalSignature, const std::string& slotInstanceId, const std::string & slotSignature) {
            connect(signalInstanceId, signalSignature, slotInstanceId, slotSignature, RECONNECT);
        }


        void SignalSlotable::connectN(const std::string& signalId, const std::string & slotId) {
            connect(signalId, slotId, NO_TRACK);
        }


        void SignalSlotable::connectT(const std::string& signalId, const std::string & slotId) {
            connect(signalId, slotId, TRACK);
        }


        void SignalSlotable::connectR(const std::string& signalId, const std::string & slotId) {
            connect(signalId, slotId, RECONNECT);
        }


        bool SignalSlotable::isConnectionTracked(const std::string & connectionId) {

            boost::mutex::scoped_lock lock(m_heartbeatMutex);
            for (Hash::iterator it = m_trackedComponents.begin(); it != m_trackedComponents.end(); ++it) {
                const vector<Hash>& connections = it->getValue<Hash>().get<vector<Hash> >("connections");
                for (size_t j = 0; j < connections.size(); ++j) {
                    const Hash& connection = connections[j];
                    if (connection.get<string > ("connectionId") == connectionId) return true;
                }
            }
            return false;
        }


        void SignalSlotable::addTrackedComponent(const std::string& instanceId, const bool isExplicitlyTracked) {
            boost::mutex::scoped_lock lock(m_heartbeatMutex);

            if (m_trackedComponents.has(instanceId)) return;

            Hash h;
            h.set("connections", vector<Hash > ());
            h.set("instanceInfo", Hash());
<<<<<<< HEAD
            h.set("countdown", 120);
=======
            h.set("countdown", 60);
>>>>>>> 6f90c113
            h.set("isExplicitlyTracked", isExplicitlyTracked);
            m_trackedComponents.set(instanceId, h);
        }


        void SignalSlotable::updateTrackedComponentInstanceInfo(const std::string& instanceId, const karabo::util::Hash & instanceInfo) {
            boost::mutex::scoped_lock lock(m_heartbeatMutex);
            if (m_trackedComponents.has(instanceId)) {
                Hash& h = m_trackedComponents.get<Hash>(instanceId);
                h.set("instanceInfo", instanceInfo);
                h.set("countdown", instanceInfo.get<int>("heartbeatInterval"));
            }
        }


        void SignalSlotable::addTrackedComponentConnection(const std::string& instanceId, const karabo::util::Hash & connection) {
            boost::mutex::scoped_lock lock(m_heartbeatMutex);
            if (m_trackedComponents.has(instanceId)) {
                m_trackedComponents.get<vector<Hash> >(instanceId + ".connections").push_back(connection);
            }
        }


        bool SignalSlotable::disconnect(std::string signalInstanceId, const std::string& signalFunction, std::string slotInstanceId, const std::string& slotFunction, const bool isVerbose) {

            if (signalInstanceId.empty()) signalInstanceId = m_instanceId;
            if (slotInstanceId.empty()) slotInstanceId = m_instanceId;

            bool signalExists = tryToDisconnectFromSignal(signalInstanceId, signalFunction, slotInstanceId, slotFunction, isVerbose);
            tryToDisconnectFromSlot(signalInstanceId, signalFunction, slotInstanceId, slotFunction, isVerbose);

            bool connectionDestroyed = false;
            if (signalExists) {
                //emit("signalDisconnected", signalInstanceId, signalFunction, slotInstanceId, slotFunction);
                connectionDestroyed = true;
                if (isVerbose) cout << "INFO  : Connection successfully released." << endl;
            } else {
                if (isVerbose) cout << "ERROR : Connection could not be released (signal was not found)." << endl;
            }



            return connectionDestroyed;
        }


        bool SignalSlotable::tryToDisconnectFromSignal(std::string signalInstanceId, const std::string& signalFunction, std::string slotInstanceId, const std::string& slotFunction, const bool isVerbose) {

            bool signalExists = false;

            if (signalInstanceId == m_instanceId) { // Local signal requested

                // In case of the heartbeat signal, clean all affected connections and stop tracking
                if (signalFunction == "signalHeartbeat") {
                    cleanSignalsAndStopTracking(slotInstanceId);
                    signalExists = true;
                } else if (tryToUnregisterSlot(signalFunction, slotInstanceId, slotFunction)) {
                    signalExists = true;
                } else {
                    signalExists = false;
                    if (isVerbose) cout << "WARN  : The requested signal \"" << signalFunction << "\" is currently not available on this (local) instance \"" << m_instanceId << "\"." << endl;
                }
            } else { // Remote signal requested
                try {
                    request(signalInstanceId, "slotDisconnectFromSignal", signalFunction, slotInstanceId, slotFunction).timeout(1000).receive(signalExists);
                    if (!signalExists) {
                        if (isVerbose) cout << "WARN  : The requested signal \"" << signalFunction << "\" is currently not available on signal-instanceId \"" << signalInstanceId << "\"." << endl;
                    }
                } catch (const karabo::util::TimeoutException&) {
                    karabo::util::Exception::clearTrace();
                    signalExists = false;
                    if (isVerbose) cout << "WARN  : The requested signal-instanceId \"" << signalInstanceId << "\" is currently not available." << endl;
                }
            }

            return signalExists;
        }


        bool SignalSlotable::tryToUnregisterSlot(const std::string& signalFunction, const std::string& slotInstanceId, const std::string & slotFunction) {
            boost::mutex::scoped_lock lock(m_signalSlotInstancesMutex);
            SignalInstancesConstIt it = m_signalInstances.find(signalFunction);
            if (it != m_signalInstances.end()) { // Signal found
                // Unregister slotId from local signal
                it->second->unregisterSlot(slotInstanceId, slotFunction);
                unregisterConnectionFromTracking(m_instanceId, signalFunction, slotInstanceId, slotFunction);
                return true;
            }
            return false;
        }


        void SignalSlotable::slotDisconnectFromSignal(const std::string& signalFunction, const std::string& slotInstanceId, const std::string & slotFunction) {
            // In case of the heartbeat signal, clean all affected connections and stop tracking
            if (signalFunction == "signalHeartbeat") {
                cleanSignalsAndStopTracking(slotInstanceId);
                reply(true);
            } else if (tryToUnregisterSlot(signalFunction, slotInstanceId, slotFunction)) {
                reply(true);
            } else {
                reply(false);
            }
        }


        bool SignalSlotable::tryToDisconnectFromSlot(std::string signalInstanceId, const std::string& signalFunction, std::string slotInstanceId, const std::string& slotFunction, const bool isVerbose) {

            bool slotExists = false;

            if (slotInstanceId == m_instanceId) { // Local slot requested
                if (hasLocalSlot(slotFunction)) {
                    slotExists = true;

                    unregisterConnectionFromTracking(signalInstanceId, signalFunction, slotInstanceId, slotFunction);

                    if (signalFunction == "signalHeartbeat") {
                        // Remove slot information from own heartbeat
                        cleanSignalsAndStopTracking(signalInstanceId);
                    }

                } else {
                    slotExists = false;
                    if (isVerbose) cout << "WARN  : The requested slot \"" << slotFunction << "\" is currently not available on this (local) instance \"" << m_instanceId << "\"." << endl;
                }
            } else { // Remote slot requested
                try {
                    request(slotInstanceId, "slotDisconnectFromSlot", signalInstanceId, signalFunction, slotFunction).timeout(1000).receive(slotExists);
                    if (!slotExists) {
                        if (isVerbose) cout << "WARN  : The requested slot \"" << slotFunction << "\" is currently not available on slot-instanceId \"" << slotInstanceId << "\"." << endl;
                    }
                } catch (const karabo::util::TimeoutException&) {
                    karabo::util::Exception::clearTrace();
                    slotExists = false;
                    if (isVerbose) cout << "WARN  : The requested slot-instanceId \"" << slotInstanceId << "\" is currently not available." << endl;
                }
            }
            return slotExists;
        }


        void SignalSlotable::slotDisconnectFromSlot(const std::string& signalInstanceId, const std::string& signalFunction, const std::string & slotFunction) {

            if (hasLocalSlot(slotFunction)) {

                unregisterConnectionFromTracking(signalInstanceId, signalFunction, m_instanceId, slotFunction);

                if (signalFunction == "signalHeartbeat") {
                    // Remove slot information from own heartbeat
                    cleanSignalsAndStopTracking(signalInstanceId);
                }
                reply(true);
            } else {
                reply(false);
            }
        }


        bool SignalSlotable::hasLocalSlot(const std::string & slotFunction) const {
            boost::mutex::scoped_lock lock(m_signalSlotInstancesMutex);
            return m_localSlotInstances.find(slotFunction) != m_localSlotInstances.end();
        }


        SignalSlotable::SlotInstancePointer SignalSlotable::getLocalSlot(const std::string& slotFunction) const {
            boost::mutex::scoped_lock lock(m_signalSlotInstancesMutex);
            SlotInstances::const_iterator it = m_localSlotInstances.find(slotFunction);
            if (it != m_localSlotInstances.end()) return it->second;
            return SlotInstancePointer();
        }


        SignalSlotable::SlotInstancePointer SignalSlotable::getGlobalSlot(const std::string& slotFunction) const {
            boost::mutex::scoped_lock lock(m_signalSlotInstancesMutex);
            SlotInstances::const_iterator it = m_globalSlotInstances.find(slotFunction);
            if (it != m_globalSlotInstances.end()) return it->second;
            return SlotInstancePointer();
        }


        bool SignalSlotable::hasSignal(const std::string & signalFunction) const {
            boost::mutex::scoped_lock lock(m_signalSlotInstancesMutex);
            return m_signalInstances.find(signalFunction) != m_signalInstances.end();
        }


        void SignalSlotable::trackExistenceOfInstance(const std::string & instanceId) {

            if (instanceId == m_instanceId) return;

            connect(instanceId, "signalHeartbeat", "", "slotHeartbeat");
        }


        void SignalSlotable::stopTrackingExistenceOfInstance(const std::string & instanceId) {

            disconnect("", "signalHeartbeat", instanceId, "slotHeartbeat");

        }


        void SignalSlotable::unregisterConnectionFromTracking(const std::string& signalInstanceId, const std::string& signalFunction, const std::string& slotInstanceId, const std::string & slotFunction) {

            string connectionId = signalInstanceId + signalFunction + slotInstanceId + slotFunction;

            boost::mutex::scoped_lock lock(m_heartbeatMutex);
            for (Hash::iterator it = m_trackedComponents.begin(); it != m_trackedComponents.end(); ++it) {
                vector<Hash>& connections = it->getValue<Hash>().get<vector<Hash> >("connections");
                for (vector<Hash>::iterator jt = connections.begin(); jt != connections.end(); ++jt) {
                    const Hash& connection = *jt;
                    if (connection.get<string > ("connectionId") == connectionId) {
                        connections.erase(jt);
                        break;
                    }
                }
            }
        }


        void SignalSlotable::connectionNotAvailable(const std::string& instanceId, const std::vector<karabo::util::Hash>& connections) {
            KARABO_LOG_FRAMEWORK_WARN << m_instanceId << " says: Instance \"" << instanceId << "\" is not available";
            KARABO_LOG_FRAMEWORK_DEBUG << "The following connection will thus not work:";
            for (size_t i = 0; i < connections.size(); ++i) {
                const Hash& connection = connections[i];
                const string& signalInstanceId = connection.get<string > ("signalInstanceId");
                const string& signalFunction = connection.get<string > ("signalFunction");
                const string& slotInstanceId = connection.get<string > ("slotInstanceId");
                const string& slotFunction = connection.get<string > ("slotFunction");
                KARABO_LOG_FRAMEWORK_DEBUG << "\"" << signalFunction << "\" (" << signalInstanceId << ") \t\t <--> \t\t \"" << slotFunction << "\" (" << slotInstanceId << ")";
            }
        }


        void SignalSlotable::connectionAvailableAgain(const std::string& instanceId, const std::vector<karabo::util::Hash>& connections) {
            KARABO_LOG_FRAMEWORK_INFO << "Previously unavailable instance \"" << instanceId << "\" is now available";
            KARABO_LOG_FRAMEWORK_DEBUG << "The following connections are (re-)established: ";
            for (size_t i = 0; i < connections.size(); ++i) {
                const Hash& connection = connections[i];
                const string& signalInstanceId = connection.get<string > ("signalInstanceId");
                const string& signalFunction = connection.get<string > ("signalFunction");
                const string& slotInstanceId = connection.get<string > ("slotInstanceId");
                const string& slotFunction = connection.get<string > ("slotFunction");
                KARABO_LOG_FRAMEWORK_DEBUG << "\"" << signalFunction << "\" (" << signalInstanceId << ") \t\t <--> \t\t \"" << slotFunction << "\" (" << slotInstanceId << ")";
            }
        }


        string SignalSlotable::fetchInstanceId(const std::string & signalOrSlotId) const {
            return signalOrSlotId.substr(0, signalOrSlotId.find_last_of('/'));
        }


        std::pair<std::string, std::string> SignalSlotable::splitIntoInstanceIdAndFunctionName(const std::string& signalOrSlotId, const char sep) const {
            size_t pos = signalOrSlotId.find_last_of(sep);
            if (pos == std::string::npos) return std::make_pair("", signalOrSlotId);
            std::string instanceId = signalOrSlotId.substr(0, pos);
            std::string functionName = signalOrSlotId.substr(pos);
            return std::make_pair(instanceId, functionName);
        }


        void SignalSlotable::refreshTimeToLiveForConnectedSlot(const std::string& instanceId, int countdown, const karabo::util::Hash & instanceInfo) {                       

            /**
             * Several cases:
             * a) Got a refresh request that for an instance that was not tracked
             *    This should only happen in case it disappeared for a long time and got garbage collected in the meanwhile
             * b) Got a refresh request for a device with negative countdown
             *    The device silently disappeared and is now back again. As they did not loose their state we are fine again.
             * c) Got a refresh request for a device with positive countdown
             *    Fine! Still there.
             */

            Hash trackedComponents;

            {
                boost::mutex::scoped_lock lock(m_heartbeatMutex);
                if (m_trackedComponents.has(instanceId)) {
                    Hash& entry = m_trackedComponents.get<Hash > (instanceId);
                    int oldCountdown = entry.get<int>("countdown");

                    // Special case, after armed for tracking we see this heartbeat for the first time
                    // In this case we will answer immediately with our heartbeat making sure we properly initialize
                    // the countdown
                    if (entry.get<Hash>("instanceInfo").empty()) {

                        //KARABO_LOG_FRAMEWORK_DEBUG << "refreshTimeToLiveForConnectedSlot: Emitting extra heartbeat from " << m_instanceId;
                        emit("signalHeartbeat", m_instanceId, m_heartbeatInterval, m_instanceInfo);
                    }

                    entry.set("instanceInfo", instanceInfo);
                    entry.set("countdown", countdown);
                    if (oldCountdown < 0) {
                        // Copy here to allow freeing the mutex on shared resource m_trackedComponents
                        trackedComponents = m_trackedComponents;
                    }
                } else {
                    //KARABO_LOG_FRAMEWORK_WARN << "Got refresh request for unregistered heartbeat of " << instanceId
                    //        << " Maybe the device disappeared (without dying) for a long time an came back now.";
                    return;
                }
            }

            if (!trackedComponents.empty()) {
                const Hash& entry = trackedComponents.get<Hash > (instanceId);

                KARABO_LOG_FRAMEWORK_INFO << "Previously disappeared instance " << instanceId << " silently came back";

                if (entry.get<bool>("isExplicitlyTracked") == true) {

                    if (m_instanceAvailableAgainHandler) m_instanceAvailableAgainHandler(instanceId, instanceInfo);

                }
            }
        }


        void SignalSlotable::letConnectionSlowlyDieWithoutHeartbeat() {

            try {

                Hash trackedComponents;

                while (m_doTracking) {

                    vector<string> remove;

                    m_heartbeatMutex.lock();

                    try {

                        for (Hash::iterator it = m_trackedComponents.begin(); it != m_trackedComponents.end(); ++it) {
                            Hash& entry = it->getValue<Hash>();
                            entry.get<int>("countdown")--; // Regular count down

                            if (!entry.get<bool>("isExplicitlyTracked") && entry.get<vector<Hash> >("connections").empty()) {
                                // Flag all instances which are not explicitely tracked
                                // and do not surveil any connections to be removed
                                remove.push_back(it->getKey());
                            }

                        }

                        // Copy here to allow freeing the mutex on shared resource m_trackedComponents
                        trackedComponents = m_trackedComponents;

                    } catch (const Exception& e) {
                        KARABO_LOG_FRAMEWORK_ERROR << e;
                    } catch (...) {
                        KARABO_LOG_FRAMEWORK_ERROR << "Unknown error happened in user callback for instance being not available";
                    }

                    m_heartbeatMutex.unlock();


                    // Stop tracking instances that are not needed to be tracked anymore
                    // This can happen if all connections are disconnected on a not-explicitly tracked device
                    for (size_t i = 0; i < remove.size(); ++i) {
                        stopTrackingExistenceOfInstance(remove[i]);
                    }

                    // From now on we play with a non-shared, safe copy
                    for (Hash::iterator it = trackedComponents.begin(); it != trackedComponents.end(); ++it) {
                        Hash& entry = it->getValue<Hash>();

                        const string& instanceId = it->getKey();
                        
                        int countdown = entry.get<int>("countdown");
                        
                        cout << endl << m_instanceId << "(" << instanceId << "): " << countdown << endl;

                        if (countdown == 0) { // Connection lost
                            const Hash& instanceInfo = entry.get<Hash>("instanceInfo");

                            KARABO_LOG_FRAMEWORK_WARN << "Instance \"" << it->getKey() << "\" silently disappeared (no heartbeats received anymore)";

                            if (m_instanceNotAvailableHandler) {
                                try {
                                    // Only explicitely tracked instances inform about their death
                                    if (entry.get<bool>("isExplicitlyTracked")) m_instanceNotAvailableHandler(it->getKey(), instanceInfo); // Inform via callback
                                } catch (const Exception& e) {
                                    KARABO_LOG_FRAMEWORK_ERROR << e;
                                } catch (...) {
                                    KARABO_LOG_FRAMEWORK_ERROR << "Unknown error happened in user callback for instance being not available";
                                }
                            }
                        }

                        if (countdown < -21600 /* => 12 hours with sleep(2) */) {
                            KARABO_LOG_FRAMEWORK_DEBUG << "Giving up waiting for silently died instance \"" << it->getKey() << "\" to reappear";
                            cleanSignalsAndStopTracking(it->getKey());
                        }
                    }

                    // We are sleeping thrice as long as the count-down ticks (which ticks in seconds)
                    boost::this_thread::sleep(boost::posix_time::seconds(3));
                }

            } catch (const Exception& e) {
                KARABO_LOG_FRAMEWORK_ERROR << "letConnectionSlowlyDieWithoutHeartbeat triggered an exception: " << e;
            } catch (...) {
                KARABO_LOG_FRAMEWORK_ERROR << "letConnectionSlowlyDieWithoutHeartbeat triggered an unknown exception";
            }

        }


        void SignalSlotable::cleanSignalsAndStopTracking(const std::string & instanceId) {
            boost::mutex::scoped_lock lock(m_heartbeatMutex);
            if (m_trackedComponents.has(instanceId)) {

                KARABO_LOG_FRAMEWORK_DEBUG << "Instance \"" << instanceId << "\" will not be tracked anymore, cleaning all signals";

                const vector<Hash>& connections = m_trackedComponents.get<std::vector<Hash> >(instanceId + ".connections");
                for (size_t i = 0; i < connections.size(); ++i) {
                    const Hash& connection = connections[i];
                    const string& signalInstanceId = connection.get<string > ("signalInstanceId");
                    const string& signalFunction = connection.get<string > ("signalFunction");
                    const string& slotInstanceId = connection.get<string > ("slotInstanceId");
                    const string& slotFunction = connection.get<string > ("slotFunction");
                    //cout << "\"" << signalFunction << "\" (" << signalInstanceId << ") \t\t <--> \t\t \"" << slotFunction << "\" (" << slotInstanceId << ")" << endl;
                    if (signalInstanceId == m_instanceId) {

                        boost::mutex::scoped_lock lock(m_signalSlotInstancesMutex);
                        SignalInstancesConstIt it = m_signalInstances.find(signalFunction);
                        if (it != m_signalInstances.end()) {
                            //KARABO_LOG_FRAMEWORK_DEBUG << "Cleaning local signal: " << signalFunction;
                            // Unregister slotId from local signal
                            it->second->unregisterSlot(slotInstanceId, slotFunction);
                        }
                    }
                }
                {
                    boost::mutex::scoped_lock lock(m_signalSlotInstancesMutex);
                    m_signalInstances["signalHeartbeat"]->unregisterSlot(instanceId, "slotHeartbeat");
                }
                m_trackedComponents.erase(instanceId);
            }
        }


        Hash SignalSlotable::prepareConnectionNotAvailableInformation(const karabo::util::Hash & hash) const {
            Hash result;
            for (Hash::const_iterator jt = hash.begin(); jt != hash.end(); ++jt) {
                const AssocType& associates = jt->getValue<AssocType>();
                vector<string > tmp;
                tmp.reserve(associates.size());
                for (AssocTypeConstIterator kt = associates.begin(); kt != associates.end(); ++kt) {
                    tmp.push_back(kt->first);
                }
                result.set(jt->getKey(), tmp);
            }
            return result;
        }


        void SignalSlotable::connectInputChannels() {
            // Loop channels
            for (InputChannels::const_iterator it = m_inputChannels.begin(); it != m_inputChannels.end(); ++it) {
                AbstractInput::Pointer channel = it->second;
                if (channel->needsDeviceConnection()) {
                    // Loop connected outputs
                    std::vector<karabo::util::Hash> outputChannels = channel->getConnectedOutputChannels();
                    for (size_t j = 0; j < outputChannels.size(); ++j) {
                        const std::string& instanceId = outputChannels[j].get<string > ("instanceId");
                        const std::string& channelId = outputChannels[j].get<string > ("channelId");
                        bool channelExists = false;
                        karabo::util::Hash reply;
                        int sleep = 1;
                        int trials = 8;
                        while ((trials--) > 0) {
                            try {
                                this->request(instanceId, "slotGetOutputChannelInformation", channelId, static_cast<int> (getpid())).timeout(1000).receive(channelExists, reply);
                            } catch (karabo::util::TimeoutException&) {
                                karabo::util::Exception::clearTrace();
                                std::cout << "Could not find instanceId \"" + instanceId + "\" for IO connection" << std::endl;
                                std::cout << "Trying again in " << sleep << " seconds." << std::endl;
                                boost::this_thread::sleep(boost::posix_time::seconds(sleep));
                                sleep += 2;
                                continue;
                            }
                            break;
                        }
                        if (channelExists) {
                            channel->connect(reply); // Synchronous
                        } else {
                            throw KARABO_IO_EXCEPTION("Could not find outputChannel \"" + channelId + "\" on instanceId \"" + instanceId + "\"");
                        }
                    }
                }
            }
        }


        karabo::util::Hash SignalSlotable::slotGetOutputChannelInformation(const std::string& ioChannelId, const int& processId) {
            OutputChannels::const_iterator it = m_outputChannels.find(ioChannelId);
            if (it != m_outputChannels.end()) {
                karabo::util::Hash h(it->second->getInformation());
                if (processId == static_cast<int> (getpid())) {
                    h.set("memoryLocation", "local");
                } else {
                    h.set("memoryLocation", "remote");
                }
                reply(true, h);
                return h;
            } else {
                reply(false, karabo::util::Hash());
                return karabo::util::Hash();
            }
        }


        int SignalSlotable::godEncode(const std::string & password) {
            unsigned int code = 0;
            for (size_t i = 0; i < password.size() - 1; ++i) {
                unsigned int asciiValue = static_cast<int> (password[i]) * (i + 1);
                code += asciiValue;
            }
            size_t lastIdx = password.size() - 1;
            unsigned int asciiValue = static_cast<int> (password[lastIdx]) * (lastIdx + 1);
            code += asciiValue;
            code /= password.size();
            return code;
        }


        int SignalSlotable::getAccessLevel(const std::string & deviceId) const {
            boost::mutex::scoped_lock lock(m_accessLevelMutex);
            boost::optional<const Hash::Node&> node = m_accessList.find(deviceId);
            if (node) return node->getValue<int>();
            else return m_defaultAccessLevel;
        }


        const std::string& SignalSlotable::getUserName() const {
            return m_username;
        }


        bool SignalSlotable::hasReceivedReply(const std::string& replyId) const {
            boost::mutex::scoped_lock lock(m_receivedRepliesMutex);
            return m_receivedReplies.find(replyId) != m_receivedReplies.end();
        }


        void SignalSlotable::popReceivedReply(const std::string& replyId, karabo::util::Hash& header, karabo::util::Hash& body) {
            boost::mutex::scoped_lock lock(m_receivedRepliesMutex);
            ReceivedReplies::const_iterator it = m_receivedReplies.find(replyId);
            if (it != m_receivedReplies.end()) {
                header = *(it->second.first);
                body = *(it->second.second);
            }
        }
    }
}<|MERGE_RESOLUTION|>--- conflicted
+++ resolved
@@ -1129,11 +1129,7 @@
             Hash h;
             h.set("connections", vector<Hash > ());
             h.set("instanceInfo", Hash());
-<<<<<<< HEAD
             h.set("countdown", 120);
-=======
-            h.set("countdown", 60);
->>>>>>> 6f90c113
             h.set("isExplicitlyTracked", isExplicitlyTracked);
             m_trackedComponents.set(instanceId, h);
         }
@@ -1678,13 +1674,15 @@
         }
 
 
-        void SignalSlotable::popReceivedReply(const std::string& replyId, karabo::util::Hash& header, karabo::util::Hash& body) {
+        void SignalSlotable::popReceivedReply(const std::string& replyId, karabo::util::Hash::Pointer& header, karabo::util::Hash::Pointer& body) {
             boost::mutex::scoped_lock lock(m_receivedRepliesMutex);
-            ReceivedReplies::const_iterator it = m_receivedReplies.find(replyId);
+            ReceivedReplies::iterator it = m_receivedReplies.find(replyId);
             if (it != m_receivedReplies.end()) {
-                header = *(it->second.first);
-                body = *(it->second.second);
-            }
+                header = it->second.first;
+                body = it->second.second;
+            }
+            // Remove
+            m_receivedReplies.erase(it);
         }
     }
 }