--- conflicted
+++ resolved
@@ -1790,13 +1790,8 @@
         }
 
 
-<<<<<<< HEAD
-        void SignalSlotable::inputHandlerWrap(const boost::function<void (const karabo::xms::InputChannel::Pointer&)>& handler,
-                                              const karabo::xms::InputChannel::Pointer & input) {
-=======
         void SignalSlotable::inputHandlerWrap(const boost::function<void (karabo::xms::InputChannel&)>& handler,
                                               InputChannel& input) {
->>>>>>> f8325841
             try {
                 // Make sure that SignalSlotable shared pointer can be built (device still exists)...  otherwise exception is thrown
                 SignalSlotable::Pointer self = shared_from_this();
@@ -1814,13 +1809,8 @@
         }
 
 
-<<<<<<< HEAD
-        void SignalSlotable::dataHandlerWrap(const boost::function<void (const karabo::util::Hash::Pointer&) >& handler,
-                                             const karabo::util::Hash::Pointer & data) {
-=======
         void SignalSlotable::dataHandlerWrap(const boost::function<void (const karabo::util::Hash&) >& handler,
                                              const karabo::util::Hash& data) {
->>>>>>> f8325841
             try {
                 // Make sure that SignalSlotable shared pointer can be built...  if not the we get exception
                 SignalSlotable::Pointer self = shared_from_this();
