--- conflicted
+++ resolved
@@ -362,31 +362,6 @@
                 info.set("bytesRead", 0ull);
                 info.set("bytesWritten", 0ull);
 
-<<<<<<< HEAD
-                if (dataDistribution == "shared") {
-                    KARABO_LOG_FRAMEWORK_DEBUG << "Registering shared-input channel of instance: " << instanceId;
-                    boost::mutex::scoped_lock lock(m_registeredSharedInputsMutex);
-                    m_registeredSharedInputs.push_back(info);
-                } else {
-                    bool isNew = true;
-                    boost::mutex::scoped_lock lock(m_registeredCopyInputsMutex);
-                    for (size_t i = 0; i < m_registeredCopyInputs.size(); ++i) {
-                        karabo::util::Hash& channelInfo = m_registeredCopyInputs[i];
-                        if (channelInfo.get<std::string>("instanceId") == instanceId) {
-                            KARABO_LOG_FRAMEWORK_DEBUG << "Registering copy-input channel of (used before) instance: " << instanceId;
-                            channelInfo.set("memoryLocation", memoryLocation);
-                            channelInfo.set("tcpChannel", boost::weak_ptr<Channel>(channel));
-                            channelInfo.set("onSlowness", onSlowness);
-                            channelInfo.set("bytesRead", 0ull);
-                            channelInfo.set("bytesWritten", 0ull);
-                            isNew = false;
-                            break;
-                        }
-                    }
-                    if (isNew) {
-                        KARABO_LOG_FRAMEWORK_DEBUG << "Registering copy-input channel of (new) instance: " << instanceId;
-                        m_registeredCopyInputs.push_back(info);
-=======
                 {
                     // Need to lock both mutexes since eraseOldChannel has to look into both m_registered*Inputs
                     // since a "shared" input could become a "copy" one and vice versa. And removal and adding
@@ -402,7 +377,6 @@
                     } else {
                         KARABO_LOG_FRAMEWORK_DEBUG << "Registering copy-input channel of instance: " << instanceId;
                         m_registeredCopyInputs[instanceId] = info;
->>>>>>> 87771db7
                     }
                 }
                 onInputAvailable(instanceId); // Immediately register for reading
