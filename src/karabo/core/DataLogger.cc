--- conflicted
+++ resolved
@@ -82,13 +82,10 @@
             m_idxprops.clear();
 
             input.get("deviceToBeLogged", m_deviceToBeLogged);
-<<<<<<< HEAD
             // start "flush" actor ...
             input.get("flushInterval", m_flushInterval); // in seconds
             m_flushDeadline.expires_from_now(boost::posix_time::seconds(m_flushInterval));
             m_flushDeadline.async_wait(boost::bind(&DataLogger::flushActor, this, boost::asio::placeholders::error));
-=======
->>>>>>> d41e688b
         }
 
 
@@ -348,7 +345,6 @@
         }
 
 
-<<<<<<< HEAD
         void DataLogger::flushActor(const boost::system::error_code& e) {
             if (e == boost::asio::error::operation_aborted || !m_doFlushFiles)
                 return;
@@ -367,37 +363,6 @@
             for (map<string, MetaData::Pointer>::iterator it = m_idxMap.begin(); it != m_idxMap.end(); it++) {
                 MetaData::Pointer mdp = it->second;
                 if (mdp && mdp->idxStream.is_open()) mdp->idxStream.flush();
-=======
-        void DataLogger::flushThread() {
-            //------------------------------------------------- make this thread sensible to external interrupts
-            boost::this_thread::interruption_enabled(); // enable interruption +
-            boost::this_thread::interruption_requested(); // request interruption = we need both!
-            try {
-                // iterate until interruption
-                while (true) {
-                    {
-                        boost::mutex::scoped_lock lock(m_configMutex);
-                        boost::this_thread::disable_interruption di; // disable interruption in this block
-                        if (m_configStream.is_open()) {
-                            m_configStream.flush();
-                        }
-                        for (map<string, MetaData::Pointer>::iterator it = m_idxMap.begin(); it != m_idxMap.end(); it++) {
-                            MetaData::Pointer mdp = it->second;
-                            if (mdp && mdp->idxStream.is_open()) mdp->idxStream.flush();
-                        }
-                    }
-                    // here the interruption enabled again
-                    int millis = get<int>("flushInterval") * 1000;
-                    boost::this_thread::sleep(boost::posix_time::milliseconds(millis));
-                }
-            } catch (const boost::thread_interrupted&) {
-            } catch (Exception& e) {
-                KARABO_LOG_FRAMEWORK_ERROR << "Exception in flushThread: " << e;
-            } catch (std::exception& e) {
-                KARABO_LOG_FRAMEWORK_ERROR << "Standard exception in flushThread: " << e.what();
-            } catch (...) {
-                KARABO_LOG_FRAMEWORK_ERROR << "Unknown exception in flushThread.";
->>>>>>> d41e688b
             }
         }
 
