/*
 * $Id$
 *
 * Author: <burkhard.heisen@xfel.eu>
 *
 * Created on April 14, 2011, 7:53 PM
 *
 * Copyright (C) European XFEL GmbH Hamburg. All rights reserved.
 */


#ifndef KARABO_CORE_MOTORINTERFACE_HH
#define	KARABO_CORE_MOTORINTERFACE_HH

#include <karabo/xms/SlotElement.hh>
#include "Device.hh"
#include <karabo/util/State.hh>

namespace karabo {
    namespace core {

        class MotorInterface : public virtual karabo::xms::SignalSlotable {

            public:

            KARABO_CLASSINFO(MotorInterface, "MotorInterface", "1.0")


            static void expectedParameters(karabo::util::Schema& expected) {

                using namespace karabo::xms;
                using namespace karabo::util;
<<<<<<< HEAD
                
                
=======

>>>>>>> 1b30fded
                OVERWRITE_ELEMENT(expected).key("state")
                        .setNewOptions(State::INIT, State::ERROR, State::DISABLED, State::OFF, State::STOPPED, State::STATIC, State::HOMING, State::MOVING)
                        .setNewDefaultValue(State::INIT)
                        .commit();

                SLOT_ELEMENT(expected).key("resetHardware")
                        .description("Resets the hardware")
                        .displayedName("Reset hardware")
                        .allowedStates(State::ERROR)
                        .commit();

                SLOT_ELEMENT(expected).key("safe")
                        .description("Brings device into a safe operation mode (as defined on h/w)")
                        .displayedName("Safe")
                        .commit();

                SLOT_ELEMENT(expected).key("normal")
                        .displayedName("Normal")
                        .description("Brings device into normal operation mode")
                        .expertAccess()
                        .commit();

                SLOT_ELEMENT(expected).key("override")
                        .displayedName("Override")
                        .description("Brings device into override operation mode (be careful, hardware may be broken)")
                        .adminAccess()
                        .commit();

                SLOT_ELEMENT(expected).key("off")
                        .displayedName("Off")
                        .description("Instructs device to switch off")
                        .allowedStates(State::DISABLED, State::STOPPED, State::STATIC, State::CHANGING)
                        .commit();

                SLOT_ELEMENT(expected).key("on")
                        .displayedName("On")
                        .description("Instructs device to switch on")
                        .allowedStates(State::DISABLED, State::OFF)
                        .commit();

                SLOT_ELEMENT(expected).key("stop")
                        .displayedName("Stop")
                        .description("Instructs the device to switch on and stopped")
                        .allowedStates(State::DISABLED, State::STATIC, State::CHANGING)
                        .commit();

                SLOT_ELEMENT(expected).key("home")
                        .displayedName("Home")
                        .description("Find home position")
                        .allowedStates(State::DISABLED, State::STOPPED)
                        .commit();

                SLOT_ELEMENT(expected).key("move")
                        .displayedName("Move")
                        .description("Move position")
                        .allowedStates(State::DISABLED, State::STOPPED)
                        .commit();

                SLOT_ELEMENT(expected).key("stepUp")
                        .displayedName("Step up")
                        .description("Step up")
                        .allowedStates(State::DISABLED, State::STATIC, State::STOPPED)
                        .commit();

                SLOT_ELEMENT(expected).key("stepDown")
                        .displayedName("Step down")
                        .description("Step down")
                        .allowedStates(State::DISABLED, State::STATIC, State::STOPPED)
                        .commit();

                FLOAT_ELEMENT(expected).key("encoderPosition")
                        .description("Encoder position")
                        .displayedName("Encoder position")
                        .unit(Unit::METER)
                        .metricPrefix(MetricPrefix::MILLI)
                        .readOnly()
                        .commit();

                FLOAT_ELEMENT(expected).key("stepCounterPosition")
                        .displayedName("Stepcounter position")
                        .description("The step counter position describes the motor position calculated from counter steps (instead of encoder values), and is only valid if connected to external encoder")
                        .expertAccess()
                        .readOnly()
                        .commit();

                FLOAT_ELEMENT(expected).key("targetPosition")
                        .description("Target position in position mode")
                        .displayedName("Target position")
                        .unit(Unit::METER)
                        .metricPrefix(MetricPrefix::MILLI)
                        .assignmentOptional().noDefaultValue()
                        .reconfigurable()
                        .allowedStates(State::DISABLED, State::STOPPED, State::OFF, State::STATIC, State::MOVING)
                        .commit();

                INT16_ELEMENT(expected).key("targetVelocity")
                        .description("Target velocity in velocity mode")
                        .displayedName("Target velocity")
                        .assignmentOptional().noDefaultValue()
                        .reconfigurable()
                        .allowedStates(State::DISABLED, State::STOPPED, State::OFF, State::STATIC, State::MOVING)
                        .expertAccess()
                        .commit();
            }

            virtual ~MotorInterface() {
            }

            void initFsmSlots() {
                KARABO_SLOT(resetHardware)
                KARABO_SLOT(safe)
                KARABO_SLOT(normal)
                KARABO_SLOT(override)
                KARABO_SLOT(off)
                KARABO_SLOT(on)
                KARABO_SLOT(stop)
                KARABO_SLOT(home)
                KARABO_SLOT(move)
                KARABO_SLOT(stepUp)
                KARABO_SLOT(stepDown)
            }

            virtual void resetHardware() = 0;

            virtual void safe() = 0;

            virtual void normal() = 0;

            virtual void override() = 0;

            virtual void off() = 0;

            virtual void on() = 0;

            virtual void stop() = 0;

            virtual void home() = 0;

            virtual void move() = 0;

            virtual void stepUp() = 0;

            virtual void stepDown() = 0;

            virtual void initialize() = 0;

            void startFsm() {
                this->initialize();
            }

            void stopFsm() {
            };

        };
    }
}

#endif
<|MERGE_RESOLUTION|>--- conflicted
+++ resolved
@@ -21,7 +21,7 @@
 
         class MotorInterface : public virtual karabo::xms::SignalSlotable {
 
-            public:
+        public:
 
             KARABO_CLASSINFO(MotorInterface, "MotorInterface", "1.0")
 
@@ -30,12 +30,7 @@
 
                 using namespace karabo::xms;
                 using namespace karabo::util;
-<<<<<<< HEAD
-                
-                
-=======
 
->>>>>>> 1b30fded
                 OVERWRITE_ELEMENT(expected).key("state")
                         .setNewOptions(State::INIT, State::ERROR, State::DISABLED, State::OFF, State::STOPPED, State::STATIC, State::HOMING, State::MOVING)
                         .setNewDefaultValue(State::INIT)
