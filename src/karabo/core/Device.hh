/*
 * $Id$
 *
 * Author: <burkhard.heisen@xfel.eu>
 *
 * Created on February 6, 2011, 2:25 PM
 *
 * Copyright (C) European XFEL GmbH Hamburg. All rights reserved.
 */

#ifndef KARABO_CORE_DEVICE_HH
#define	KARABO_CORE_DEVICE_HH

#include <boost/regex.hpp>
#include <boost/algorithm/string.hpp>
#include <string>
#include <karabo/net/utils.hh>
#include <karabo/util.hpp>
#include <karabo/util/SignalHandler.hh>
#include <karabo/util/RollingWindowStatistics.hh>
#include <karabo/xms.hpp>
#include <karabo/log/Logger.hh>
#include <karabo/xip/CpuImage.hh>
#include <karabo/xip/RawImageData.hh>

#include "coredll.hh"

#include <karabo/util/State.hh>
#include "NoFsm.hh"
#include "DeviceClient.hh"



/**
 * The main European XFEL namespace
 */
namespace karabo {

    namespace core {

        // Convenient logging
#define KARABO_LOG_DEBUG this->log() << krb_log4cpp::Priority::DEBUG
#define KARABO_LOG_INFO  this->log() << krb_log4cpp::Priority::INFO
#define KARABO_LOG_WARN  this->log() << krb_log4cpp::Priority::WARN
#define KARABO_LOG_ERROR this->log() << krb_log4cpp::Priority::ERROR

#define KARABO_NO_SERVER "__none__"

        class BaseDevice : public virtual karabo::xms::SignalSlotable {

<<<<<<< HEAD
        public:
=======
            public:
>>>>>>> 79caeba4

            KARABO_CLASSINFO(BaseDevice, "BaseDevice", "1.0")
            KARABO_CONFIGURATION_BASE_CLASS;

            virtual ~BaseDevice() {
            }

            virtual void run() = 0;

            // TODO
            // Can be removed, if sending current configuration after instantiation by server is deprecated
            virtual karabo::util::Hash getCurrentConfiguration(const std::string& tags = "") const = 0;

        };

        /**
         * The Device class.
         */
        template <class FSM = NoFsm>
        class Device : public BaseDevice, public FSM {

<<<<<<< HEAD
=======

>>>>>>> 79caeba4
            karabo::util::Validator m_validatorIntern;
            karabo::util::Validator m_validatorExtern;

            boost::shared_ptr<DeviceClient> m_deviceClient;

            std::string m_classId;
            std::string m_serverId;
            std::string m_deviceId;

            std::map<std::string, karabo::util::Schema> m_stateDependendSchema;
            mutable boost::mutex m_stateDependendSchemaMutex;

            // Regular expression for error detection in state word
            boost::regex m_errorRegex;

            // progressBar related
            int m_progressMin;
            int m_progressMax;

            unsigned long long m_timeId;
            unsigned long long m_timeSec; // seconds
            unsigned long long m_timeFrac; // attoseconds
            unsigned long long m_timePeriod; // microseconds
            mutable boost::mutex m_timeChangeMutex;

            krb_log4cpp::Category* m_log;

            mutable boost::mutex m_objectStateChangeMutex;
            karabo::util::Hash m_parameters;
            karabo::util::Schema m_staticSchema;
            karabo::util::Schema m_injectedSchema;
            karabo::util::Schema m_fullSchema;

            karabo::util::AlarmCondition m_globalAlarmCondition;


        public:

            KARABO_CLASSINFO(Device, "Device", "1.0")

            static void expectedParameters(karabo::util::Schema& expected) {
                using namespace karabo::util;

                STRING_ELEMENT(expected).key("compatibility")
                        .displayedName("Compatibility")
                        .description("The compatibility of this device to the Karabo framework")
                        .expertAccess()
                        .readOnly()
                        .initialValue(Device::classInfo().getVersion())
                        .commit();

                STRING_ELEMENT(expected).key("_serverId_")
                        .displayedName("_ServerID_")
                        .description("Do not set this property, it will be set by the device-server")
                        .adminAccess()
                        .assignmentOptional().noDefaultValue()
                        .init()
                        .commit();

                STRING_ELEMENT(expected).key("_deviceId_")
                        .displayedName("_DeviceID_")
                        .description("Do not set this property, it will be set by the device-server")
                        .adminAccess()
                        .assignmentOptional().noDefaultValue()
                        .init()
                        .commit();

                CHOICE_ELEMENT(expected).key("_connection_")
                        .displayedName("Connection")
                        .description("The connection to the communication layer of the distributed system")
                        .appendNodesOfConfigurationBase<karabo::net::BrokerConnection>()
                        .assignmentOptional().defaultValue("Jms")
                        .adminAccess()
                        .init()
                        .commit();

                INT32_ELEMENT(expected).key("visibility")
                        .displayedName("Visibility")
                        .description("Configures who is allowed to see this device at all")
                        .assignmentOptional().defaultValue(karabo::util::Schema::OBSERVER)
                        .adminAccess()
                        .reconfigurable()
                        .commit();

                STRING_ELEMENT(expected).key("classId")
                        .displayedName("ClassID")
                        .description("The (factory)-name of the class of this device")
                        .expertAccess()
                        .readOnly()
                        .initialValue(Device::classInfo().getClassId())
                        .commit();

                STRING_ELEMENT(expected).key("serverId")
                        .displayedName("ServerID")
                        .description("The device-server on which this device is running on")
                        .expertAccess()
                        .readOnly()
                        .commit();

                STRING_ELEMENT(expected).key("deviceId")
                        .displayedName("DeviceID")
                        .description("The device instance ID uniquely identifies a device instance in the distributed system")
                        .readOnly()
                        .commit();

                BOOL_ELEMENT(expected).key("archive")
                        .displayedName("Archive")
                        .description("Decides whether the properties of this device will be logged or not")
                        .reconfigurable()
                        .expertAccess()
                        .assignmentOptional().defaultValue(true)
                        .commit();

                BOOL_ELEMENT(expected).key("useTimeserver")
                        .displayedName("Use Timeserver")
                        .description("Decides whether to use time and train ID from TimeServer device")
                        .init()
                        .expertAccess()
                        .assignmentOptional().defaultValue(false)
                        .commit();

                INT32_ELEMENT(expected).key("progress")
                        .displayedName("Progress")
                        .description("The progress of the current action")
                        .readOnly()
                        .initialValue(0)
                        .commit();

                INT32_ELEMENT(expected).key("heartbeatInterval")
                        .displayedName("Heartbeat interval")
                        .description("The heartbeat interval")
                        .assignmentOptional().defaultValue(120)
                        .adminAccess()
                        .commit();

                STRING_ELEMENT(expected).key("state")
                        .displayedName("State")
                        .description("The current state the device is in")
                        .readOnly().initialValue("Ok")
                        .commit();

                STRING_ELEMENT(expected).key("alarmCondition")
                        .displayedName("Alarm condition")
                        .description("The current alarm condition of the device. "
                                     "Evaluates to the highest condition on any"
                                     " property if not set manually.")
                        .readOnly().initialValue(AlarmCondition::NONE.asString())
                        .commit();

                NODE_ELEMENT(expected).key("performanceStatistics")
                        .displayedName("Performance Statistics")
                        .description("Accumulates some statistics")
                        .expertAccess()
                        .commit();

                BOOL_ELEMENT(expected).key("performanceStatistics.enable")
                        .displayedName("Enable Performance Indicators")
                        .description("Enables some statistics to follow the performance of an individual device")
                        .reconfigurable()
                        .expertAccess()
                        .assignmentOptional().defaultValue(false)
                        .commit();

                BOOL_ELEMENT(expected).key("performanceStatistics.trafficJam")
                        .displayedName("Traffic jam for messages")
                        .description("Flag denoting traffic jam for messages traveling via broker")
                        .expertAccess()
                        .readOnly().initialValue(false)
                        .commit();

                FLOAT_ELEMENT(expected).key("performanceStatistics.brokerLatency")
                        .displayedName("Broker latency (ms)")
                        .description("Time interval (in millis) between message sending to broker and receiving it on the device before queuing.")
                        .expertAccess()
                        .readOnly().initialValue(0)
                        //.warnHigh(10000LL)
                        .commit();

                FLOAT_ELEMENT(expected).key("performanceStatistics.processingLatency")
                        .displayedName("Processing latency (ms)")
                        .description("Time interval (in millis) between message sending to broker and reading it from the queue on the device.")
                        .expertAccess()
                        .readOnly().initialValue(0)
                        //.warnHigh(10000LL)
                        .commit();

                UINT32_ELEMENT(expected).key("performanceStatistics.messageQueueSize")
                        .displayedName("Local message queue size")
                        .description("Current size of the local message queue.")
                        .expertAccess()
                        .readOnly().initialValue(0)
                        //.warnHigh(100)
                        .commit();

                INT64_ELEMENT(expected).key("performanceStatistics.latencyUpper")
                        .displayedName("Latency upper limit")
                        .description("Message latency above that the \"Traffic jam\" flag will be set.")
                        .assignmentOptional().defaultValue(10000LL)
                        .adminAccess()
                        .commit();

                INT64_ELEMENT(expected).key("performanceStatistics.latencyLower")
                        .displayedName("Latency lower limit")
                        .description("Message latency below that the \"Traffic jam\" flag will be unset.")
                        .assignmentOptional().defaultValue(5000LL)
                        .adminAccess()
                        .commit();

                FSM::expectedParameters(expected);
            }

            Device(const karabo::util::Hash& configuration) : m_errorRegex(".*error.*", boost::regex::icase),
                m_globalAlarmCondition(karabo::util::AlarmCondition::NONE) {

                // Make the configuration the initial state of the device
                m_parameters = configuration;

                m_timeId = 0;
                m_timeSec = 0;
                m_timeFrac = 0;
                m_timePeriod = 0;

                // Set serverId
                if (configuration.has("_serverId_")) configuration.get("_serverId_", m_serverId);
                else m_serverId = KARABO_NO_SERVER;

                // Set instanceId
                if (configuration.has("_deviceId_")) configuration.get("_deviceId_", m_deviceId);
                else m_deviceId = "__none__";

                // Setup the validation classes
                karabo::util::Validator::ValidationRules rules;
                rules.allowAdditionalKeys = true;
                rules.allowMissingKeys = true;
                rules.allowUnrootedConfiguration = true;
                rules.injectDefaults = false;
                rules.injectTimestamps = true;
                m_validatorIntern.setValidationRules(rules);
                m_validatorExtern.setValidationRules(rules);

                // Setup device logger
                m_log = &(karabo::log::Logger::getLogger(m_deviceId)); // TODO use later: "device." + instanceId

<<<<<<< HEAD
=======


>>>>>>> 79caeba4
            }

            virtual ~Device() {
                KARABO_LOG_FRAMEWORK_TRACE << "Device::~Device() dtor : m_deviceClient.use_count()="
                        << m_deviceClient.use_count() << "\n"
#ifdef __linux__
                        << karabo::util::StackTrace();
#else
                        << "Stack trace not implemented";
#endif

                m_deviceClient.reset();
            };

            /**
             * This function allows to communicate to other (remote) devices.
             * Any device contains also a controller for other devices (DeviceClient)
             * which is returned by this function.
             *
             * @return DeviceClient instance
             */
            DeviceClient& remote() {
                if (!m_deviceClient) {
                    // Initialize an embedded device client (for composition)
                    m_deviceClient = boost::shared_ptr<DeviceClient > (new DeviceClient(shared_from_this()));
                }
                return *(m_deviceClient);
            }

            /**
             * Updates the state of the device. This function automatically notifies any observers in the distributed system.
             * @param key A valid parameter of the device (must be defined in the expectedParameters function)
             * @param value The corresponding value (of corresponding data-type)
             */
            template <class ValueType>
            void set(const std::string& key, const ValueType& value) {
                this->set<ValueType>(key, value, getActualTimestamp());
            }

            /**
             * Updates the state of the device. This function automatically notifies any observers in the distributed system.
             * @param key A valid parameter of the device (must be defined in the expectedParameters function)
             * @param value The corresponding value (of corresponding data-type)
             * @param timestamp The time of the value change
             */
            template <class ValueType>
            void set(const std::string& key, const ValueType& value, const karabo::util::Timestamp& timestamp) {
                karabo::util::Hash h(key, value);
                this->set(h, timestamp);
            }

            //            template <class PixelType>
            //            KARABO_DEPRECATED void set(const std::string& key, const karabo::xip::CpuImage<PixelType>& image) {
            //                this->set<PixelType>(key, image, getActualTimestamp());
            //            }
            //
            //            template <class PixelType>
            //            KARABO_DEPRECATED void set(const std::string& key, const karabo::xip::CpuImage<PixelType>& image, const karabo::util::Timestamp& timestamp) {
            //                using namespace karabo::util;
            //
            //                Dims dims(image.dimX(), image.dimY(), image.dimZ());
            //                karabo::xip::RawImageData raw(image.pixelPointer(), image.size(), true, dims);
            //
            //                Hash hash(key, raw.hash());
            //                hash.setAttribute(key, "image", 1);
            //                m_parameters.merge(hash, karabo::util::Hash::REPLACE_ATTRIBUTES);
            //                emit("signalChanged", hash, getInstanceId());
            //            }

            /**
             * This function allows to write a CpuImage instead of an ImageElement to an output channel.
             * Data will be timestamped and send immediately (write/update).
             * @param channelName The output channel name
             * @param key The image element key
             * @param image CpuImage object
             */
            template <class PixelType>
            void writeChannel(const std::string& channelName, const std::string& key, const karabo::xip::CpuImage<PixelType>& image) {
                karabo::xms::Data data(key, karabo::xms::ImageData(image));
                writeChannel(channelName, data);
            }

            /**
             * Convenience function for writing data objects that reflect a single element in the data schema.
             * In this case the root-name must not be included in the data object hierarchy but should be given
             * as second argument to this function.
             * Data will be timestamped and send immediately (write/update).
             * @param channelName The output channel name
             * @param key The data element (root-)key
             * @param data Data object
             */
            void writeChannel(const std::string& channelName, const std::string& key, const karabo::xms::Data& data) {
                karabo::xms::Data root(key, data);
                writeChannel(channelName, root);
            }

            /**
             * Writes a data object to the specified channel. The data object internally must
             * follow exactly the data schema as defined in the expected parameters.
             * @param channelName The output channel name
             * @param data Data object
             */
            void writeChannel(const std::string& channelName, karabo::xms::Data& data) {
                // TODO think about proper validation and time tagging later
                data.attachTimestamp(getActualTimestamp());
                karabo::xms::OutputChannel::Pointer channel = this->getOutputChannel(channelName);
                channel->write(data);
                channel->update();
            }

            void signalEndOfStream(const std::string& channelName) {
                this->getOutputChannel(channelName)->signalEndOfStream();
            }

            KARABO_DEPRECATED void set(const std::string& key, const karabo::xip::RawImageData& image) {
                this->set(key, image, getActualTimestamp());
            }

            KARABO_DEPRECATED void set(const std::string& key, const karabo::xip::RawImageData& image, const karabo::util::Timestamp& timestamp) {
                using namespace karabo::util;
                boost::mutex::scoped_lock lock(m_objectStateChangeMutex);

                Hash hash(key, image.hash());

                hash.setAttribute(key, "image", 1);
                m_parameters.merge(hash, karabo::util::Hash::REPLACE_ATTRIBUTES);
                emit("signalChanged", hash, getInstanceId());
            }

            /**
             * Updates the state of the device with all key/value pairs given in the hash
             * NOTE: This function will automatically and efficiently (only one message) inform
             * any observers.
             * @param config Hash of updated internal parameters (must be declared in the expectedParameters function)
             */
            void set(const karabo::util::Hash& hash) {
                this->set(hash, getActualTimestamp());
            }

            /**
             * Updates the state of the device with all key/value pairs given in the hash
             * NOTE: This function will automatically and efficiently (only one message) inform
             * any observers.
             * @param config Hash of updated internal parameters (must be declared in the expectedParameters function)
             */
            void set(const karabo::util::Hash& hash, const karabo::util::Timestamp& timestamp) {
                using namespace karabo::util;

<<<<<<< HEAD
=======

>>>>>>> 79caeba4
                boost::mutex::scoped_lock lock(m_objectStateChangeMutex);
                karabo::util::Hash validated;
                std::pair<bool, std::string> result;

<<<<<<< HEAD
=======
                const bool hadPreviousAlarm = m_validatorIntern.hasParametersInWarnOrAlarm();
>>>>>>> 79caeba4

                result = m_validatorIntern.validate(m_fullSchema, hash, validated, timestamp);

                if (result.first == false) {
                    KARABO_LOG_WARN << "Bad parameter setting attempted, validation reports: " << result.second;
                }

                // Check for parameters being in a bad condition
<<<<<<< HEAD
                if (m_validatorIntern.hasParametersInWarnOrAlarm()) {
                    const Hash& h = m_validatorIntern.getParametersInWarnOrAlarm();
                    std::vector<AlarmCondition> v;
                    for (Hash::const_iterator it = h.begin(); it != h.end(); ++it) {
                        const Hash& desc = it->getValue<Hash>();
                        KARABO_LOG_WARN << desc.get<string>("type") << ": " << desc.get<string>("message");
                        emit("signalNotification", desc.get<string>("type"), desc.get<string>("message"), string(), m_deviceId);
                        v.push_back(AlarmCondition::fromString(desc.get<string>("type")));
                    }
                    lock.unlock();
                    this->setAlarmCondition(AlarmCondition::returnMostSignificant(v));
                    lock.lock();
                } else {
                    lock.unlock();
                    this->setAlarmCondition(AlarmCondition::NONE);
                    lock.lock();
                }


=======
                std::pair<bool, const AlarmCondition> resultingCondition = this->evaluateAndUpdateAlarmCondition(hadPreviousAlarm);
                if (resultingCondition.first && resultingCondition.second.asString() != m_parameters.get<std::string>("alarmCondition")) {
                    Hash::Node& node = validated.set("alarmCondition", resultingCondition.second.asString());
                    Hash::Attributes& attributes = node.getAttributes();
                    timestamp.toHashAttributes(attributes);
                }
>>>>>>> 79caeba4

                if (!validated.empty()) {
                    m_parameters.merge(validated, karabo::util::Hash::REPLACE_ATTRIBUTES);

                    // if Hash contains at least one reconfigurable parameter -> signalStateChanged
                    if (validated.has("state")) {
                        emit("signalStateChanged", validated, getInstanceId()); // more reliable delivery: timeToLive == 600000 (10min)
                        return;
                    }

                    // if Hash contains at least one reconfigurable parameter -> signalStateChanged
                    if (m_validatorIntern.hasReconfigurableParameter()) {
                        emit("signalStateChanged", validated, getInstanceId()); // more reliable delivery: timeToLive == 600000 (10min)
                        return;
                    }

                    // ... otherwise -> signalChanged
                    emit("signalChanged", validated, getInstanceId()); // less reliable delivery: timeToLive == 3000 (3 secs)
                }
            }

            template <class ValueType>
            void setNoValidate(const std::string& key, const ValueType& value) {
                this->setNoValidate<ValueType>(key, value, getActualTimestamp());
            }

            template <class ValueType>
            void setNoValidate(const std::string& key, const ValueType& value, const karabo::util::Timestamp& timestamp) {
                karabo::util::Hash h(key, value);
                this->setNoValidate(h, timestamp);
            }

            void setNoValidate(const karabo::util::Hash& hash) {
                this->setNoValidate(hash, getActualTimestamp());
            }

            void setNoValidate(const karabo::util::Hash& hash, const karabo::util::Timestamp& timestamp) {
                using namespace karabo::util;
                boost::mutex::scoped_lock lock(m_objectStateChangeMutex);

                // TODO Think about attaching timestamps only to top level nodes (must check all other depending code)
                if (!hash.empty()) {
                    Hash tmp(hash);
                    std::vector<std::string> paths;
                    tmp.getPaths(paths);

                    BOOST_FOREACH(std::string path, paths) {
                        timestamp.toHashAttributes(tmp.getAttributes(path));
                    }
                    m_parameters.merge(tmp, Hash::REPLACE_ATTRIBUTES);

                    // if Hash contains 'state' key -> signalStateChanged
                    if (tmp.has("state")) {
                        emit("signalStateChanged", tmp, getInstanceId()); // more reliable delivery: timeToLive == 600000 (10min)
                        return;
                    }

                    // if Hash contains at least one reconfigurable parameter -> signalStateChanged

                    BOOST_FOREACH(std::string path, paths) {
                        if (m_fullSchema.has(path) && m_fullSchema.isAccessReconfigurable(path)) {
                            emit("signalStateChanged", tmp, getInstanceId()); // more reliable delivery: timeToLive == 600000 (10min)
                            return;
                        }
                    }

                    // ... otherwise -> signalChanged
                    emit("signalChanged", tmp, getInstanceId());
                }
            }

            /**
             * Retrieves the current value of any device parameter (that was defined in the expectedParameters function)
             * @param key A valid parameter of the device (must be defined in the expectedParameters function)
             * @return value of the requested parameter
             */
            template <class T>
            T get(const std::string& key, const T& var = T()) const {
                boost::mutex::scoped_lock lock(m_objectStateChangeMutex);
                try {
                    return m_parameters.get<T>(key);
                } catch (const karabo::util::Exception& e) {
                    KARABO_RETHROW_AS(KARABO_PARAMETER_EXCEPTION("Error whilst retrieving parameter (" + key + ") from device"));
                }
                return var; // never reached. Keep it to make the compiler happy.
            }

            /**
             * Retrieves the current value of any device parameter (that was defined in the expectedParameters function)
             * The value is casted on the fly into the desired type.
             * NOTE: This function is considerably slower than the simple get() functionality
             * @param key A valid parameter of the device (must be defined in the expectedParameters function)
             * @return value of the requested parameter
             */
            template <class T>
            T getAs(const std::string& key) const {
                boost::mutex::scoped_lock lock(m_objectStateChangeMutex);
                try {
                    return m_parameters.getAs<T>(key);
                } catch (const karabo::util::Exception& e) {
                    KARABO_RETHROW_AS(KARABO_PARAMETER_EXCEPTION("Error whilst retrieving parameter (" + key + ") from device"));
                }
            }

            /**
             * Use this function for any logging information.
             * @code
             * log() << Priority::DEBUG << "My logging message on debug priority";
             * log() << Priority::INFO << "My logging message on info priority";
             * log() << Priority::WARN << "My logging message on warn priority";
             * log() << Priority::ERROR << "My logging message on error priority";
             * @endcode
             * @return Logging object
             */
            krb_log4cpp::Category& log() const {
                return (*m_log);
            }

            /**
             * Retrieves all expected parameters of this device
             * @return Schema object containing all expected parameters
             */
            karabo::util::Schema getFullSchema() const {
                boost::mutex::scoped_lock lock(m_objectStateChangeMutex);
                return m_fullSchema;
            }

            void appendSchema(const karabo::util::Schema& schema) {
                KARABO_LOG_DEBUG << "Append Schema requested";
                karabo::util::Hash validated;
                karabo::util::Validator::ValidationRules rules;
                rules.allowAdditionalKeys = true;
                rules.allowMissingKeys = true;
                rules.allowUnrootedConfiguration = true;
                rules.injectDefaults = true;
                rules.injectTimestamps = true;
                karabo::util::Validator v(rules);
                v.validate(schema, karabo::util::Hash(), validated, getActualTimestamp());
                {
                    boost::mutex::scoped_lock lock(m_objectStateChangeMutex);

                    // Clear cache
                    m_stateDependendSchema.clear();

                    // Save injected
                    m_injectedSchema.merge(schema);

                    // Merge to full schema
                    m_fullSchema.merge(m_injectedSchema);

                }

                // Notify the distributed system
                emit("signalSchemaUpdated", m_fullSchema, m_deviceId);

                // Merge all parameters
                set(validated);

                KARABO_LOG_INFO << "Schema updated";
            }

            /**
             * Replace existing schema descriptions by static (hard coded in expectedParameters) part and
             * add additional (dynamic) descriptions
             * @param schema
             */
            void updateSchema(const karabo::util::Schema& schema) {

                KARABO_LOG_DEBUG << "Update Schema requested";
                karabo::util::Hash validated;
                karabo::util::Validator::ValidationRules rules;
                rules.allowAdditionalKeys = true;
                rules.allowMissingKeys = true;
                rules.allowUnrootedConfiguration = true;
                rules.injectDefaults = true;
                rules.injectTimestamps = true;
                karabo::util::Validator v(rules);
                v.validate(schema, karabo::util::Hash(), validated, getActualTimestamp());
                {
                    boost::mutex::scoped_lock lock(m_objectStateChangeMutex);
                    // Clear previously injected parameters
                    std::vector<std::string> keys = m_injectedSchema.getKeys();

                    BOOST_FOREACH(std::string key, keys) {
                        if (m_parameters.has(key)) m_parameters.erase(key);
                    }

                    // Clear cache
                    m_stateDependendSchema.clear();

                    // Reset fullSchema
                    m_fullSchema = m_staticSchema;

                    // Save injected
                    m_injectedSchema = schema;

                    // Merge to full schema
                    m_fullSchema.merge(m_injectedSchema);
                }

                // Notify the distributed system
                emit("signalSchemaUpdated", m_fullSchema, m_deviceId);

                // Merge all parameters
                set(validated);

                KARABO_LOG_INFO << "Schema updated";
            }

            void setProgress(const int value, const std::string& associatedText = "") {
                int v = (m_progressMin + value / float(m_progressMax - m_progressMin)) * 100;
                set("progress", v);
            }

            void resetProgress() {
                set("progress", m_progressMin);
            }

            void setProgressRange(const int minimum, const int maximum) {
                m_progressMin = minimum;
                m_progressMax = maximum;
            }

            /**
             * Converts a device parameter key into its aliased key (must be defined in the expectedParameters function)
             * @param key A valid parameter of the device (must be defined in the expectedParameters function)
             * @return Aliased representation of the parameter
             */
            template <class AliasType>
            AliasType getAliasFromKey(const std::string& key) const {
                try {
                    boost::mutex::scoped_lock lock(m_objectStateChangeMutex);
                    return m_fullSchema.getAliasFromKey<AliasType>(key);
                } catch (const karabo::util::Exception& e) {
                    KARABO_RETHROW_AS(KARABO_PARAMETER_EXCEPTION("Error whilst retrieving alias from parameter (" + key + ")"));
                }
            }

            /**
             * Converts a device parameter alias into the original key (must be defined in the expectedParameters function)
             * @param key A valid parameter-alias of the device (must be defined in the expectedParameters function)
             * @return The original name of the parameter
             */
            template <class AliasType>
            std::string getKeyFromAlias(const AliasType& alias) const {
                try {
                    boost::mutex::scoped_lock lock(m_objectStateChangeMutex);
                    return m_fullSchema.getKeyFromAlias(alias);
                } catch (const karabo::util::Exception& e) {
                    KARABO_RETHROW_AS(KARABO_PARAMETER_EXCEPTION("Error whilst retrieving parameter from alias (" + karabo::util::toString(alias) + ")"));
                }
            }

            /**
             * Checks if the argument is a valid alias of some key, i.e. defined in the expectedParameters function
             * @param alias Arbitrary argument of arbitrary type
             * @return true if it is an alias found in one of three containers of parameters:
             * "reconfigurable", "initial" or "monitored",  otherwise false
             */
            template <class T>
            const bool aliasHasKey(const T& alias) const {
                boost::mutex::scoped_lock lock(m_objectStateChangeMutex);
                return m_fullSchema.aliasHasKey(alias);
            }

            /**
             * Checks if some alias is defined for the given key
             * @param key in expectedParameters mapping
             * @return true if the alias exists
             */
            bool keyHasAlias(const std::string& key) const {
                boost::mutex::scoped_lock lock(m_objectStateChangeMutex);
                return m_fullSchema.keyHasAlias(key);
            }

            /**
             * Checks the type of any device parameter (that was defined in the expectedParameters function)
             * @param key A valid parameter of the device (must be defined in the expectedParameters function)
             * @return The enumerated internal reference type of the value
             */
            karabo::util::Types::ReferenceType getValueType(const std::string& key) const {
                boost::mutex::scoped_lock lock(m_objectStateChangeMutex);
                return m_fullSchema.getValueType(key);
            }

            /**
             * Retrieves the current configuration.
             * If no argument is given, all parameters (those described in the expected parameters section) are returned.
             * A subset of parameters can be retrieved by specifying one or more tags.
             * @param tags The tags the parameter must carry to be retrieved
             * @return A Hash containing the current value of the selected configuration
             */
            karabo::util::Hash getCurrentConfiguration(const std::string& tags = "") const {
                if (tags.empty()) return m_parameters;
                boost::mutex::scoped_lock lock(m_objectStateChangeMutex);
                karabo::util::Hash filtered;
                karabo::util::HashFilter::byTag(m_fullSchema, m_parameters, filtered, tags);
                return filtered;
            }

            karabo::util::Hash filterByTags(const karabo::util::Hash& hash, const std::string& tags) const {
                karabo::util::Hash filtered;
                boost::mutex::scoped_lock lock(m_objectStateChangeMutex);
                karabo::util::HashFilter::byTag(m_fullSchema, hash, filtered, tags);
                return filtered;
            }

            const std::string& getServerId() const {
                return m_serverId;
            }

            const karabo::util::State & getState() {
                return karabo::util::State::fromString(this->get<std::string>("state"));
            }

        private:

            void updateState(const std::string& currentState) { // private
                KARABO_LOG_FRAMEWORK_DEBUG << "onStateUpdate: " << currentState;
                if (get<std::string>("state") != currentState) {
                    set("state", currentState);
                    if (boost::regex_match(currentState, m_errorRegex)) {
                        updateInstanceInfo(karabo::util::Hash("status", "error"));
                    } else {
                        // Reset the error status - protect against non-initialised instanceInfo
                        if (!getInstanceInfo().has("status") || getInstanceInfo().get<std::string>("status") == "error") {
                            updateInstanceInfo(karabo::util::Hash("status", "ok"));
                        }
                    }
                }
                // Reply new state to interested event initiators
                reply(currentState);
            }

        public:

            // This function will polymorphically be called by the FSM template

            void updateState(const karabo::util::State& cs) {
                try {
                    KARABO_LOG_FRAMEWORK_DEBUG << "updateState(state): \"" << cs.name() << "\".";
                    this->updateState(cs.name());
                } catch (const karabo::util::Exception& e) {
                    KARABO_RETHROW
                }
            }

            KARABO_DEPRECATED virtual void onStateUpdate(const std::string& currentState) {
                this->updateState(currentState);
            }

            /**
             * You can override this function to handle default caught exceptions differently
             * @param shortMessage short error message
             * @param detailedMessage detailed error message
             */
            KARABO_DEPRECATED void exceptionFound(const std::string& shortMessage, const std::string& detailedMessage) const {
                KARABO_LOG_ERROR << detailedMessage;
            }

            virtual void exceptionFound(const karabo::util::Exception& e) {
                KARABO_LOG_ERROR << e;
            }

            //void notify("ERROR", const std::string& shortMessage, const std::string& detailedMessage)

            // This function will polymorphically be called by the FSM template
            // TODO Make it private

            virtual void onNoStateTransition(const std::string& typeId, int state) {
                std::string eventName(typeId);
                boost::regex re(".*\\d+(.+Event).*");
                boost::smatch what;
                bool result = boost::regex_search(typeId, what, re);
                if (result && what.size() == 2) {
                    eventName = what.str(1);
                }
                KARABO_LOG_WARN << "Current state of device \"" << getInstanceId()
                        << "\" does not allow a transition for event \"" << eventName << "\".";
            }

            // Use execute instead to trigger your error event

            KARABO_DEPRECATED virtual void triggerError(const std::string& shortMessage, const std::string& detailedMessage) const {
                KARABO_LOG_ERROR << detailedMessage;
            }

            virtual void onTimeUpdate(unsigned long long id, unsigned long long sec, unsigned long long frac, unsigned long long period) {
            }

            // TODO:  Implement local call: just post command on local queue

            void execute(const std::string& command) const {
                call("", command);
            }

            template <class A1>
            void execute(const std::string& command, const A1& a1) const {
                call("", command, a1);
            }

            template <class A1, class A2>
            void execute(const std::string& command, const A1& a1, const A2& a2) const {
                call("", command, a1, a2);
            }

            template <class A1, class A2, class A3>
            void execute(const std::string& command, const A1& a1, const A2& a2, const A3& a3) const {
                call("", command, a1, a2, a3);
            }

            template <class A1, class A2, class A3, class A4>
            void execute(const std::string& command, const A1& a1, const A2& a2, const A3& a3, const A4& a4) const {
                call("", command, a1, a2, a3, a4);
            }

            const karabo::util::AlarmCondition & getAlarmCondition() const {
                return karabo::util::AlarmCondition::fromString(this->get<std::string>("alarmCondition"));
            }

            void setAlarmCondition(const karabo::util::AlarmCondition & condition) {
<<<<<<< HEAD
                this->setNoValidate("alarmCondition", condition.asString());
=======
                using namespace karabo::util;
                boost::mutex::scoped_lock lock(m_objectStateChangeMutex);
                m_globalAlarmCondition = condition;
                std::pair<bool, const AlarmCondition> result = this->evaluateAndUpdateAlarmCondition(true);
                if (result.first && result.second.asString() != m_parameters.get<std::string>("alarmCondition")) {
                    lock.unlock();
                    this->setNoValidate("alarmCondition", result.second.asString());
                }

>>>>>>> 79caeba4
            }

            const karabo::util::AlarmCondition & getAlarmCondition(const std::string & key, const std::string & sep = ".") const {
                const std::string & propertyCondition = this->m_parameters.template getAttribute<std::string>(key, KARABO_ALARM_ATTR, sep);
                return karabo::util::AlarmCondition::fromString(propertyCondition);
            }

            bool hasRollingStatistics(const std::string & path) const {
                return this->getFullSchema().hasRollingStatistics(path);
            }

            karabo::util::RollingWindowStatistics::ConstPointer getRollingStatistics(const std::string & path) const {
                return m_validatorIntern.getRollingStatistics(path);
            }



        protected: // Functions and Classes

            virtual void preReconfigure(karabo::util::Hash& incomingReconfiguration) {
            }

            virtual void postReconfigure() {
            }

            virtual void preDestruction() {
            }

        private: // Functions

            /**
             * This function will typically be called by the DeviceServer (or directly within the startDevice application).
             * The call to run is blocking and afterwards communication should happen only via call-backs
             */
            void run() {

                if (!m_connection) {
                    m_connectionInjected = false;

                    // Instantiate connection
                    karabo::net::BrokerConnection::Pointer connection = karabo::net::BrokerConnection::createChoice("_connection_", m_parameters);

                    // Initialize the SignalSlotable instance
                    init(m_deviceId, connection);
                }

                // Initialize FSM slots (the interface of this function must be inherited from the templated FSM)
                this->initFsmSlots(); // requires template CONCEPT

                // Initialize Device slots
                this->initDeviceSlots();

                // Register guard for slot calls
                this->registerSlotCallGuardHandler(boost::bind(&karabo::core::Device<FSM>::slotCallGuard, this, _1));

                // Register exception handler
                this->registerExceptionHandler(boost::bind(&karabo::core::Device<FSM>::exceptionFound, this, _1));

                // Register updateLatencies handler
                this->registerPerformanceStatisticsHandler(boost::bind(&karabo::core::Device<FSM>::updateLatencies, this, _1, _2, _3));

                // This initializations or done here and not in the constructor as they involve virtual function calls
                this->initClassId();
                this->initSchema();

                // Prepare some info further describing this particular instance
                // status, visibility, owner, lang
                karabo::util::Hash instanceInfo;
                instanceInfo.set("type", "device");
                instanceInfo.set("classId", m_classId);
                instanceInfo.set("serverId", m_serverId);
                instanceInfo.set("visibility", this->get<int >("visibility"));
                instanceInfo.set("compatibility", Device::classInfo().getVersion());
                instanceInfo.set("host", net::bareHostName());
                instanceInfo.set("status", "ok");
                instanceInfo.set("archive", this->get<bool>("archive"));

                boost::thread t(boost::bind(&karabo::core::Device<FSM>::runEventLoop, this, this->get<int>("heartbeatInterval"), instanceInfo));

                boost::this_thread::sleep(boost::posix_time::milliseconds(100));

                bool ok = ensureOwnInstanceIdUnique();
                if (!ok) {
                    t.join(); // Blocks
                    return;
                }

                KARABO_LOG_INFO << "'" << m_classId << "' with deviceId: '" << this->getInstanceId() << "' got started"
                        << " on server '" << this->getServerId() << "'.";

                // ClassId
                m_parameters.set("classId", m_classId);
                // DeviceId
                m_parameters.set("deviceId", m_deviceId);
                // ServerId
                m_parameters.set("serverId", m_serverId);

                // Validate first time to assign timestamps
                {
                    boost::mutex::scoped_lock lock(m_objectStateChangeMutex);

                    // The following lines of code are needed to initially inject timestamps to the parameters
                    karabo::util::Hash validated;
                    std::pair<bool, std::string> result = m_validatorIntern.validate(m_fullSchema, m_parameters, validated, getActualTimestamp());
                    if (result.first == false) KARABO_LOG_WARN << "Bad parameter setting attempted, validation reports: " << result.second;
                    m_parameters.merge(validated, karabo::util::Hash::REPLACE_ATTRIBUTES);
                }

                // Instantiate all channels
                this->initChannels();
                this->connectInputChannels();

                // Start the state machine
                this->startFsm(); // This function must be inherited from the templated base class (it's a concept!)

                if (m_parameters.get<bool>("useTimeserver")) {
                    KARABO_LOG_FRAMEWORK_DEBUG << "Connecting to time server";
                    connect("Karabo_TimeServer", "signalTimeTick", "", "slotTimeTick");
                }

                t.join(); // Blocks
            }

            void initClassId() {
                m_classId = getClassInfo().getClassId();
            }

            void initSchema() {
                using namespace karabo::util;
                const Schema staticSchema = getSchema(m_classId, Schema::AssemblyRules(INIT | WRITE | READ));
                {
                    boost::mutex::scoped_lock lock(m_objectStateChangeMutex);
                    // The static schema is the regular schema as assembled by parsing the expectedParameters functions
                    m_staticSchema = staticSchema; // Here we lack a Schema::swap(..)...
                    // At startup the static schema is identical with the runtime schema
                    m_fullSchema = m_staticSchema;
                }
            }

            void initDeviceSlots() {
                using namespace std;

                KARABO_SIGNAL2("signalChanged", karabo::util::Hash /*configuration*/, string /*deviceId*/);

                KARABO_SYSTEM_SIGNAL2("signalStateChanged", karabo::util::Hash /*configuration*/, string /*deviceId*/);

                KARABO_SYSTEM_SIGNAL4("signalNotification", string /*type*/, string /*messageShort*/, string /*messageDetail*/, string /*deviceId*/);

                KARABO_SYSTEM_SIGNAL2("signalSchemaUpdated", karabo::util::Schema /*deviceSchema*/, string /*deviceId*/);

                KARABO_SLOT(slotReconfigure, karabo::util::Hash /*reconfiguration*/)
                KARABO_SLOT(slotGetConfiguration)
                KARABO_SLOT(slotGetSchema, bool /*onlyCurrentState*/);
                KARABO_SLOT(slotKillDevice)
                KARABO_SLOT(slotTimeTick, unsigned long long /*id */, unsigned long long /* sec */, unsigned long long /* frac */, unsigned long long /* period */);

            }

            /**
             *  Called in beginning of run() to setup p2p channels, will
             *  recursively go through the schema of the device
             *  *
             *  * @param topLevel: std::string: empty or existing path of full
             *  *                  schema of the device
             *  */
            void initChannels(const std::string& topLevel = "") {

                boost::mutex::scoped_lock lock(m_objectStateChangeMutex);
                // Keys under topLevel, without leading "topLevel.":
                const std::vector<std::string>& subKeys = m_fullSchema.getKeys(topLevel);

                BOOST_FOREACH(const std::string &subKey, subKeys) {
                    // Assemble full path out of topLevel and subKey
                    const std::string key(topLevel.empty() ? subKey : (topLevel + '.') += subKey);
                    if (m_fullSchema.hasDisplayType(key)) {
                        const std::string& displayType = m_fullSchema.getDisplayType(key);
                        if (displayType == "OutputChannel") {
                            KARABO_LOG_FRAMEWORK_INFO << "'" << this->getInstanceId() << "' creates output channel '" << key << "'";
                            createOutputChannel(key, m_parameters);
                        } else if (displayType == "InputChannel") {
                            KARABO_LOG_FRAMEWORK_INFO << "'" << this->getInstanceId() << "' creates input channel '" << key << "'";
                            createInputChannel(key, m_parameters);
                        } else {
                            KARABO_LOG_FRAMEWORK_DEBUG << "'" << this->getInstanceId() << "' does not create in-/output "
                                    << "channel for '" << key << "' since it's a '" << displayType << "'";
                        }
                    } else if (m_fullSchema.isNode(key)) {
                        // Recursive call going down the tree for channels within nodes
                        KARABO_LOG_FRAMEWORK_DEBUG << "'" << this->getInstanceId() << "' looks for input/output channels "
                                << "under node \"" << key << "\"";

                        lock.unlock(); // release lock before recursion
                        this->initChannels(key);
                        lock.lock();
                    }
                }
            }

            bool slotCallGuard(const std::string& slotName) {
                using namespace karabo::util;
                std::vector<State> allowedStates;
                {
                    boost::mutex::scoped_lock lock(m_objectStateChangeMutex);
                    if (m_fullSchema.has(slotName) && m_fullSchema.hasAllowedStates(slotName)) {
                        allowedStates = m_fullSchema.getAllowedStates(slotName);
                    }
                }
                if (!allowedStates.empty()) {
                    const State& currentState = getState();
                    if (std::find(allowedStates.begin(), allowedStates.end(), currentState) == allowedStates.end()) {
                        std::ostringstream msg;
                        msg << "Command " << "\"" << slotName << "\"" << " is not allowed in current state "
                                << "\"" << currentState.name() << "\" of device " << "\"" << m_deviceId << "\".";
                        std::string errorMessage = msg.str();
                        reply(errorMessage);
                        return false;
                    }
                }
                return true;
            }

            void slotGetConfiguration() {
                boost::mutex::scoped_lock lock(m_objectStateChangeMutex);
                reply(m_parameters, m_deviceId);
            }

            void slotGetSchema(bool onlyCurrentState) {
                if (onlyCurrentState) {
                    const std::string& currentState = get<std::string > ("state");
                    const karabo::util::Schema schema(getStateDependentSchema(currentState));
                    reply(schema, m_deviceId);
                } else {
                    boost::mutex::scoped_lock lock(m_objectStateChangeMutex);
                    reply(m_fullSchema, m_deviceId);
                }
            }

            void slotReconfigure(const karabo::util::Hash& newConfiguration) {
                if (newConfiguration.empty()) return;
                std::pair<bool, std::string > result;
                try {
                    karabo::util::Hash validated;

                    result = validate(newConfiguration, validated);

                    if (result.first == true) { // is a valid reconfiguration

                        // Give device-implementer a chance to specifically react on reconfiguration event by polymorphically calling back
                        preReconfigure(validated);

                        // Merge reconfiguration with current state
                        applyReconfiguration(validated);
                    }
                } catch (const karabo::util::Exception& e) {
                    this->exceptionFound(e);
                    reply(false, e.userFriendlyMsg());
                    return;
                }
                reply(result.first, result.second);
            }

            std::pair<bool, std::string> validate(const karabo::util::Hash& unvalidated, karabo::util::Hash& validated) {
                // Retrieve the current state of the device instance
                const std::string& currentState = get<std::string > ("state");
                const karabo::util::Schema whiteList(getStateDependentSchema(currentState));
                KARABO_LOG_DEBUG << "Incoming (un-validated) reconfiguration:\n" << unvalidated;
                std::pair<bool, std::string> valResult = m_validatorExtern.validate(whiteList, unvalidated, validated);
                KARABO_LOG_DEBUG << "Validated reconfiguration:\n" << validated;
                return valResult;
            }

            void applyReconfiguration(const karabo::util::Hash& reconfiguration) {

                {
                    boost::mutex::scoped_lock lock(m_objectStateChangeMutex);
                    m_parameters.merge(reconfiguration);
                }

                KARABO_LOG_DEBUG << "After user interaction:\n" << reconfiguration;
                if (m_validatorExtern.hasReconfigurableParameter())
                    emit("signalStateChanged", reconfiguration, getInstanceId());
                else
                    emit("signalChanged", reconfiguration, getInstanceId());
                this->postReconfigure();
            }

            void slotKillDevice() {
                // It is important to know who gave us the kill signal
                std::string senderId = getSenderInfo("slotKillDevice")->getInstanceIdOfSender();
                if (senderId == m_serverId) { // Our server killed us
                    KARABO_LOG_INFO << "Device is going down as instructed by server";
                } else { // Someone else wants to see us dead, we should inform our server
                    KARABO_LOG_INFO << "Device is going down as instructed by \"" << senderId << "\"";
                    call(m_serverId, "slotDeviceGone", m_deviceId);
                }
                this->preDestruction(); // Give devices a chance to react
                this->stopFsm();
                stopEventLoop();
            }

            karabo::util::Schema getStateDependentSchema(const std::string& currentState) {
                KARABO_LOG_DEBUG << "call: getStateDependentSchema() for state: " << currentState;
                boost::mutex::scoped_lock lock(m_stateDependendSchemaMutex);
                // Check cache, whether a special set of state-dependent expected parameters was created before
                std::map<std::string, karabo::util::Schema>::iterator it = m_stateDependendSchema.find(currentState);
                if (it == m_stateDependendSchema.end()) { // No
                    it = m_stateDependendSchema.insert(make_pair(currentState, Device::getSchema(m_classId, karabo::util::Schema::AssemblyRules(karabo::util::WRITE, currentState)))).first; // New one
                    KARABO_LOG_DEBUG << "Providing freshly cached state-dependent schema:\n" << it->second;
                    if (!m_injectedSchema.empty()) it->second.merge(m_injectedSchema);
                } else {
                    KARABO_LOG_DEBUG << "Schema was already cached";
                }
                return it->second;
            }

            void updateLatencies(float brokerLatency, float processingLatency, unsigned int messageQueueSize) {

                // updateLatencies
                if (this->get<bool>("performanceStatistics.enable")) {

                    // TODO Remove jam flag, once notification system is in place
                    bool jamFlag = this->get<bool>("performanceStatistics.trafficJam");
                    long long latencyUpper = this->get<long long>("performanceStatistics.latencyUpper");
                    long long latencyLower = this->get<long long>("performanceStatistics.latencyLower");

                    karabo::util::Hash h("performanceStatistics.brokerLatency", brokerLatency, "performanceStatistics.processingLatency", processingLatency, "performanceStatistics.messageQueueSize", messageQueueSize);

                    if (jamFlag) {
                        if (processingLatency < latencyLower)
                            h.set("performanceStatistics.trafficJam", false);
                    } else {
                        if (processingLatency > latencyUpper) {
                            h.set("performanceStatistics.trafficJam", true);
                            KARABO_LOG_WARN << "Processing latency " << processingLatency << " are higher than established limit : " << latencyUpper;
                        }
                    }
                    this->set(h);
                }
            }

            void slotTimeTick(unsigned long long id, unsigned long long sec, unsigned long long frac, unsigned long long period) {
                {
                    boost::mutex::scoped_lock lock(m_timeChangeMutex);
                    m_timeId = id;
                    m_timeSec = sec;
                    m_timeFrac = frac;
                    m_timePeriod = period;
                }

                onTimeUpdate(id, sec, frac, period);
            }

            karabo::util::Timestamp getActualTimestamp() {
                karabo::util::Epochstamp epochNow;
                unsigned long long id = 0;
                {
                    boost::mutex::scoped_lock lock(m_timeChangeMutex);
                    if (m_timePeriod > 0) {
                        karabo::util::Epochstamp epochLastReceived(m_timeSec, m_timeFrac);
                        karabo::util::TimeDuration duration = epochNow.elapsed(epochLastReceived);
                        unsigned int nPeriods = (duration.getTotalSeconds() * 1000000 + duration.getFractions(karabo::util::MICROSEC)) / m_timePeriod;
                        id = m_timeId + nPeriods;
                    }
                }
                return karabo::util::Timestamp(epochNow, karabo::util::Trainstamp(id));
            }

<<<<<<< HEAD
=======
            const std::pair<bool, const karabo::util::AlarmCondition> evaluateAndUpdateAlarmCondition(bool forceUpate) {
                using namespace karabo::util;
                if (m_validatorIntern.hasParametersInWarnOrAlarm()) {
                    const Hash& h = m_validatorIntern.getParametersInWarnOrAlarm();
                    std::vector<AlarmCondition> v;

                    v.push_back(m_globalAlarmCondition);

                    for (Hash::const_iterator it = h.begin(); it != h.end(); ++it) {
                        const Hash& desc = it->getValue<Hash>();
                        KARABO_LOG_WARN << desc.get<string>("type") << ": " << desc.get<string>("message");
                        emit("signalNotification", desc.get<string>("type"), desc.get<string>("message"), string(), m_deviceId);
                        v.push_back(AlarmCondition::fromString(desc.get<string>("type")));
                    }
                    return std::make_pair<bool, const AlarmCondition > (true, AlarmCondition::returnMostSignificant(v));
                } else if (forceUpate) {
                    return std::make_pair<bool, const AlarmCondition > (true, m_globalAlarmCondition);
                }
                return std::make_pair<bool, const AlarmCondition > (false, AlarmCondition::NONE);
            }
>>>>>>> 79caeba4




            /*const std::vector<karabo::util::Hash>& getVectorHashRow(const std::string& key) const {
                const std::vector<karabo::util::Hash>& value = m_parameters.get<std::vector<karabo::util::Hash> >(key);
                for (std::vector<karabo::util::Hash>::const_iterator it = value.begin(); it != value.end(); ++it) {
                    for (karabo::util::Hash::const_iterator h_it = it->begin(); h_it != it->end(); ++h_it) {
                        if (h_it->hasAttribute("isAliasing")) {
                            std::string isAliasing = h_it->getAttribute<std::string>("isAliasing");
                            size_t sepPos = isAliasing.find(".");
                            std::string deviceId = isAliasing.substr(0, sepPos);
                            std::string keyPath = isAliasing.substr(sepPos + 1);
                            try {
                                if (const_cast<Device<FSM>*> (this)->remote().hasAttribute(deviceId, keyPath, "isAliasing")) {
                                    throw KARABO_PARAMETER_EXCEPTION("Refusing to get monitor value of " + keyPath + " as it is a monitor itself");
                                }
                                h_it->setValue(const_cast<Device<FSM>*> (this)->remote().getAsAny(deviceId, keyPath));
                            } catch (const karabo::util::Exception& e) {
                                KARABO_LOG_WARN << "Could not retrieve monitored parameter " << h_it->getKey() << " from device " << deviceId;
                                KARABO_LOG_WARN << "Reason: " << e.userFriendlyMsg();
                            }
                        }
                    }
                }
                return value;
            }*/

        };


    }
}

#endif<|MERGE_RESOLUTION|>--- conflicted
+++ resolved
@@ -48,11 +48,8 @@
 
         class BaseDevice : public virtual karabo::xms::SignalSlotable {
 
-<<<<<<< HEAD
         public:
-=======
-            public:
->>>>>>> 79caeba4
+
 
             KARABO_CLASSINFO(BaseDevice, "BaseDevice", "1.0")
             KARABO_CONFIGURATION_BASE_CLASS;
@@ -74,10 +71,6 @@
         template <class FSM = NoFsm>
         class Device : public BaseDevice, public FSM {
 
-<<<<<<< HEAD
-=======
-
->>>>>>> 79caeba4
             karabo::util::Validator m_validatorIntern;
             karabo::util::Validator m_validatorExtern;
 
@@ -321,11 +314,7 @@
                 // Setup device logger
                 m_log = &(karabo::log::Logger::getLogger(m_deviceId)); // TODO use later: "device." + instanceId
 
-<<<<<<< HEAD
-=======
-
-
->>>>>>> 79caeba4
+
             }
 
             virtual ~Device() {
@@ -474,18 +463,14 @@
             void set(const karabo::util::Hash& hash, const karabo::util::Timestamp& timestamp) {
                 using namespace karabo::util;
 
-<<<<<<< HEAD
-=======
-
->>>>>>> 79caeba4
+
                 boost::mutex::scoped_lock lock(m_objectStateChangeMutex);
                 karabo::util::Hash validated;
                 std::pair<bool, std::string> result;
 
-<<<<<<< HEAD
-=======
+
                 const bool hadPreviousAlarm = m_validatorIntern.hasParametersInWarnOrAlarm();
->>>>>>> 79caeba4
+
 
                 result = m_validatorIntern.validate(m_fullSchema, hash, validated, timestamp);
 
@@ -494,34 +479,13 @@
                 }
 
                 // Check for parameters being in a bad condition
-<<<<<<< HEAD
-                if (m_validatorIntern.hasParametersInWarnOrAlarm()) {
-                    const Hash& h = m_validatorIntern.getParametersInWarnOrAlarm();
-                    std::vector<AlarmCondition> v;
-                    for (Hash::const_iterator it = h.begin(); it != h.end(); ++it) {
-                        const Hash& desc = it->getValue<Hash>();
-                        KARABO_LOG_WARN << desc.get<string>("type") << ": " << desc.get<string>("message");
-                        emit("signalNotification", desc.get<string>("type"), desc.get<string>("message"), string(), m_deviceId);
-                        v.push_back(AlarmCondition::fromString(desc.get<string>("type")));
-                    }
-                    lock.unlock();
-                    this->setAlarmCondition(AlarmCondition::returnMostSignificant(v));
-                    lock.lock();
-                } else {
-                    lock.unlock();
-                    this->setAlarmCondition(AlarmCondition::NONE);
-                    lock.lock();
-                }
-
-
-=======
                 std::pair<bool, const AlarmCondition> resultingCondition = this->evaluateAndUpdateAlarmCondition(hadPreviousAlarm);
                 if (resultingCondition.first && resultingCondition.second.asString() != m_parameters.get<std::string>("alarmCondition")) {
                     Hash::Node& node = validated.set("alarmCondition", resultingCondition.second.asString());
                     Hash::Attributes& attributes = node.getAttributes();
                     timestamp.toHashAttributes(attributes);
                 }
->>>>>>> 79caeba4
+
 
                 if (!validated.empty()) {
                     m_parameters.merge(validated, karabo::util::Hash::REPLACE_ATTRIBUTES);
@@ -943,9 +907,7 @@
             }
 
             void setAlarmCondition(const karabo::util::AlarmCondition & condition) {
-<<<<<<< HEAD
-                this->setNoValidate("alarmCondition", condition.asString());
-=======
+
                 using namespace karabo::util;
                 boost::mutex::scoped_lock lock(m_objectStateChangeMutex);
                 m_globalAlarmCondition = condition;
@@ -955,7 +917,6 @@
                     this->setNoValidate("alarmCondition", result.second.asString());
                 }
 
->>>>>>> 79caeba4
             }
 
             const karabo::util::AlarmCondition & getAlarmCondition(const std::string & key, const std::string & sep = ".") const {
@@ -1323,8 +1284,6 @@
                 return karabo::util::Timestamp(epochNow, karabo::util::Trainstamp(id));
             }
 
-<<<<<<< HEAD
-=======
             const std::pair<bool, const karabo::util::AlarmCondition> evaluateAndUpdateAlarmCondition(bool forceUpate) {
                 using namespace karabo::util;
                 if (m_validatorIntern.hasParametersInWarnOrAlarm()) {
@@ -1345,7 +1304,7 @@
                 }
                 return std::make_pair<bool, const AlarmCondition > (false, AlarmCondition::NONE);
             }
->>>>>>> 79caeba4
+
 
 
 
