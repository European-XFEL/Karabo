/*
 * $Id$
 *
 * Author: <burkhard.heisen@xfel.eu>
 *
 * Created on February 6, 2011, 2:25 PM
 *
 * Copyright (C) European XFEL GmbH Hamburg. All rights reserved.
 */

#ifndef KARABO_CORE_DEVICE_HH
#define	KARABO_CORE_DEVICE_HH

#include <boost/regex.hpp>
#include <boost/algorithm/string.hpp>
#include <string>
#include <karabo/net/utils.hh>
#include <karabo/util.hpp>
#include <karabo/util/SignalHandler.hh>
#include <karabo/util/RollingWindowStatistics.hh>
#include <karabo/xms.hpp>
#include <karabo/log/Logger.hh>
#include <karabo/xip/CpuImage.hh>
#include <karabo/xip/RawImageData.hh>

#include "coredll.hh"

#include "NoFsm.hh"
#include "DeviceClient.hh"


/**
 * The main European XFEL namespace
 */
namespace karabo {

    namespace core {

        // Convenient logging
#define KARABO_LOG_DEBUG this->log() << krb_log4cpp::Priority::DEBUG
#define KARABO_LOG_INFO  this->log() << krb_log4cpp::Priority::INFO
#define KARABO_LOG_WARN  this->log() << krb_log4cpp::Priority::WARN
#define KARABO_LOG_ERROR this->log() << krb_log4cpp::Priority::ERROR

#define KARABO_NO_SERVER "__none__"

        class BaseDevice : public virtual karabo::xms::SignalSlotable {

            public:

            KARABO_CLASSINFO(BaseDevice, "BaseDevice", "1.0")
            KARABO_CONFIGURATION_BASE_CLASS;

            virtual ~BaseDevice() {
            }

            virtual void run() = 0;

            // TODO
            // Can be removed, if sending current configuration after instantiation by server is deprecated
            virtual karabo::util::Hash getCurrentConfiguration(const std::string& tags = "") const = 0;

        };

        /**
         * The Device class.
         */
        template <class FSM = NoFsm>
        class Device : public BaseDevice, public FSM {


            karabo::util::Validator m_validatorIntern;
            karabo::util::Validator m_validatorExtern;

            boost::shared_ptr<DeviceClient> m_deviceClient;

            std::string m_classId;
            std::string m_serverId;
            std::string m_deviceId;

            std::map<std::string, karabo::util::Schema> m_stateDependendSchema;
            mutable boost::mutex m_stateDependendSchemaMutex;

            // Regular expression for error detection in state word
            boost::regex m_errorRegex;

            // progressBar related
            int m_progressMin;
            int m_progressMax;

            unsigned long long m_timeId;
            unsigned long long m_timeSec; // seconds
            unsigned long long m_timeFrac; // attoseconds
            unsigned long long m_timePeriod; // microseconds
            mutable boost::mutex m_timeChangeMutex;

            krb_log4cpp::Category* m_log;

            mutable boost::mutex m_objectStateChangeMutex;
            karabo::util::Hash m_parameters;
            karabo::util::Schema m_staticSchema;
            karabo::util::Schema m_injectedSchema;
            karabo::util::Schema m_fullSchema;

            karabo::util::AlarmCondition m_globalAlarmCondition;


        public:

            KARABO_CLASSINFO(Device, "Device", "1.0")

            static void expectedParameters(karabo::util::Schema& expected) {
                using namespace karabo::util;

                STRING_ELEMENT(expected).key("compatibility")
                        .displayedName("Compatibility")
                        .description("The compatibility of this device to the Karabo framework")
                        .expertAccess()
                        .readOnly()
                        .initialValue(Device::classInfo().getVersion())
                        .commit();

                STRING_ELEMENT(expected).key("_serverId_")
                        .displayedName("_ServerID_")
                        .description("Do not set this property, it will be set by the device-server")
                        .adminAccess()
                        .assignmentOptional().noDefaultValue()
                        .init()
                        .commit();

                STRING_ELEMENT(expected).key("_deviceId_")
                        .displayedName("_DeviceID_")
                        .description("Do not set this property, it will be set by the device-server")
                        .adminAccess()
                        .assignmentOptional().noDefaultValue()
                        .init()
                        .commit();

                CHOICE_ELEMENT(expected).key("_connection_")
                        .displayedName("Connection")
                        .description("The connection to the communication layer of the distributed system")
                        .appendNodesOfConfigurationBase<karabo::net::BrokerConnection>()
                        .assignmentOptional().defaultValue("Jms")
                        .adminAccess()
                        .init()
                        .commit();

                INT32_ELEMENT(expected).key("visibility")
                        .displayedName("Visibility")
                        .description("Configures who is allowed to see this device at all")
                        .assignmentOptional().defaultValue(karabo::util::Schema::OBSERVER)
                        .adminAccess()
                        .reconfigurable()
                        .commit();

                STRING_ELEMENT(expected).key("classId")
                        .displayedName("ClassID")
                        .description("The (factory)-name of the class of this device")
                        .expertAccess()
                        .readOnly()
                        .initialValue(Device::classInfo().getClassId())
                        .commit();

                STRING_ELEMENT(expected).key("serverId")
                        .displayedName("ServerID")
                        .description("The device-server on which this device is running on")
                        .expertAccess()
                        .readOnly()
                        .commit();

                STRING_ELEMENT(expected).key("deviceId")
                        .displayedName("DeviceID")
                        .description("The device instance ID uniquely identifies a device instance in the distributed system")
                        .readOnly()
                        .commit();

                BOOL_ELEMENT(expected).key("archive")
                        .displayedName("Archive")
                        .description("Decides whether the properties of this device will be logged or not")
                        .reconfigurable()
                        .expertAccess()
                        .assignmentOptional().defaultValue(true)
                        .commit();

                BOOL_ELEMENT(expected).key("useTimeserver")
                        .displayedName("Use Timeserver")
                        .description("Decides whether to use time and train ID from TimeServer device")
                        .init()
                        .expertAccess()
                        .assignmentOptional().defaultValue(false)
                        .commit();

                INT32_ELEMENT(expected).key("progress")
                        .displayedName("Progress")
                        .description("The progress of the current action")
                        .readOnly()
                        .initialValue(0)
                        .commit();

                INT32_ELEMENT(expected).key("heartbeatInterval")
                        .displayedName("Heartbeat interval")
                        .description("The heartbeat interval")
                        .assignmentOptional().defaultValue(120)
                        .adminAccess()
                        .commit();

                STRING_ELEMENT(expected).key("state")
                        .displayedName("State")
                        .description("The current state the device is in")
                        .readOnly().initialValue("Ok")
                        .commit();

                STRING_ELEMENT(expected).key("alarmCondition")
                        .displayedName("Alarm condition")
                        .description("The current alarm condition of the device. "
                                     "Evaluates to the highest condition on any"
                                     " property if not set manually.")
                        .readOnly().initialValue(AlarmCondition::NONE.asString())
                        .commit();

                NODE_ELEMENT(expected).key("performanceStatistics")
                        .displayedName("Performance Statistics")
                        .description("Accumulates some statistics")
                        .expertAccess()
                        .commit();

                BOOL_ELEMENT(expected).key("performanceStatistics.enable")
                        .displayedName("Enable Performance Indicators")
                        .description("Enables some statistics to follow the performance of an individual device")
                        .reconfigurable()
                        .expertAccess()
                        .assignmentOptional().defaultValue(false)
                        .commit();

                BOOL_ELEMENT(expected).key("performanceStatistics.trafficJam")
                        .displayedName("Traffic jam for messages")
                        .description("Flag denoting traffic jam for messages traveling via broker")
                        .expertAccess()
                        .readOnly().initialValue(false)
                        .commit();

                FLOAT_ELEMENT(expected).key("performanceStatistics.brokerLatency")
                        .displayedName("Broker latency (ms)")
                        .description("Time interval (in millis) between message sending to broker and receiving it on the device before queuing.")
                        .expertAccess()
                        .readOnly().initialValue(0)
                        //.warnHigh(10000LL)
                        .commit();

                FLOAT_ELEMENT(expected).key("performanceStatistics.processingLatency")
                        .displayedName("Processing latency (ms)")
                        .description("Time interval (in millis) between message sending to broker and reading it from the queue on the device.")
                        .expertAccess()
                        .readOnly().initialValue(0)
                        //.warnHigh(10000LL)
                        .commit();

                UINT32_ELEMENT(expected).key("performanceStatistics.messageQueueSize")
                        .displayedName("Local message queue size")
                        .description("Current size of the local message queue.")
                        .expertAccess()
                        .readOnly().initialValue(0)
                        //.warnHigh(100)
                        .commit();

                INT64_ELEMENT(expected).key("performanceStatistics.latencyUpper")
                        .displayedName("Latency upper limit")
                        .description("Message latency above that the \"Traffic jam\" flag will be set.")
                        .assignmentOptional().defaultValue(10000LL)
                        .adminAccess()
                        .commit();

                INT64_ELEMENT(expected).key("performanceStatistics.latencyLower")
                        .displayedName("Latency lower limit")
                        .description("Message latency below that the \"Traffic jam\" flag will be unset.")
                        .assignmentOptional().defaultValue(5000LL)
                        .adminAccess()
                        .commit();

                FSM::expectedParameters(expected);
            }

            Device(const karabo::util::Hash& configuration) : m_errorRegex(".*error.*", boost::regex::icase),
                m_globalAlarmCondition(karabo::util::AlarmCondition::NONE) {

                // Make the configuration the initial state of the device
                m_parameters = configuration;

                m_timeId = 0;
                m_timeSec = 0;
                m_timeFrac = 0;
                m_timePeriod = 0;

                // Set serverId
                if (configuration.has("_serverId_")) configuration.get("_serverId_", m_serverId);
                else m_serverId = KARABO_NO_SERVER;

                // Set instanceId
                if (configuration.has("_deviceId_")) configuration.get("_deviceId_", m_deviceId);
                else m_deviceId = "__none__";

                // Setup the validation classes
                karabo::util::Validator::ValidationRules rules;
                rules.allowAdditionalKeys = true;
                rules.allowMissingKeys = true;
                rules.allowUnrootedConfiguration = true;
                rules.injectDefaults = false;
                rules.injectTimestamps = true;
                m_validatorIntern.setValidationRules(rules);
                m_validatorExtern.setValidationRules(rules);

                // Setup device logger
                m_log = &(karabo::log::Logger::getLogger(m_deviceId)); // TODO use later: "device." + instanceId



            }

            virtual ~Device() {
                KARABO_LOG_FRAMEWORK_TRACE << "Device::~Device() dtor : m_deviceClient.use_count()="
                        << m_deviceClient.use_count() << "\n"
#ifdef __linux__
                        << karabo::util::StackTrace();
#else
                        << "Stack trace not implemented";
#endif

                m_deviceClient.reset();
            };

            /**
             * This function allows to communicate to other (remote) devices.
             * Any device contains also a controller for other devices (DeviceClient) 
             * which is returned by this function.
             * 
             * @return DeviceClient instance
             */
            DeviceClient& remote() {
                if (!m_deviceClient) {
                    // Initialize an embedded device client (for composition)
                    m_deviceClient = boost::shared_ptr<DeviceClient > (new DeviceClient(shared_from_this()));
                }
                return *(m_deviceClient);
            }

            /**
             * Updates the state of the device. This function automatically notifies any observers in the distributed system.
             * @param key A valid parameter of the device (must be defined in the expectedParameters function)
             * @param value The corresponding value (of corresponding data-type)
             */
            template <class ValueType>
            void set(const std::string& key, const ValueType& value) {
                this->set<ValueType>(key, value, getActualTimestamp());
            }

            /**
             * Updates the state of the device. This function automatically notifies any observers in the distributed system.
             * @param key A valid parameter of the device (must be defined in the expectedParameters function)
             * @param value The corresponding value (of corresponding data-type)
             * @param timestamp The time of the value change
             */
            template <class ValueType>
            void set(const std::string& key, const ValueType& value, const karabo::util::Timestamp& timestamp) {
                karabo::util::Hash h(key, value);
                this->set(h, timestamp);
            }

            //            template <class PixelType>
            //            KARABO_DEPRECATED void set(const std::string& key, const karabo::xip::CpuImage<PixelType>& image) {
            //                this->set<PixelType>(key, image, getActualTimestamp());
            //            }
            //
            //            template <class PixelType>
            //            KARABO_DEPRECATED void set(const std::string& key, const karabo::xip::CpuImage<PixelType>& image, const karabo::util::Timestamp& timestamp) {
            //                using namespace karabo::util;
            //
            //                Dims dims(image.dimX(), image.dimY(), image.dimZ());
            //                karabo::xip::RawImageData raw(image.pixelPointer(), image.size(), true, dims);
            //
            //                Hash hash(key, raw.hash());
            //                hash.setAttribute(key, "image", 1);
            //                m_parameters.merge(hash, karabo::util::Hash::REPLACE_ATTRIBUTES);
            //                emit("signalChanged", hash, getInstanceId());
            //            }

            /**
             * This function allows to write a CpuImage instead of an ImageElement to an output channel.
             * Data will be timestamped and send immediately (write/update).
             * @param channelName The output channel name
             * @param key The image element key
             * @param image CpuImage object
             */
            template <class PixelType>
            void writeChannel(const std::string& channelName, const std::string& key, const karabo::xip::CpuImage<PixelType>& image) {
                karabo::xms::Data data(key, karabo::xms::ImageData(image));
                writeChannel(channelName, data);
            }

            /**
             * Convenience function for writing data objects that reflect a single element in the data schema.
             * In this case the root-name must not be included in the data object hierarchy but should be given
             * as second argument to this function.
             * Data will be timestamped and send immediately (write/update).             
             * @param channelName The output channel name
             * @param key The data element (root-)key
             * @param data Data object
             */
            void writeChannel(const std::string& channelName, const std::string& key, const karabo::xms::Data& data) {
                karabo::xms::Data root(key, data);
                writeChannel(channelName, root);
            }

            /**
             * Writes a data object to the specified channel. The data object internally must
             * follow exactly the data schema as defined in the expected parameters.
             * @param channelName The output channel name
             * @param data Data object
             */
            void writeChannel(const std::string& channelName, karabo::xms::Data& data) {
                // TODO think about proper validation and time tagging later
                data.attachTimestamp(getActualTimestamp());
                karabo::xms::OutputChannel::Pointer channel = this->getOutputChannel(channelName);
                channel->write(data);
                channel->update();
            }

            void signalEndOfStream(const std::string& channelName) {
                this->getOutputChannel(channelName)->signalEndOfStream();
            }

            KARABO_DEPRECATED void set(const std::string& key, const karabo::xip::RawImageData& image) {
                this->set(key, image, getActualTimestamp());
            }

            KARABO_DEPRECATED void set(const std::string& key, const karabo::xip::RawImageData& image, const karabo::util::Timestamp& timestamp) {
                using namespace karabo::util;
                boost::mutex::scoped_lock lock(m_objectStateChangeMutex);

                Hash hash(key, image.hash());

                hash.setAttribute(key, "image", 1);
                m_parameters.merge(hash, karabo::util::Hash::REPLACE_ATTRIBUTES);
                emit("signalChanged", hash, getInstanceId());
            }

            /**
             * Updates the state of the device with all key/value pairs given in the hash
             * NOTE: This function will automatically and efficiently (only one message) inform
             * any observers.
             * @param config Hash of updated internal parameters (must be declared in the expectedParameters function)
             */
            void set(const karabo::util::Hash& hash) {
                this->set(hash, getActualTimestamp());
            }

            /**
             * Updates the state of the device with all key/value pairs given in the hash
             * NOTE: This function will automatically and efficiently (only one message) inform
             * any observers.
             * @param config Hash of updated internal parameters (must be declared in the expectedParameters function)
             */
            void set(const karabo::util::Hash& hash, const karabo::util::Timestamp& timestamp) {
                using namespace karabo::util;
<<<<<<< HEAD
                
=======

>>>>>>> baccba22

                boost::mutex::scoped_lock lock(m_objectStateChangeMutex);
                karabo::util::Hash validated;
                std::pair<bool, std::string> result;

                const bool hadPreviousAlarm = m_validatorIntern.hasParametersInWarnOrAlarm();

                result = m_validatorIntern.validate(m_fullSchema, hash, validated, timestamp);

                if (result.first == false) {
                    KARABO_LOG_WARN << "Bad parameter setting attempted, validation reports: " << result.second;
                }

                // Check for parameters being in a bad condition
                std::pair<bool, const AlarmCondition> resultingCondition = this->evaluateAndUpdateAlarmCondition(hadPreviousAlarm);
                if (resultingCondition.first && resultingCondition.second.asString() != m_parameters.get<std::string>("alarmCondition")) {
                    Hash::Node& node = validated.set("alarmCondition", resultingCondition.second.asString());
                    Hash::Attributes& attributes = node.getAttributes();
                    timestamp.toHashAttributes(attributes);
                }

                if (!validated.empty()) {
                    m_parameters.merge(validated, karabo::util::Hash::REPLACE_ATTRIBUTES);

                    // if Hash contains at least one reconfigurable parameter -> signalStateChanged
                    if (validated.has("state")) {
                        emit("signalStateChanged", validated, getInstanceId()); // more reliable delivery: timeToLive == 600000 (10min)
                        return;
                    }

                    // if Hash contains at least one reconfigurable parameter -> signalStateChanged
                    if (m_validatorIntern.hasReconfigurableParameter()) {
                        emit("signalStateChanged", validated, getInstanceId()); // more reliable delivery: timeToLive == 600000 (10min)
                        return;
                    }

                    // ... otherwise -> signalChanged
                    emit("signalChanged", validated, getInstanceId()); // less reliable delivery: timeToLive == 3000 (3 secs)
                }
            }

            template <class ValueType>
            void setNoValidate(const std::string& key, const ValueType& value) {
                this->setNoValidate<ValueType>(key, value, getActualTimestamp());
            }

            template <class ValueType>
            void setNoValidate(const std::string& key, const ValueType& value, const karabo::util::Timestamp& timestamp) {
                karabo::util::Hash h(key, value);
                this->setNoValidate(h, timestamp);
            }

            void setNoValidate(const karabo::util::Hash& hash) {
                this->setNoValidate(hash, getActualTimestamp());
            }

            void setNoValidate(const karabo::util::Hash& hash, const karabo::util::Timestamp& timestamp) {
                using namespace karabo::util;
                boost::mutex::scoped_lock lock(m_objectStateChangeMutex);

                // TODO Think about attaching timestamps only to top level nodes (must check all other depending code)
                if (!hash.empty()) {
                    Hash tmp(hash);
                    std::vector<std::string> paths;
                    tmp.getPaths(paths);

                    BOOST_FOREACH(std::string path, paths) {
                        timestamp.toHashAttributes(tmp.getAttributes(path));
                    }
                    m_parameters.merge(tmp, Hash::REPLACE_ATTRIBUTES);

                    // if Hash contains 'state' key -> signalStateChanged
                    if (tmp.has("state")) {
                        emit("signalStateChanged", tmp, getInstanceId()); // more reliable delivery: timeToLive == 600000 (10min)
                        return;
                    }

                    // if Hash contains at least one reconfigurable parameter -> signalStateChanged

                    BOOST_FOREACH(std::string path, paths) {
                        if (m_fullSchema.has(path) && m_fullSchema.isAccessReconfigurable(path)) {
                            emit("signalStateChanged", tmp, getInstanceId()); // more reliable delivery: timeToLive == 600000 (10min)
                            return;
                        }
                    }

                    // ... otherwise -> signalChanged
                    emit("signalChanged", tmp, getInstanceId());
                }
            }

            /**
             * Retrieves the current value of any device parameter (that was defined in the expectedParameters function)
             * @param key A valid parameter of the device (must be defined in the expectedParameters function)
             * @return value of the requested parameter
             */
            template <class T>
            T get(const std::string& key, const T& var = T()) const {
                boost::mutex::scoped_lock lock(m_objectStateChangeMutex);
                try {
                    //if (karabo::util::Types::from(var) == karabo::util::Types::VECTOR_HASH && m_parameters.hasAttribute(key, KARABO_SCHEMA_ROW_SCHEMA))
                    //    return reinterpret_cast<const T&> (getVectorHashRow(key)); //will only be reached if T is actually a vector<Hash>
                    return m_parameters.get<T>(key);
                } catch (const karabo::util::Exception& e) {
                    KARABO_RETHROW_AS(KARABO_PARAMETER_EXCEPTION("Error whilst retrieving parameter (" + key + ") from device"));
                }
                return var; // never reached. Keep it to make the compiler happy.
            }

            /**
             * Retrieves the current value of any device parameter (that was defined in the expectedParameters function)
             * The value is casted on the fly into the desired type. 
             * NOTE: This function is considerably slower than the simple get() functionality
             * @param key A valid parameter of the device (must be defined in the expectedParameters function)
             * @return value of the requested parameter
             */
            template <class T>
            T getAs(const std::string& key) const {
                boost::mutex::scoped_lock lock(m_objectStateChangeMutex);
                try {
                    return m_parameters.getAs<T>(key);
                } catch (const karabo::util::Exception& e) {
                    KARABO_RETHROW_AS(KARABO_PARAMETER_EXCEPTION("Error whilst retrieving parameter (" + key + ") from device"));
                }
            }

            /**
             * Use this function for any logging information.
             * @code
             * log() << Priority::DEBUG << "My logging message on debug priority";
             * log() << Priority::INFO << "My logging message on info priority";
             * log() << Priority::WARN << "My logging message on warn priority";
             * log() << Priority::ERROR << "My logging message on error priority";
             * @endcode
             * @return Logging object
             */
            krb_log4cpp::Category& log() const {
                return (*m_log);
            }

            /**
             * Retrieves all expected parameters of this device
             * @return Schema object containing all expected parameters
             */
            karabo::util::Schema getFullSchema() const {
                boost::mutex::scoped_lock lock(m_objectStateChangeMutex);
                return m_fullSchema;
            }

            void appendSchema(const karabo::util::Schema& schema) {
                KARABO_LOG_DEBUG << "Append Schema requested";
                karabo::util::Hash validated;
                karabo::util::Validator::ValidationRules rules;
                rules.allowAdditionalKeys = true;
                rules.allowMissingKeys = true;
                rules.allowUnrootedConfiguration = true;
                rules.injectDefaults = true;
                rules.injectTimestamps = true;
                karabo::util::Validator v(rules);
                v.validate(schema, karabo::util::Hash(), validated, getActualTimestamp());
                {
                    boost::mutex::scoped_lock lock(m_objectStateChangeMutex);

                    // Clear cache
                    m_stateDependendSchema.clear();

                    // Save injected
                    m_injectedSchema.merge(schema);

                    // Merge to full schema
                    m_fullSchema.merge(m_injectedSchema);

                }

                // Notify the distributed system
                emit("signalSchemaUpdated", m_fullSchema, m_deviceId);

                // Merge all parameters
                set(validated);

                KARABO_LOG_INFO << "Schema updated";
            }

            /**
             * Replace existing schema descriptions by static (hard coded in expectedParameters) part and
             * add additional (dynamic) descriptions
             * @param schema
             */
            void updateSchema(const karabo::util::Schema& schema) {

                KARABO_LOG_DEBUG << "Update Schema requested";
                karabo::util::Hash validated;
                karabo::util::Validator::ValidationRules rules;
                rules.allowAdditionalKeys = true;
                rules.allowMissingKeys = true;
                rules.allowUnrootedConfiguration = true;
                rules.injectDefaults = true;
                rules.injectTimestamps = true;
                karabo::util::Validator v(rules);
                v.validate(schema, karabo::util::Hash(), validated, getActualTimestamp());
                {
                    boost::mutex::scoped_lock lock(m_objectStateChangeMutex);
                    // Clear previously injected parameters
                    std::vector<std::string> keys = m_injectedSchema.getKeys();

                    BOOST_FOREACH(std::string key, keys) {
                        if (m_parameters.has(key)) m_parameters.erase(key);
                    }

                    // Clear cache
                    m_stateDependendSchema.clear();

                    // Reset fullSchema
                    m_fullSchema = m_staticSchema;

                    // Save injected
                    m_injectedSchema = schema;

                    // Merge to full schema
                    m_fullSchema.merge(m_injectedSchema);
                }

                // Notify the distributed system
                emit("signalSchemaUpdated", m_fullSchema, m_deviceId);

                // Merge all parameters
                set(validated);

                KARABO_LOG_INFO << "Schema updated";
            }

            void setProgress(const int value, const std::string& associatedText = "") {
                int v = (m_progressMin + value / float(m_progressMax - m_progressMin)) * 100;
                set("progress", v);
            }

            void resetProgress() {
                set("progress", m_progressMin);
            }

            void setProgressRange(const int minimum, const int maximum) {
                m_progressMin = minimum;
                m_progressMax = maximum;
            }

            /**
             * Converts a device parameter key into its aliased key (must be defined in the expectedParameters function)
             * @param key A valid parameter of the device (must be defined in the expectedParameters function)
             * @return Aliased representation of the parameter
             */
            template <class AliasType>
            AliasType getAliasFromKey(const std::string& key) const {
                try {
                    boost::mutex::scoped_lock lock(m_objectStateChangeMutex);
                    return m_fullSchema.getAliasFromKey<AliasType>(key);
                } catch (const karabo::util::Exception& e) {
                    KARABO_RETHROW_AS(KARABO_PARAMETER_EXCEPTION("Error whilst retrieving alias from parameter (" + key + ")"));
                }
            }

            /**
             * Converts a device parameter alias into the original key (must be defined in the expectedParameters function)
             * @param key A valid parameter-alias of the device (must be defined in the expectedParameters function)
             * @return The original name of the parameter
             */
            template <class AliasType>
            std::string getKeyFromAlias(const AliasType& alias) const {
                try {
                    boost::mutex::scoped_lock lock(m_objectStateChangeMutex);
                    return m_fullSchema.getKeyFromAlias(alias);
                } catch (const karabo::util::Exception& e) {
                    KARABO_RETHROW_AS(KARABO_PARAMETER_EXCEPTION("Error whilst retrieving parameter from alias (" + karabo::util::toString(alias) + ")"));
                }
            }

            /**
             * Checks if the argument is a valid alias of some key, i.e. defined in the expectedParameters function
             * @param alias Arbitrary argument of arbitrary type
             * @return true if it is an alias found in one of three containers of parameters:
             * "reconfigurable", "initial" or "monitored",  otherwise false
             */
            template <class T>
            const bool aliasHasKey(const T& alias) const {
                boost::mutex::scoped_lock lock(m_objectStateChangeMutex);
                return m_fullSchema.aliasHasKey(alias);
            }

            /**
             * Checks if some alias is defined for the given key
             * @param key in expectedParameters mapping
             * @return true if the alias exists
             */
            bool keyHasAlias(const std::string& key) const {
                boost::mutex::scoped_lock lock(m_objectStateChangeMutex);
                return m_fullSchema.keyHasAlias(key);
            }

            /**
             * Checks the type of any device parameter (that was defined in the expectedParameters function)
             * @param key A valid parameter of the device (must be defined in the expectedParameters function)
             * @return The enumerated internal reference type of the value
             */
            karabo::util::Types::ReferenceType getValueType(const std::string& key) const {
                boost::mutex::scoped_lock lock(m_objectStateChangeMutex);
                return m_fullSchema.getValueType(key);
            }

            /**
             * Retrieves the current configuration.
             * If no argument is given, all parameters (those described in the expected parameters section) are returned.
             * A subset of parameters can be retrieved by specifying one or more tags.
             * @param tags The tags the parameter must carry to be retrieved
             * @return A Hash containing the current value of the selected configuration
             */
            karabo::util::Hash getCurrentConfiguration(const std::string& tags = "") const {
                if (tags.empty()) return m_parameters;
                boost::mutex::scoped_lock lock(m_objectStateChangeMutex);
                karabo::util::Hash filtered;
                karabo::util::HashFilter::byTag(m_fullSchema, m_parameters, filtered, tags);
                return filtered;
            }

            karabo::util::Hash filterByTags(const karabo::util::Hash& hash, const std::string& tags) const {
                karabo::util::Hash filtered;
                boost::mutex::scoped_lock lock(m_objectStateChangeMutex);
                karabo::util::HashFilter::byTag(m_fullSchema, hash, filtered, tags);
                return filtered;
            }

            const std::string& getServerId() const {
                return m_serverId;
            }

            // This function will polymorphically be called by the FSM template

            virtual void updateState(const std::string& currentState) { // private
                KARABO_LOG_FRAMEWORK_DEBUG << "onStateUpdate: " << currentState;
                if (get<std::string>("state") != currentState) {
                    set("state", currentState);
                    if (boost::regex_match(currentState, m_errorRegex)) {
                        updateInstanceInfo(karabo::util::Hash("status", "error"));
                    } else {
                        // Reset the error status - protect against non-initialised instanceInfo
                        if (!getInstanceInfo().has("status") || getInstanceInfo().get<std::string>("status") == "error") {
                            updateInstanceInfo(karabo::util::Hash("status", "ok"));
                        }
                    }
                }
                // Reply new state to interested event initiators
                reply(currentState);
            }

            KARABO_DEPRECATED virtual void onStateUpdate(const std::string& currentState) {
                this->updateState(currentState);
            }

            /**
             * You can override this function to handle default caught exceptions differently
             * @param shortMessage short error message
             * @param detailedMessage detailed error message
             */
            KARABO_DEPRECATED void exceptionFound(const std::string& shortMessage, const std::string& detailedMessage) const {
                KARABO_LOG_ERROR << detailedMessage;
            }

            virtual void exceptionFound(const karabo::util::Exception& e) {
                KARABO_LOG_ERROR << e;
            }

            //void notify("ERROR", const std::string& shortMessage, const std::string& detailedMessage)

            // This function will polymorphically be called by the FSM template
            // TODO Make it private

            virtual void onNoStateTransition(const std::string& typeId, int state) {
                std::string eventName(typeId);
                boost::regex re(".*\\d+(.+Event).*");
                boost::smatch what;
                bool result = boost::regex_search(typeId, what, re);
                if (result && what.size() == 2) {
                    eventName = what.str(1);
                }
                KARABO_LOG_WARN << "Current state of device \"" << getInstanceId()
                        << "\" does not allow a transition for event \"" << eventName << "\".";
            }

            // Use execute instead to trigger your error event

            KARABO_DEPRECATED virtual void triggerError(const std::string& shortMessage, const std::string& detailedMessage) const {
                KARABO_LOG_ERROR << detailedMessage;
            }

            virtual void onTimeUpdate(unsigned long long id, unsigned long long sec, unsigned long long frac, unsigned long long period) {
            }

            // TODO:  Implement local call: just post command on local queue

            void execute(const std::string& command) const {
                call("", command);
            }

            template <class A1>
            void execute(const std::string& command, const A1& a1) const {
                call("", command, a1);
            }

            template <class A1, class A2>
            void execute(const std::string& command, const A1& a1, const A2& a2) const {
                call("", command, a1, a2);
            }

            template <class A1, class A2, class A3>
            void execute(const std::string& command, const A1& a1, const A2& a2, const A3& a3) const {
                call("", command, a1, a2, a3);
            }

            template <class A1, class A2, class A3, class A4>
            void execute(const std::string& command, const A1& a1, const A2& a2, const A3& a3, const A4& a4) const {
                call("", command, a1, a2, a3, a4);
            }

            const karabo::util::AlarmCondition & getAlarmCondition() const {
                return karabo::util::AlarmCondition::fromString(this->get<std::string>("alarmCondition"));
            }

            void setAlarmCondition(const karabo::util::AlarmCondition & condition) {
                using namespace karabo::util;
                
                boost::mutex::scoped_lock lock(m_objectStateChangeMutex);
                m_globalAlarmCondition = condition;
                std::pair<bool, const AlarmCondition> result = this->evaluateAndUpdateAlarmCondition(true);
                if (result.first && result.second.asString() != m_parameters.get<std::string>("alarmCondition")) {
                    lock.unlock();
                    this->setNoValidate("alarmCondition", result.second.asString());
                }

            }

            const karabo::util::AlarmCondition & getAlarmCondition(const std::string & key, const std::string & sep = ".") const {
                const std::string & propertyCondition = this->m_parameters.template getAttribute<std::string>(key, KARABO_ALARM_ATTR, sep);
                return karabo::util::AlarmCondition::fromString(propertyCondition);
            }

            bool hasRollingStatistics(const std::string & path) const {
                return this->getFullSchema().hasRollingStatistics(path);
            }

            karabo::util::RollingWindowStatistics::ConstPointer getRollingStatistics(const std::string & path) const {
                return m_validatorIntern.getRollingStatistics(path);
            }
<<<<<<< HEAD
            
            const karabo::util::Hash getAlarmInfo(){
                using namespace karabo::util;
                Hash info;
                boost::mutex::scoped_lock lock(m_objectStateChangeMutex);
                const Hash& h = m_validatorIntern.getParametersInWarnOrAlarm();
                for(Hash::const_iterator it = h.begin(); it != h.end(); ++it){
                    const Hash& desc = it->getValue<Hash>();
                    const AlarmCondition& cond = AlarmCondition::fromString(desc.get<std::string>("type"));
                    info.set(it->getKey(), m_fullSchema.getInfoForAlarm(it->getKey(), cond));
                }
                return info;
                
            }
            
            void outputAlarmInfo(){
                const karabo::util::Hash& info = this->getAlarmInfo();
                std::ostringstream out;
                out<<"Alarm information for device: "<<this->getInstanceId()<<std::endl;
                for(karabo::util::Hash::const_iterator it = info.begin(); it != info.end(); ++it){
                    out<<"Property: "<<it->getKey()<<std::endl;
                    out<<"----------"<<std::endl;
                    out<<it->getValue<std::string>()<<std::endl;
                }
                KARABO_LOG_INFO<<out.str();
            }
=======


>>>>>>> baccba22

        protected: // Functions and Classes

            virtual void preReconfigure(karabo::util::Hash& incomingReconfiguration) {
            }

            virtual void postReconfigure() {
            }

            virtual void preDestruction() {
            }

        private: // Functions

            /**
             * This function will typically be called by the DeviceServer (or directly within the startDevice application).
             * The call to run is blocking and afterwards communication should happen only via call-backs
             */
            void run() {

                if (!m_connection) {
                    m_connectionInjected = false;

                    // Instantiate connection
                    karabo::net::BrokerConnection::Pointer connection = karabo::net::BrokerConnection::createChoice("_connection_", m_parameters);

                    // Initialize the SignalSlotable instance
                    init(m_deviceId, connection);
                }

                // Initialize FSM slots (the interface of this function must be inherited from the templated FSM)
                this->initFsmSlots(); // requires template CONCEPT

                // Initialize Device slots
                this->initDeviceSlots();

                // Register guard for slot calls
                this->registerSlotCallGuardHandler(boost::bind(&karabo::core::Device<FSM>::slotCallGuard, this, _1));

                // Register exception handler
                this->registerExceptionHandler(boost::bind(&karabo::core::Device<FSM>::exceptionFound, this, _1));

                // Register updateLatencies handler
                this->registerPerformanceStatisticsHandler(boost::bind(&karabo::core::Device<FSM>::updateLatencies, this, _1, _2, _3));

                // This initializations or done here and not in the constructor as they involve virtual function calls
                this->initClassId();
                this->initSchema();

                // Prepare some info further describing this particular instance
                // status, visibility, owner, lang 
                karabo::util::Hash instanceInfo;
                instanceInfo.set("type", "device");
                instanceInfo.set("classId", m_classId);
                instanceInfo.set("serverId", m_serverId);
                instanceInfo.set("visibility", this->get<int >("visibility"));
                instanceInfo.set("compatibility", Device::classInfo().getVersion());
                instanceInfo.set("host", net::bareHostName());
                instanceInfo.set("status", "ok");
                instanceInfo.set("archive", this->get<bool>("archive"));

                boost::thread t(boost::bind(&karabo::core::Device<FSM>::runEventLoop, this, this->get<int>("heartbeatInterval"), instanceInfo));

                boost::this_thread::sleep(boost::posix_time::milliseconds(100));

                bool ok = ensureOwnInstanceIdUnique();
                if (!ok) {
                    t.join(); // Blocks
                    return;
                }

                KARABO_LOG_INFO << "'" << m_classId << "' with deviceId: '" << this->getInstanceId() << "' got started"
                        << " on server '" << this->getServerId() << "'.";

                // ClassId
                m_parameters.set("classId", m_classId);
                // DeviceId
                m_parameters.set("deviceId", m_deviceId);
                // ServerId
                m_parameters.set("serverId", m_serverId);

                // Validate first time to assign timestamps
                {
                    boost::mutex::scoped_lock lock(m_objectStateChangeMutex);

                    // The following lines of code are needed to initially inject timestamps to the parameters
                    karabo::util::Hash validated;
                    std::pair<bool, std::string> result = m_validatorIntern.validate(m_fullSchema, m_parameters, validated, getActualTimestamp());
                    if (result.first == false) KARABO_LOG_WARN << "Bad parameter setting attempted, validation reports: " << result.second;
                    m_parameters.merge(validated, karabo::util::Hash::REPLACE_ATTRIBUTES);
                }

                // Instantiate all channels
                this->initChannels();
                this->connectInputChannels();

                // Start the state machine
                this->startFsm(); // This function must be inherited from the templated base class (it's a concept!)

                if (m_parameters.get<bool>("useTimeserver")) {
                    KARABO_LOG_FRAMEWORK_DEBUG << "Connecting to time server";
                    connect("Karabo_TimeServer", "signalTimeTick", "", "slotTimeTick");
                }

                t.join(); // Blocks 
            }

            void initClassId() {
                m_classId = getClassInfo().getClassId();
            }

            void initSchema() {
                using namespace karabo::util;
                const Schema staticSchema = getSchema(m_classId, Schema::AssemblyRules(INIT | WRITE | READ));
                {
                    boost::mutex::scoped_lock lock(m_objectStateChangeMutex);
                    // The static schema is the regular schema as assembled by parsing the expectedParameters functions
                    m_staticSchema = staticSchema; // Here we lack a Schema::swap(..)...
                    // At startup the static schema is identical with the runtime schema
                    m_fullSchema = m_staticSchema;
                }
            }

            void initDeviceSlots() {
                using namespace std;

                KARABO_SIGNAL2("signalChanged", karabo::util::Hash /*configuration*/, string /*deviceId*/);

                KARABO_SYSTEM_SIGNAL2("signalStateChanged", karabo::util::Hash /*configuration*/, string /*deviceId*/);

                KARABO_SYSTEM_SIGNAL4("signalNotification", string /*type*/, string /*messageShort*/, string /*messageDetail*/, string /*deviceId*/);

                KARABO_SYSTEM_SIGNAL2("signalSchemaUpdated", karabo::util::Schema /*deviceSchema*/, string /*deviceId*/);

                KARABO_SLOT(slotReconfigure, karabo::util::Hash /*reconfiguration*/)
                KARABO_SLOT(slotGetConfiguration)
                KARABO_SLOT(slotGetSchema, bool /*onlyCurrentState*/);
                KARABO_SLOT(slotKillDevice)
                KARABO_SLOT(slotTimeTick, unsigned long long /*id */, unsigned long long /* sec */, unsigned long long /* frac */, unsigned long long /* period */);

            }

            /**
             *  Called in beginning of run() to setup p2p channels, will
             *  recursively go through the schema of the device
             *  * 
             *  * @param topLevel: std::string: empty or existing path of full
             *  *                  schema of the device
             *  */
            void initChannels(const std::string& topLevel = "") {

                boost::mutex::scoped_lock lock(m_objectStateChangeMutex);
                // Keys under topLevel, without leading "topLevel.":
                const std::vector<std::string>& subKeys = m_fullSchema.getKeys(topLevel);

                BOOST_FOREACH(const std::string &subKey, subKeys) {
                    // Assemble full path out of topLevel and subKey
                    const std::string key(topLevel.empty() ? subKey : (topLevel + '.') += subKey);
                    if (m_fullSchema.hasDisplayType(key)) {
                        const std::string& displayType = m_fullSchema.getDisplayType(key);
                        if (displayType == "OutputChannel") {
                            KARABO_LOG_FRAMEWORK_INFO << "'" << this->getInstanceId() << "' creates output channel '" << key << "'";
                            createOutputChannel(key, m_parameters);
                        } else if (displayType == "InputChannel") {
                            KARABO_LOG_FRAMEWORK_INFO << "'" << this->getInstanceId() << "' creates input channel '" << key << "'";
                            createInputChannel(key, m_parameters);
                        } else {
                            KARABO_LOG_FRAMEWORK_DEBUG << "'" << this->getInstanceId() << "' does not create in-/output "
                                    << "channel for '" << key << "' since it's a '" << displayType << "'";
                        }
                    } else if (m_fullSchema.isNode(key)) {
                        // Recursive call going down the tree for channels within nodes
                        KARABO_LOG_FRAMEWORK_DEBUG << "'" << this->getInstanceId() << "' looks for input/output channels "
                                << "under node \"" << key << "\"";

                        lock.unlock(); // release lock before recursion
                        this->initChannels(key);
                        lock.lock();
                    }
                }
            }

            bool slotCallGuard(const std::string& slotName) {
                std::vector<std::string> allowedStates;
                {
                    boost::mutex::scoped_lock lock(m_objectStateChangeMutex);
                    if (m_fullSchema.has(slotName) && m_fullSchema.hasAllowedStates(slotName)) {
                        allowedStates = m_fullSchema.getAllowedStates(slotName);
                    }
                }
                if (!allowedStates.empty()) {
                    const std::string& currentState = get<std::string > ("state");
                    if (std::find(allowedStates.begin(), allowedStates.end(), currentState) == allowedStates.end()) {
                        std::ostringstream msg;
                        msg << "Command " << "\"" << slotName << "\"" << " is not allowed in current state "
                                << "\"" << currentState << "\" of device " << "\"" << m_deviceId << "\".";
                        std::string errorMessage = msg.str();
                        reply(errorMessage);
                        return false;
                    }
                }
                return true;
            }

            void slotGetConfiguration() {
                boost::mutex::scoped_lock lock(m_objectStateChangeMutex);
                reply(m_parameters, m_deviceId);
            }

            void slotGetSchema(bool onlyCurrentState) {
                if (onlyCurrentState) {
                    const std::string& currentState = get<std::string > ("state");
                    const karabo::util::Schema schema(getStateDependentSchema(currentState));
                    reply(schema, m_deviceId);
                } else {
                    boost::mutex::scoped_lock lock(m_objectStateChangeMutex);
                    reply(m_fullSchema, m_deviceId);
                }
            }

            void slotReconfigure(const karabo::util::Hash& newConfiguration) {
                if (newConfiguration.empty()) return;
                std::pair<bool, std::string > result;
                try {
                    karabo::util::Hash validated;

                    result = validate(newConfiguration, validated);

                    if (result.first == true) { // is a valid reconfiguration

                        // Give device-implementer a chance to specifically react on reconfiguration event by polymorphically calling back
                        preReconfigure(validated);

                        // Merge reconfiguration with current state
                        applyReconfiguration(validated);
                    }
                } catch (const karabo::util::Exception& e) {
                    this->exceptionFound(e);
                    reply(false, e.userFriendlyMsg());
                    return;
                }
                reply(result.first, result.second);
            }

            std::pair<bool, std::string> validate(const karabo::util::Hash& unvalidated, karabo::util::Hash& validated) {
                // Retrieve the current state of the device instance
                const std::string& currentState = get<std::string > ("state");
                const karabo::util::Schema whiteList(getStateDependentSchema(currentState));
                KARABO_LOG_DEBUG << "Incoming (un-validated) reconfiguration:\n" << unvalidated;
                std::pair<bool, std::string> valResult = m_validatorExtern.validate(whiteList, unvalidated, validated);
                KARABO_LOG_DEBUG << "Validated reconfiguration:\n" << validated;
                return valResult;
            }

            void applyReconfiguration(const karabo::util::Hash& reconfiguration) {

                {
                    boost::mutex::scoped_lock lock(m_objectStateChangeMutex);
                    m_parameters.merge(reconfiguration);
                }

                KARABO_LOG_DEBUG << "After user interaction:\n" << reconfiguration;
                if (m_validatorExtern.hasReconfigurableParameter())
                    emit("signalStateChanged", reconfiguration, getInstanceId());
                else
                    emit("signalChanged", reconfiguration, getInstanceId());
                this->postReconfigure();
            }

            void slotKillDevice() {
                // It is important to know who gave us the kill signal
                std::string senderId = getSenderInfo("slotKillDevice")->getInstanceIdOfSender();
                if (senderId == m_serverId) { // Our server killed us
                    KARABO_LOG_INFO << "Device is going down as instructed by server";
                } else { // Someone else wants to see us dead, we should inform our server
                    KARABO_LOG_INFO << "Device is going down as instructed by \"" << senderId << "\"";
                    call(m_serverId, "slotDeviceGone", m_deviceId);
                }
                this->preDestruction(); // Give devices a chance to react
                this->stopFsm();
                stopEventLoop();
            }

            karabo::util::Schema getStateDependentSchema(const std::string& currentState) {
                KARABO_LOG_DEBUG << "call: getStateDependentSchema() for state: " << currentState;
                boost::mutex::scoped_lock lock(m_stateDependendSchemaMutex);
                // Check cache, whether a special set of state-dependent expected parameters was created before
                std::map<std::string, karabo::util::Schema>::iterator it = m_stateDependendSchema.find(currentState);
                if (it == m_stateDependendSchema.end()) { // No
                    it = m_stateDependendSchema.insert(make_pair(currentState, Device::getSchema(m_classId, karabo::util::Schema::AssemblyRules(karabo::util::WRITE, currentState)))).first; // New one
                    KARABO_LOG_DEBUG << "Providing freshly cached state-dependent schema:\n" << it->second;
                    if (!m_injectedSchema.empty()) it->second.merge(m_injectedSchema);
                } else {
                    KARABO_LOG_DEBUG << "Schema was already cached";
                }
                return it->second;
            }

            void updateLatencies(float brokerLatency, float processingLatency, unsigned int messageQueueSize) {

                // updateLatencies
                if (this->get<bool>("performanceStatistics.enable")) {

                    // TODO Remove jam flag, once notification system is in place
                    bool jamFlag = this->get<bool>("performanceStatistics.trafficJam");
                    long long latencyUpper = this->get<long long>("performanceStatistics.latencyUpper");
                    long long latencyLower = this->get<long long>("performanceStatistics.latencyLower");

                    karabo::util::Hash h("performanceStatistics.brokerLatency", brokerLatency, "performanceStatistics.processingLatency", processingLatency, "performanceStatistics.messageQueueSize", messageQueueSize);

                    if (jamFlag) {
                        if (processingLatency < latencyLower)
                            h.set("performanceStatistics.trafficJam", false);
                    } else {
                        if (processingLatency > latencyUpper) {
                            h.set("performanceStatistics.trafficJam", true);
                            KARABO_LOG_WARN << "Processing latency " << processingLatency << " are higher than established limit : " << latencyUpper;
                        }
                    }
                    this->set(h);
                }
            }

            void slotTimeTick(unsigned long long id, unsigned long long sec, unsigned long long frac, unsigned long long period) {
                {
                    boost::mutex::scoped_lock lock(m_timeChangeMutex);
                    m_timeId = id;
                    m_timeSec = sec;
                    m_timeFrac = frac;
                    m_timePeriod = period;
                }

                onTimeUpdate(id, sec, frac, period);
            }

            karabo::util::Timestamp getActualTimestamp() {
                karabo::util::Epochstamp epochNow;
                unsigned long long id = 0;
                {
                    boost::mutex::scoped_lock lock(m_timeChangeMutex);
                    if (m_timePeriod > 0) {
                        karabo::util::Epochstamp epochLastReceived(m_timeSec, m_timeFrac);
                        karabo::util::TimeDuration duration = epochNow.elapsed(epochLastReceived);
                        unsigned int nPeriods = (duration.getTotalSeconds() * 1000000 + duration.getFractions(karabo::util::MICROSEC)) / m_timePeriod;
                        id = m_timeId + nPeriods;
                    }
                }
                return karabo::util::Timestamp(epochNow, karabo::util::Trainstamp(id));
            }

            const std::pair<bool, const karabo::util::AlarmCondition> evaluateAndUpdateAlarmCondition(bool forceUpate) {
                using namespace karabo::util;
                if (m_validatorIntern.hasParametersInWarnOrAlarm()) {
                    const Hash& h = m_validatorIntern.getParametersInWarnOrAlarm();
                    std::vector<AlarmCondition> v;

                    v.push_back(m_globalAlarmCondition);

                    for (Hash::const_iterator it = h.begin(); it != h.end(); ++it) {
                        const Hash& desc = it->getValue<Hash>();
                        KARABO_LOG_WARN << desc.get<string>("type") << ": " << desc.get<string>("message");
                        emit("signalNotification", desc.get<string>("type"), desc.get<string>("message"), string(), m_deviceId);
                        v.push_back(AlarmCondition::fromString(desc.get<string>("type")));
                    }
                    return std::make_pair<bool, const AlarmCondition > (true, AlarmCondition::returnMostSignificant(v));
                } else if (forceUpate) {
                    return std::make_pair<bool, const AlarmCondition > (true, m_globalAlarmCondition);
                }
                return std::make_pair<bool, const AlarmCondition > (false, AlarmCondition::NONE);
            }




            /*const std::vector<karabo::util::Hash>& getVectorHashRow(const std::string& key) const {
                const std::vector<karabo::util::Hash>& value = m_parameters.get<std::vector<karabo::util::Hash> >(key);
                for (std::vector<karabo::util::Hash>::const_iterator it = value.begin(); it != value.end(); ++it) {
                    for (karabo::util::Hash::const_iterator h_it = it->begin(); h_it != it->end(); ++h_it) {
                        if (h_it->hasAttribute("isAliasing")) {
                            std::string isAliasing = h_it->getAttribute<std::string>("isAliasing");
                            size_t sepPos = isAliasing.find(".");
                            std::string deviceId = isAliasing.substr(0, sepPos);
                            std::string keyPath = isAliasing.substr(sepPos + 1);
                            try {
                                if (const_cast<Device<FSM>*> (this)->remote().hasAttribute(deviceId, keyPath, "isAliasing")) {
                                    throw KARABO_PARAMETER_EXCEPTION("Refusing to get monitor value of " + keyPath + " as it is a monitor itself");
                                }
                                h_it->setValue(const_cast<Device<FSM>*> (this)->remote().getAsAny(deviceId, keyPath));
                            } catch (const karabo::util::Exception& e) {
                                KARABO_LOG_WARN << "Could not retrieve monitored parameter " << h_it->getKey() << " from device " << deviceId;
                                KARABO_LOG_WARN << "Reason: " << e.userFriendlyMsg();
                            }
                        }
                    }
                }
                return value;
            }*/

        };


    }
}

#endif<|MERGE_RESOLUTION|>--- conflicted
+++ resolved
@@ -461,11 +461,6 @@
              */
             void set(const karabo::util::Hash& hash, const karabo::util::Timestamp& timestamp) {
                 using namespace karabo::util;
-<<<<<<< HEAD
-                
-=======
-
->>>>>>> baccba22
 
                 boost::mutex::scoped_lock lock(m_objectStateChangeMutex);
                 karabo::util::Hash validated;
@@ -916,7 +911,7 @@
             karabo::util::RollingWindowStatistics::ConstPointer getRollingStatistics(const std::string & path) const {
                 return m_validatorIntern.getRollingStatistics(path);
             }
-<<<<<<< HEAD
+
             
             const karabo::util::Hash getAlarmInfo(){
                 using namespace karabo::util;
@@ -943,10 +938,7 @@
                 }
                 KARABO_LOG_INFO<<out.str();
             }
-=======
-
-
->>>>>>> baccba22
+
 
         protected: // Functions and Classes
 
