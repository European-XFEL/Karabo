/*
 * $Id$
 *
 * Author: <burkhard.heisen@xfel.eu>
 *
 * Created on February 6, 2011, 2:25 PM
 *
 * Copyright (C) European XFEL GmbH Hamburg. All rights reserved.
 */

#ifndef KARABO_CORE_DEVICE_HH
#define	KARABO_CORE_DEVICE_HH

#include <boost/regex.hpp>
#include <boost/algorithm/string.hpp>
#include <string>
#include <karabo/net/utils.hh>
#include <karabo/util.hpp>
#include <karabo/util/SignalHandler.hh>
#include <karabo/util/RollingWindowStatistics.hh>
#include <karabo/xms.hpp>
#include <karabo/log/Logger.hh>
#include <karabo/xip/CpuImage.hh>
#include <karabo/xip/RawImageData.hh>

#include "coredll.hh"

#include <karabo/util/State.hh>
#include "NoFsm.hh"
#include "DeviceClient.hh"



/**
 * The main European XFEL namespace
 */
namespace karabo {

    namespace core {

        // Convenient logging
#define KARABO_LOG_DEBUG this->log() << krb_log4cpp::Priority::DEBUG
#define KARABO_LOG_INFO  this->log() << krb_log4cpp::Priority::INFO
#define KARABO_LOG_WARN  this->log() << krb_log4cpp::Priority::WARN
#define KARABO_LOG_ERROR this->log() << krb_log4cpp::Priority::ERROR

#define KARABO_NO_SERVER "__none__"

        class BaseDevice : public virtual karabo::xms::SignalSlotable {

        public:
<<<<<<< HEAD

=======
>>>>>>> c24103f2

            KARABO_CLASSINFO(BaseDevice, "BaseDevice", "1.0")
            KARABO_CONFIGURATION_BASE_CLASS;

            virtual ~BaseDevice() {
            }

            virtual void run() = 0;

            // TODO
            // Can be removed, if sending current configuration after instantiation by server is deprecated
            virtual karabo::util::Hash getCurrentConfiguration(const std::string& tags = "") const = 0;

        };

        /**
         * The Device class.
         */
        template <class FSM = NoFsm>
        class Device : public BaseDevice, public FSM {

            karabo::util::Validator m_validatorIntern;
            karabo::util::Validator m_validatorExtern;

            boost::shared_ptr<DeviceClient> m_deviceClient;

            std::string m_classId;
            std::string m_serverId;
            std::string m_deviceId;

            std::map<std::string, karabo::util::Schema> m_stateDependendSchema;
            mutable boost::mutex m_stateDependendSchemaMutex;

            // Regular expression for error detection in state word
            boost::regex m_errorRegex;

            // progressBar related
            int m_progressMin;
            int m_progressMax;

            unsigned long long m_timeId;
            unsigned long long m_timeSec; // seconds
            unsigned long long m_timeFrac; // attoseconds
            unsigned long long m_timePeriod; // microseconds
            mutable boost::mutex m_timeChangeMutex;

            krb_log4cpp::Category* m_log;

            mutable boost::mutex m_objectStateChangeMutex;
            karabo::util::Hash m_parameters;
            karabo::util::Schema m_staticSchema;
            karabo::util::Schema m_injectedSchema;
            karabo::util::Schema m_fullSchema;

            karabo::util::AlarmCondition m_globalAlarmCondition;


        public:

            KARABO_CLASSINFO(Device, "Device", "1.0")

            static void expectedParameters(karabo::util::Schema& expected) {
                using namespace karabo::util;

                STRING_ELEMENT(expected).key("compatibility")
                        .displayedName("Compatibility")
                        .description("The compatibility of this device to the Karabo framework")
                        .expertAccess()
                        .readOnly()
                        .initialValue(Device::classInfo().getVersion())
                        .commit();

                STRING_ELEMENT(expected).key("_serverId_")
                        .displayedName("_ServerID_")
                        .description("Do not set this property, it will be set by the device-server")
                        .adminAccess()
                        .assignmentOptional().noDefaultValue()
                        .init()
                        .commit();

                STRING_ELEMENT(expected).key("_deviceId_")
                        .displayedName("_DeviceID_")
                        .description("Do not set this property, it will be set by the device-server")
                        .adminAccess()
                        .assignmentOptional().noDefaultValue()
                        .init()
                        .commit();

                CHOICE_ELEMENT(expected).key("_connection_")
                        .displayedName("Connection")
                        .description("The connection to the communication layer of the distributed system")
                        .appendNodesOfConfigurationBase<karabo::net::BrokerConnection>()
                        .assignmentOptional().defaultValue("Jms")
                        .adminAccess()
                        .init()
                        .commit();

                INT32_ELEMENT(expected).key("visibility")
                        .displayedName("Visibility")
                        .description("Configures who is allowed to see this device at all")
                        .assignmentOptional().defaultValue(karabo::util::Schema::OBSERVER)
                        .adminAccess()
                        .reconfigurable()
                        .commit();

                STRING_ELEMENT(expected).key("classId")
                        .displayedName("ClassID")
                        .description("The (factory)-name of the class of this device")
                        .expertAccess()
                        .readOnly()
                        .initialValue(Device::classInfo().getClassId())
                        .commit();

                STRING_ELEMENT(expected).key("serverId")
                        .displayedName("ServerID")
                        .description("The device-server on which this device is running on")
                        .expertAccess()
                        .readOnly()
                        .commit();

                STRING_ELEMENT(expected).key("deviceId")
                        .displayedName("DeviceID")
                        .description("The device instance ID uniquely identifies a device instance in the distributed system")
                        .readOnly()
                        .commit();

                BOOL_ELEMENT(expected).key("archive")
                        .displayedName("Archive")
                        .description("Decides whether the properties of this device will be logged or not")
                        .reconfigurable()
                        .expertAccess()
                        .assignmentOptional().defaultValue(true)
                        .commit();

                BOOL_ELEMENT(expected).key("useTimeserver")
                        .displayedName("Use Timeserver")
                        .description("Decides whether to use time and train ID from TimeServer device")
                        .init()
                        .expertAccess()
                        .assignmentOptional().defaultValue(false)
                        .commit();

                INT32_ELEMENT(expected).key("progress")
                        .displayedName("Progress")
                        .description("The progress of the current action")
                        .readOnly()
                        .initialValue(0)
                        .commit();

                INT32_ELEMENT(expected).key("heartbeatInterval")
                        .displayedName("Heartbeat interval")
                        .description("The heartbeat interval")
                        .assignmentOptional().defaultValue(120)
                        .adminAccess()
                        .commit();

                STRING_ELEMENT(expected).key("state")
                        .displayedName("State")
                        .description("The current state the device is in")
                        .readOnly().initialValue("Ok")
                        .commit();

                STRING_ELEMENT(expected).key("alarmCondition")
                        .displayedName("Alarm condition")
                        .description("The current alarm condition of the device. "
                                     "Evaluates to the highest condition on any"
                                     " property if not set manually.")
                        .readOnly().initialValue(AlarmCondition::NONE.asString())
                        .commit();

                NODE_ELEMENT(expected).key("performanceStatistics")
                        .displayedName("Performance Statistics")
                        .description("Accumulates some statistics")
                        .expertAccess()
                        .commit();

                BOOL_ELEMENT(expected).key("performanceStatistics.enable")
                        .displayedName("Enable Performance Indicators")
                        .description("Enables some statistics to follow the performance of an individual device")
                        .reconfigurable()
                        .expertAccess()
                        .assignmentOptional().defaultValue(false)
                        .commit();

                BOOL_ELEMENT(expected).key("performanceStatistics.trafficJam")
                        .displayedName("Traffic jam for messages")
                        .description("Flag denoting traffic jam for messages traveling via broker")
                        .expertAccess()
                        .readOnly().initialValue(false)
                        .commit();

                FLOAT_ELEMENT(expected).key("performanceStatistics.brokerLatency")
                        .displayedName("Broker latency (ms)")
                        .description("Time interval (in millis) between message sending to broker and receiving it on the device before queuing.")
                        .expertAccess()
                        .readOnly().initialValue(0)
                        //.warnHigh(10000LL)
                        .commit();

                FLOAT_ELEMENT(expected).key("performanceStatistics.processingLatency")
                        .displayedName("Processing latency (ms)")
                        .description("Time interval (in millis) between message sending to broker and reading it from the queue on the device.")
                        .expertAccess()
                        .readOnly().initialValue(0)
                        //.warnHigh(10000LL)
                        .commit();

                UINT32_ELEMENT(expected).key("performanceStatistics.messageQueueSize")
                        .displayedName("Local message queue size")
                        .description("Current size of the local message queue.")
                        .expertAccess()
                        .readOnly().initialValue(0)
                        //.warnHigh(100)
                        .commit();

                INT64_ELEMENT(expected).key("performanceStatistics.latencyUpper")
                        .displayedName("Latency upper limit")
                        .description("Message latency above that the \"Traffic jam\" flag will be set.")
                        .assignmentOptional().defaultValue(10000LL)
                        .adminAccess()
                        .commit();

                INT64_ELEMENT(expected).key("performanceStatistics.latencyLower")
                        .displayedName("Latency lower limit")
                        .description("Message latency below that the \"Traffic jam\" flag will be unset.")
                        .assignmentOptional().defaultValue(5000LL)
                        .adminAccess()
                        .commit();

                FSM::expectedParameters(expected);
            }

            Device(const karabo::util::Hash& configuration) : m_errorRegex(".*error.*", boost::regex::icase),
                m_globalAlarmCondition(karabo::util::AlarmCondition::NONE) {

                // Make the configuration the initial state of the device
                m_parameters = configuration;

                m_timeId = 0;
                m_timeSec = 0;
                m_timeFrac = 0;
                m_timePeriod = 0;

                // Set serverId
                if (configuration.has("_serverId_")) configuration.get("_serverId_", m_serverId);
                else m_serverId = KARABO_NO_SERVER;

                // Set instanceId
                if (configuration.has("_deviceId_")) configuration.get("_deviceId_", m_deviceId);
                else m_deviceId = "__none__";

                // Setup the validation classes
                karabo::util::Validator::ValidationRules rules;
                rules.allowAdditionalKeys = true;
                rules.allowMissingKeys = true;
                rules.allowUnrootedConfiguration = true;
                rules.injectDefaults = false;
                rules.injectTimestamps = true;
                m_validatorIntern.setValidationRules(rules);
                m_validatorExtern.setValidationRules(rules);

                // Setup device logger
                m_log = &(karabo::log::Logger::getLogger(m_deviceId)); // TODO use later: "device." + instanceId


            }

            virtual ~Device() {
                KARABO_LOG_FRAMEWORK_TRACE << "Device::~Device() dtor : m_deviceClient.use_count()="
                        << m_deviceClient.use_count() << "\n"
#ifdef __linux__
                        << karabo::util::StackTrace();
#else
                        << "Stack trace not implemented";
#endif

                m_deviceClient.reset();
            };

            /**
             * This function allows to communicate to other (remote) devices.
             * Any device contains also a controller for other devices (DeviceClient)
             * which is returned by this function.
             *
             * @return DeviceClient instance
             */
            DeviceClient& remote() {
                if (!m_deviceClient) {
                    // Initialize an embedded device client (for composition)
                    m_deviceClient = boost::shared_ptr<DeviceClient > (new DeviceClient(shared_from_this()));
                }
                return *(m_deviceClient);
            }

            /**
             * Updates the state of the device. This function automatically notifies any observers in the distributed system.
             * @param key A valid parameter of the device (must be defined in the expectedParameters function)
             * @param value The corresponding value (of corresponding data-type)
             */
            template <class ValueType>
            void set(const std::string& key, const ValueType& value) {
                this->set<ValueType>(key, value, getActualTimestamp());
            }

            /**
             * Updates the state of the device. This function automatically notifies any observers in the distributed system.
             * @param key A valid parameter of the device (must be defined in the expectedParameters function)
             * @param value The corresponding value (of corresponding data-type)
             * @param timestamp The time of the value change
             */
            template <class ValueType>
            void set(const std::string& key, const ValueType& value, const karabo::util::Timestamp& timestamp) {
                karabo::util::Hash h(key, value);
                this->set(h, timestamp);
            }

            //            template <class PixelType>
            //            KARABO_DEPRECATED void set(const std::string& key, const karabo::xip::CpuImage<PixelType>& image) {
            //                this->set<PixelType>(key, image, getActualTimestamp());
            //            }
            //
            //            template <class PixelType>
            //            KARABO_DEPRECATED void set(const std::string& key, const karabo::xip::CpuImage<PixelType>& image, const karabo::util::Timestamp& timestamp) {
            //                using namespace karabo::util;
            //
            //                Dims dims(image.dimX(), image.dimY(), image.dimZ());
            //                karabo::xip::RawImageData raw(image.pixelPointer(), image.size(), true, dims);
            //
            //                Hash hash(key, raw.hash());
            //                hash.setAttribute(key, "image", 1);
            //                m_parameters.merge(hash, karabo::util::Hash::REPLACE_ATTRIBUTES);
            //                emit("signalChanged", hash, getInstanceId());
            //            }

            /**
             * This function allows to write a CpuImage instead of an ImageElement to an output channel.
             * Data will be timestamped and send immediately (write/update).
             * @param channelName The output channel name
             * @param key The image element key
             * @param image CpuImage object
             */
            template <class PixelType>
            void writeChannel(const std::string& channelName, const std::string& key, const karabo::xip::CpuImage<PixelType>& image) {
                karabo::xms::Data data(key, karabo::xms::ImageData(image));
                writeChannel(channelName, data);
            }

            /**
             * Convenience function for writing data objects that reflect a single element in the data schema.
             * In this case the root-name must not be included in the data object hierarchy but should be given
             * as second argument to this function.
             * Data will be timestamped and send immediately (write/update).
             * @param channelName The output channel name
             * @param key The data element (root-)key
             * @param data Data object
             */
            void writeChannel(const std::string& channelName, const std::string& key, const karabo::xms::Data& data) {
                karabo::xms::Data root(key, data);
                writeChannel(channelName, root);
            }

            /**
             * Writes a data object to the specified channel. The data object internally must
             * follow exactly the data schema as defined in the expected parameters.
             * @param channelName The output channel name
             * @param data Data object
             */
            void writeChannel(const std::string& channelName, karabo::xms::Data& data) {
                // TODO think about proper validation and time tagging later
                data.attachTimestamp(getActualTimestamp());
                karabo::xms::OutputChannel::Pointer channel = this->getOutputChannel(channelName);
                channel->write(data);
                channel->update();
            }

            void signalEndOfStream(const std::string& channelName) {
                this->getOutputChannel(channelName)->signalEndOfStream();
            }

            KARABO_DEPRECATED void set(const std::string& key, const karabo::xip::RawImageData& image) {
                this->set(key, image, getActualTimestamp());
            }

            KARABO_DEPRECATED void set(const std::string& key, const karabo::xip::RawImageData& image, const karabo::util::Timestamp& timestamp) {
                using namespace karabo::util;
                boost::mutex::scoped_lock lock(m_objectStateChangeMutex);

                Hash hash(key, image.hash());

                hash.setAttribute(key, "image", 1);
                m_parameters.merge(hash, karabo::util::Hash::REPLACE_ATTRIBUTES);
                emit("signalChanged", hash, getInstanceId());
            }

            /**
             * Updates the state of the device with all key/value pairs given in the hash
             * NOTE: This function will automatically and efficiently (only one message) inform
             * any observers.
             * @param config Hash of updated internal parameters (must be declared in the expectedParameters function)
             */
            void set(const karabo::util::Hash& hash) {
                this->set(hash, getActualTimestamp());
            }

            /**
             * Updates the state of the device with all key/value pairs given in the hash
             * NOTE: This function will automatically and efficiently (only one message) inform
             * any observers.
             * @param config Hash of updated internal parameters (must be declared in the expectedParameters function)
             */
            void set(const karabo::util::Hash& hash, const karabo::util::Timestamp& timestamp) {
                using namespace karabo::util;

                boost::mutex::scoped_lock lock(m_objectStateChangeMutex);
                karabo::util::Hash validated;
                std::pair<bool, std::string> result;


                const bool hadPreviousAlarm = m_validatorIntern.hasParametersInWarnOrAlarm();


                result = m_validatorIntern.validate(m_fullSchema, hash, validated, timestamp);

                if (result.first == false) {
                    KARABO_LOG_WARN << "Bad parameter setting attempted, validation reports: " << result.second;
                }

                // Check for parameters being in a bad condition
                std::pair<bool, const AlarmCondition> resultingCondition = this->evaluateAndUpdateAlarmCondition(hadPreviousAlarm);
                if (resultingCondition.first && resultingCondition.second.asString() != m_parameters.get<std::string>("alarmCondition")) {
                    Hash::Node& node = validated.set("alarmCondition", resultingCondition.second.asString());
                    Hash::Attributes& attributes = node.getAttributes();
                    timestamp.toHashAttributes(attributes);
                }


                if (!validated.empty()) {
                    m_parameters.merge(validated, karabo::util::Hash::REPLACE_ATTRIBUTES);

                    // if Hash contains at least one reconfigurable parameter -> signalStateChanged
                    if (validated.has("state")) {
                        emit("signalStateChanged", validated, getInstanceId()); // more reliable delivery: timeToLive == 600000 (10min)
                        return;
                    }

                    // if Hash contains at least one reconfigurable parameter -> signalStateChanged
                    if (m_validatorIntern.hasReconfigurableParameter()) {
                        emit("signalStateChanged", validated, getInstanceId()); // more reliable delivery: timeToLive == 600000 (10min)
                        return;
                    }

                    // ... otherwise -> signalChanged
                    emit("signalChanged", validated, getInstanceId()); // less reliable delivery: timeToLive == 3000 (3 secs)
                }
            }

            template <class ValueType>
            void setNoValidate(const std::string& key, const ValueType& value) {
                this->setNoValidate<ValueType>(key, value, getActualTimestamp());
            }

            template <class ValueType>
            void setNoValidate(const std::string& key, const ValueType& value, const karabo::util::Timestamp& timestamp) {
                karabo::util::Hash h(key, value);
                this->setNoValidate(h, timestamp);
            }

            void setNoValidate(const karabo::util::Hash& hash) {
                this->setNoValidate(hash, getActualTimestamp());
            }

            void setNoValidate(const karabo::util::Hash& hash, const karabo::util::Timestamp& timestamp) {
                using namespace karabo::util;
                boost::mutex::scoped_lock lock(m_objectStateChangeMutex);

                // TODO Think about attaching timestamps only to top level nodes (must check all other depending code)
                if (!hash.empty()) {
                    Hash tmp(hash);
                    std::vector<std::string> paths;
                    tmp.getPaths(paths);

                    BOOST_FOREACH(std::string path, paths) {
                        timestamp.toHashAttributes(tmp.getAttributes(path));
                    }
                    m_parameters.merge(tmp, Hash::REPLACE_ATTRIBUTES);

                    // if Hash contains 'state' key -> signalStateChanged
                    if (tmp.has("state")) {
                        emit("signalStateChanged", tmp, getInstanceId()); // more reliable delivery: timeToLive == 600000 (10min)
                        return;
                    }

                    // if Hash contains at least one reconfigurable parameter -> signalStateChanged

                    BOOST_FOREACH(std::string path, paths) {
                        if (m_fullSchema.has(path) && m_fullSchema.isAccessReconfigurable(path)) {
                            emit("signalStateChanged", tmp, getInstanceId()); // more reliable delivery: timeToLive == 600000 (10min)
                            return;
                        }
                    }

                    // ... otherwise -> signalChanged
                    emit("signalChanged", tmp, getInstanceId());
                }
            }

            /**
             * Retrieves the current value of any device parameter (that was defined in the expectedParameters function)
             * @param key A valid parameter of the device (must be defined in the expectedParameters function)
             * @return value of the requested parameter
             */
            template <class T>
            T get(const std::string& key, const T& var = T()) const {
                boost::mutex::scoped_lock lock(m_objectStateChangeMutex);
                try {
                    return m_parameters.get<T>(key);
                } catch (const karabo::util::Exception& e) {
                    KARABO_RETHROW_AS(KARABO_PARAMETER_EXCEPTION("Error whilst retrieving parameter (" + key + ") from device"));
                }
                return var; // never reached. Keep it to make the compiler happy.
            }

            /**
             * Retrieves the current value of any device parameter (that was defined in the expectedParameters function)
             * The value is casted on the fly into the desired type.
             * NOTE: This function is considerably slower than the simple get() functionality
             * @param key A valid parameter of the device (must be defined in the expectedParameters function)
             * @return value of the requested parameter
             */
            template <class T>
            T getAs(const std::string& key) const {
                boost::mutex::scoped_lock lock(m_objectStateChangeMutex);
                try {
                    return m_parameters.getAs<T>(key);
                } catch (const karabo::util::Exception& e) {
                    KARABO_RETHROW_AS(KARABO_PARAMETER_EXCEPTION("Error whilst retrieving parameter (" + key + ") from device"));
                }
            }

            /**
             * Use this function for any logging information.
             * @code
             * log() << Priority::DEBUG << "My logging message on debug priority";
             * log() << Priority::INFO << "My logging message on info priority";
             * log() << Priority::WARN << "My logging message on warn priority";
             * log() << Priority::ERROR << "My logging message on error priority";
             * @endcode
             * @return Logging object
             */
            krb_log4cpp::Category& log() const {
                return (*m_log);
            }

            /**
             * Retrieves all expected parameters of this device
             * @return Schema object containing all expected parameters
             */
            karabo::util::Schema getFullSchema() const {
                boost::mutex::scoped_lock lock(m_objectStateChangeMutex);
                return m_fullSchema;
            }

            void appendSchema(const karabo::util::Schema& schema) {
                KARABO_LOG_DEBUG << "Append Schema requested";
                karabo::util::Hash validated;
                karabo::util::Validator::ValidationRules rules;
                rules.allowAdditionalKeys = true;
                rules.allowMissingKeys = true;
                rules.allowUnrootedConfiguration = true;
                rules.injectDefaults = true;
                rules.injectTimestamps = true;
                karabo::util::Validator v(rules);
                v.validate(schema, karabo::util::Hash(), validated, getActualTimestamp());
                {
                    boost::mutex::scoped_lock lock(m_objectStateChangeMutex);

                    // Clear cache
                    m_stateDependendSchema.clear();

                    // Save injected
                    m_injectedSchema.merge(schema);

                    // Merge to full schema
                    m_fullSchema.merge(m_injectedSchema);

                }

                // Notify the distributed system
                emit("signalSchemaUpdated", m_fullSchema, m_deviceId);

                // Merge all parameters
                set(validated);

                KARABO_LOG_INFO << "Schema updated";
            }

            /**
             * Replace existing schema descriptions by static (hard coded in expectedParameters) part and
             * add additional (dynamic) descriptions
             * @param schema
             */
            void updateSchema(const karabo::util::Schema& schema) {

                KARABO_LOG_DEBUG << "Update Schema requested";
                karabo::util::Hash validated;
                karabo::util::Validator::ValidationRules rules;
                rules.allowAdditionalKeys = true;
                rules.allowMissingKeys = true;
                rules.allowUnrootedConfiguration = true;
                rules.injectDefaults = true;
                rules.injectTimestamps = true;
                karabo::util::Validator v(rules);
                v.validate(schema, karabo::util::Hash(), validated, getActualTimestamp());
                {
                    boost::mutex::scoped_lock lock(m_objectStateChangeMutex);
                    // Clear previously injected parameters
                    std::vector<std::string> keys = m_injectedSchema.getKeys();

                    BOOST_FOREACH(std::string key, keys) {
                        if (m_parameters.has(key)) m_parameters.erase(key);
                    }

                    // Clear cache
                    m_stateDependendSchema.clear();

                    // Reset fullSchema
                    m_fullSchema = m_staticSchema;

                    // Save injected
                    m_injectedSchema = schema;

                    // Merge to full schema
                    m_fullSchema.merge(m_injectedSchema);
                }

                // Notify the distributed system
                emit("signalSchemaUpdated", m_fullSchema, m_deviceId);

                // Merge all parameters
                set(validated);

                KARABO_LOG_INFO << "Schema updated";
            }

            void setProgress(const int value, const std::string& associatedText = "") {
                int v = (m_progressMin + value / float(m_progressMax - m_progressMin)) * 100;
                set("progress", v);
            }

            void resetProgress() {
                set("progress", m_progressMin);
            }

            void setProgressRange(const int minimum, const int maximum) {
                m_progressMin = minimum;
                m_progressMax = maximum;
            }

            /**
             * Converts a device parameter key into its aliased key (must be defined in the expectedParameters function)
             * @param key A valid parameter of the device (must be defined in the expectedParameters function)
             * @return Aliased representation of the parameter
             */
            template <class AliasType>
            AliasType getAliasFromKey(const std::string& key) const {
                try {
                    boost::mutex::scoped_lock lock(m_objectStateChangeMutex);
                    return m_fullSchema.getAliasFromKey<AliasType>(key);
                } catch (const karabo::util::Exception& e) {
                    KARABO_RETHROW_AS(KARABO_PARAMETER_EXCEPTION("Error whilst retrieving alias from parameter (" + key + ")"));
                }
            }

            /**
             * Converts a device parameter alias into the original key (must be defined in the expectedParameters function)
             * @param key A valid parameter-alias of the device (must be defined in the expectedParameters function)
             * @return The original name of the parameter
             */
            template <class AliasType>
            std::string getKeyFromAlias(const AliasType& alias) const {
                try {
                    boost::mutex::scoped_lock lock(m_objectStateChangeMutex);
                    return m_fullSchema.getKeyFromAlias(alias);
                } catch (const karabo::util::Exception& e) {
                    KARABO_RETHROW_AS(KARABO_PARAMETER_EXCEPTION("Error whilst retrieving parameter from alias (" + karabo::util::toString(alias) + ")"));
                }
            }

            /**
             * Checks if the argument is a valid alias of some key, i.e. defined in the expectedParameters function
             * @param alias Arbitrary argument of arbitrary type
             * @return true if it is an alias found in one of three containers of parameters:
             * "reconfigurable", "initial" or "monitored",  otherwise false
             */
            template <class T>
            const bool aliasHasKey(const T& alias) const {
                boost::mutex::scoped_lock lock(m_objectStateChangeMutex);
                return m_fullSchema.aliasHasKey(alias);
            }

            /**
             * Checks if some alias is defined for the given key
             * @param key in expectedParameters mapping
             * @return true if the alias exists
             */
            bool keyHasAlias(const std::string& key) const {
                boost::mutex::scoped_lock lock(m_objectStateChangeMutex);
                return m_fullSchema.keyHasAlias(key);
            }

            /**
             * Checks the type of any device parameter (that was defined in the expectedParameters function)
             * @param key A valid parameter of the device (must be defined in the expectedParameters function)
             * @return The enumerated internal reference type of the value
             */
            karabo::util::Types::ReferenceType getValueType(const std::string& key) const {
                boost::mutex::scoped_lock lock(m_objectStateChangeMutex);
                return m_fullSchema.getValueType(key);
            }

            /**
             * Retrieves the current configuration.
             * If no argument is given, all parameters (those described in the expected parameters section) are returned.
             * A subset of parameters can be retrieved by specifying one or more tags.
             * @param tags The tags the parameter must carry to be retrieved
             * @return A Hash containing the current value of the selected configuration
             */
            karabo::util::Hash getCurrentConfiguration(const std::string& tags = "") const {
                if (tags.empty()) return m_parameters;
                boost::mutex::scoped_lock lock(m_objectStateChangeMutex);
                karabo::util::Hash filtered;
                karabo::util::HashFilter::byTag(m_fullSchema, m_parameters, filtered, tags);
                return filtered;
            }

            karabo::util::Hash filterByTags(const karabo::util::Hash& hash, const std::string& tags) const {
                karabo::util::Hash filtered;
                boost::mutex::scoped_lock lock(m_objectStateChangeMutex);
                karabo::util::HashFilter::byTag(m_fullSchema, hash, filtered, tags);
                return filtered;
            }

            const std::string& getServerId() const {
                return m_serverId;
            }

            const karabo::util::State & getState() {
                return karabo::util::State::fromString(this->get<std::string>("state"));
            }

        private:

            void updateState(const std::string& currentState) { // private
                KARABO_LOG_FRAMEWORK_DEBUG << "onStateUpdate: " << currentState;
                if (get<std::string>("state") != currentState) {
                    set("state", currentState);
                    if (boost::regex_match(currentState, m_errorRegex)) {
                        updateInstanceInfo(karabo::util::Hash("status", "error"));
                    } else {
                        // Reset the error status - protect against non-initialised instanceInfo
                        if (!getInstanceInfo().has("status") || getInstanceInfo().get<std::string>("status") == "error") {
                            updateInstanceInfo(karabo::util::Hash("status", "ok"));
                        }
                    }
                }
                // Reply new state to interested event initiators
                reply(currentState);
            }

        public:

            // This function will polymorphically be called by the FSM template

            void updateState(const karabo::util::State& cs) {
                try {
                    KARABO_LOG_FRAMEWORK_DEBUG << "updateState(state): \"" << cs.name() << "\".";
                    this->updateState(cs.name());
                } catch (const karabo::util::Exception& e) {
                    KARABO_RETHROW
                }
            }

            KARABO_DEPRECATED virtual void onStateUpdate(const std::string& currentState) {
                this->updateState(currentState);
            }

            /**
             * You can override this function to handle default caught exceptions differently
             * @param shortMessage short error message
             * @param detailedMessage detailed error message
             */
            KARABO_DEPRECATED void exceptionFound(const std::string& shortMessage, const std::string& detailedMessage) const {
                KARABO_LOG_ERROR << detailedMessage;
            }

            virtual void exceptionFound(const karabo::util::Exception& e) {
                KARABO_LOG_ERROR << e;
            }

            //void notify("ERROR", const std::string& shortMessage, const std::string& detailedMessage)

            // This function will polymorphically be called by the FSM template
            // TODO Make it private

            virtual void onNoStateTransition(const std::string& typeId, int state) {
                std::string eventName(typeId);
                boost::regex re(".*\\d+(.+Event).*");
                boost::smatch what;
                bool result = boost::regex_search(typeId, what, re);
                if (result && what.size() == 2) {
                    eventName = what.str(1);
                }
                KARABO_LOG_WARN << "Current state of device \"" << getInstanceId()
                        << "\" does not allow a transition for event \"" << eventName << "\".";
            }

            // Use execute instead to trigger your error event

            KARABO_DEPRECATED virtual void triggerError(const std::string& shortMessage, const std::string& detailedMessage) const {
                KARABO_LOG_ERROR << detailedMessage;
            }

            virtual void onTimeUpdate(unsigned long long id, unsigned long long sec, unsigned long long frac, unsigned long long period) {
            }

            // TODO:  Implement local call: just post command on local queue

            void execute(const std::string& command) const {
                call("", command);
            }

            template <class A1>
            void execute(const std::string& command, const A1& a1) const {
                call("", command, a1);
            }

            template <class A1, class A2>
            void execute(const std::string& command, const A1& a1, const A2& a2) const {
                call("", command, a1, a2);
            }

            template <class A1, class A2, class A3>
            void execute(const std::string& command, const A1& a1, const A2& a2, const A3& a3) const {
                call("", command, a1, a2, a3);
            }

            template <class A1, class A2, class A3, class A4>
            void execute(const std::string& command, const A1& a1, const A2& a2, const A3& a3, const A4& a4) const {
                call("", command, a1, a2, a3, a4);
            }

            const karabo::util::AlarmCondition & getAlarmCondition() const {
                return karabo::util::AlarmCondition::fromString(this->get<std::string>("alarmCondition"));
            }

            void setAlarmCondition(const karabo::util::AlarmCondition & condition) {

                using namespace karabo::util;

                boost::mutex::scoped_lock lock(m_objectStateChangeMutex);
                m_globalAlarmCondition = condition;
                std::pair<bool, const AlarmCondition> result = this->evaluateAndUpdateAlarmCondition(true);
                if (result.first && result.second.asString() != m_parameters.get<std::string>("alarmCondition")) {
                    lock.unlock();
                    this->setNoValidate("alarmCondition", result.second.asString());
                }

            }

            const karabo::util::AlarmCondition & getAlarmCondition(const std::string & key, const std::string & sep = ".") const {
                const std::string & propertyCondition = this->m_parameters.template getAttribute<std::string>(key, KARABO_ALARM_ATTR, sep);
                return karabo::util::AlarmCondition::fromString(propertyCondition);
            }

            bool hasRollingStatistics(const std::string & path) const {
                return this->getFullSchema().hasRollingStatistics(path);
            }

            karabo::util::RollingWindowStatistics::ConstPointer getRollingStatistics(const std::string & path) const {
                return m_validatorIntern.getRollingStatistics(path);
            }

            const karabo::util::Hash getAlarmInfo() const {
                /**
                 * Returns a hash containing the info field information
                 * for current alarms on the device
                 *
                 * @return a hash with structure key: path to property -> alarm info (string)
                 */
                using namespace karabo::util;
                Hash info;
                boost::mutex::scoped_lock lock(m_objectStateChangeMutex);
                const Hash& h = m_validatorIntern.getParametersInWarnOrAlarm();
                for (Hash::const_iterator it = h.begin(); it != h.end(); ++it) {
                    const Hash& desc = it->getValue<Hash>();
                    const AlarmCondition& cond = AlarmCondition::fromString(desc.get<std::string>("type"));
                    info.set(it->getKey(), m_fullSchema.getInfoForAlarm(it->getKey(), cond));
                }
                return info;

            }




        protected: // Functions and Classes

            virtual void preReconfigure(karabo::util::Hash& incomingReconfiguration) {
            }

            virtual void postReconfigure() {
            }

            virtual void preDestruction() {
            }

        private: // Functions

            /**
             * This function will typically be called by the DeviceServer (or directly within the startDevice application).
             * The call to run is blocking and afterwards communication should happen only via call-backs
             */
            void run() {

                if (!m_connection) {
                    m_connectionInjected = false;

                    // Instantiate connection
                    karabo::net::BrokerConnection::Pointer connection = karabo::net::BrokerConnection::createChoice("_connection_", m_parameters);

                    // Initialize the SignalSlotable instance
                    init(m_deviceId, connection);
                }

                // Initialize FSM slots (the interface of this function must be inherited from the templated FSM)
                this->initFsmSlots(); // requires template CONCEPT

                // Initialize Device slots
                this->initDeviceSlots();

                // Register guard for slot calls
                this->registerSlotCallGuardHandler(boost::bind(&karabo::core::Device<FSM>::slotCallGuard, this, _1));

                // Register exception handler
                this->registerExceptionHandler(boost::bind(&karabo::core::Device<FSM>::exceptionFound, this, _1));

                // Register updateLatencies handler
                this->registerPerformanceStatisticsHandler(boost::bind(&karabo::core::Device<FSM>::updateLatencies, this, _1, _2, _3));

                // This initializations or done here and not in the constructor as they involve virtual function calls
                this->initClassId();
                this->initSchema();

                // Prepare some info further describing this particular instance
                // status, visibility, owner, lang
                karabo::util::Hash instanceInfo;
                instanceInfo.set("type", "device");
                instanceInfo.set("classId", m_classId);
                instanceInfo.set("serverId", m_serverId);
                instanceInfo.set("visibility", this->get<int >("visibility"));
                instanceInfo.set("compatibility", Device::classInfo().getVersion());
                instanceInfo.set("host", net::bareHostName());
                instanceInfo.set("status", "ok");
                instanceInfo.set("archive", this->get<bool>("archive"));

                boost::thread t(boost::bind(&karabo::core::Device<FSM>::runEventLoop, this, this->get<int>("heartbeatInterval"), instanceInfo));

                boost::this_thread::sleep(boost::posix_time::milliseconds(100));

                bool ok = ensureOwnInstanceIdUnique();
                if (!ok) {
                    t.join(); // Blocks
                    return;
                }

                KARABO_LOG_INFO << "'" << m_classId << "' with deviceId: '" << this->getInstanceId() << "' got started"
                        << " on server '" << this->getServerId() << "'.";

                // ClassId
                m_parameters.set("classId", m_classId);
                // DeviceId
                m_parameters.set("deviceId", m_deviceId);
                // ServerId
                m_parameters.set("serverId", m_serverId);

                // Validate first time to assign timestamps
                {
                    boost::mutex::scoped_lock lock(m_objectStateChangeMutex);

                    // The following lines of code are needed to initially inject timestamps to the parameters
                    karabo::util::Hash validated;
                    std::pair<bool, std::string> result = m_validatorIntern.validate(m_fullSchema, m_parameters, validated, getActualTimestamp());
                    if (result.first == false) KARABO_LOG_WARN << "Bad parameter setting attempted, validation reports: " << result.second;
                    m_parameters.merge(validated, karabo::util::Hash::REPLACE_ATTRIBUTES);
                }

                // Instantiate all channels
                this->initChannels();
                this->connectInputChannels();

                // Start the state machine
                this->startFsm(); // This function must be inherited from the templated base class (it's a concept!)

                if (m_parameters.get<bool>("useTimeserver")) {
                    KARABO_LOG_FRAMEWORK_DEBUG << "Connecting to time server";
                    connect("Karabo_TimeServer", "signalTimeTick", "", "slotTimeTick");
                }

                t.join(); // Blocks
            }

            void initClassId() {
                m_classId = getClassInfo().getClassId();
            }

            void initSchema() {
                using namespace karabo::util;
                const Schema staticSchema = getSchema(m_classId, Schema::AssemblyRules(INIT | WRITE | READ));
                {
                    boost::mutex::scoped_lock lock(m_objectStateChangeMutex);
                    // The static schema is the regular schema as assembled by parsing the expectedParameters functions
                    m_staticSchema = staticSchema; // Here we lack a Schema::swap(..)...
                    // At startup the static schema is identical with the runtime schema
                    m_fullSchema = m_staticSchema;
                }
            }

            void initDeviceSlots() {
                using namespace std;

                KARABO_SIGNAL2("signalChanged", karabo::util::Hash /*configuration*/, string /*deviceId*/);

                KARABO_SYSTEM_SIGNAL2("signalStateChanged", karabo::util::Hash /*configuration*/, string /*deviceId*/);

                KARABO_SYSTEM_SIGNAL4("signalNotification", string /*type*/, string /*messageShort*/, string /*messageDetail*/, string /*deviceId*/);

                KARABO_SYSTEM_SIGNAL2("signalSchemaUpdated", karabo::util::Schema /*deviceSchema*/, string /*deviceId*/);

                KARABO_SLOT(slotReconfigure, karabo::util::Hash /*reconfiguration*/)
                KARABO_SLOT(slotGetConfiguration)
                KARABO_SLOT(slotGetSchema, bool /*onlyCurrentState*/);
                KARABO_SLOT(slotKillDevice)
                KARABO_SLOT(slotTimeTick, unsigned long long /*id */, unsigned long long /* sec */, unsigned long long /* frac */, unsigned long long /* period */);

            }

            /**
             *  Called in beginning of run() to setup p2p channels, will
             *  recursively go through the schema of the device
             *  *
             *  * @param topLevel: std::string: empty or existing path of full
             *  *                  schema of the device
             *  */
            void initChannels(const std::string& topLevel = "") {

                boost::mutex::scoped_lock lock(m_objectStateChangeMutex);
                // Keys under topLevel, without leading "topLevel.":
                const std::vector<std::string>& subKeys = m_fullSchema.getKeys(topLevel);

                BOOST_FOREACH(const std::string &subKey, subKeys) {
                    // Assemble full path out of topLevel and subKey
                    const std::string key(topLevel.empty() ? subKey : (topLevel + '.') += subKey);
                    if (m_fullSchema.hasDisplayType(key)) {
                        const std::string& displayType = m_fullSchema.getDisplayType(key);
                        if (displayType == "OutputChannel") {
                            KARABO_LOG_FRAMEWORK_INFO << "'" << this->getInstanceId() << "' creates output channel '" << key << "'";
                            createOutputChannel(key, m_parameters);
                        } else if (displayType == "InputChannel") {
                            KARABO_LOG_FRAMEWORK_INFO << "'" << this->getInstanceId() << "' creates input channel '" << key << "'";
                            createInputChannel(key, m_parameters);
                        } else {
                            KARABO_LOG_FRAMEWORK_DEBUG << "'" << this->getInstanceId() << "' does not create in-/output "
                                    << "channel for '" << key << "' since it's a '" << displayType << "'";
                        }
                    } else if (m_fullSchema.isNode(key)) {
                        // Recursive call going down the tree for channels within nodes
                        KARABO_LOG_FRAMEWORK_DEBUG << "'" << this->getInstanceId() << "' looks for input/output channels "
                                << "under node \"" << key << "\"";

                        lock.unlock(); // release lock before recursion
                        this->initChannels(key);
                        lock.lock();
                    }
                }
            }

            bool slotCallGuard(const std::string& slotName) {
                using namespace karabo::util;
                std::vector<State> allowedStates;
                {
                    boost::mutex::scoped_lock lock(m_objectStateChangeMutex);
                    if (m_fullSchema.has(slotName) && m_fullSchema.hasAllowedStates(slotName)) {
                        allowedStates = m_fullSchema.getAllowedStates(slotName);
                    }
                }
                if (!allowedStates.empty()) {
                    const State& currentState = getState();
                    if (std::find(allowedStates.begin(), allowedStates.end(), currentState) == allowedStates.end()) {
                        std::ostringstream msg;
                        msg << "Command " << "\"" << slotName << "\"" << " is not allowed in current state "
                                << "\"" << currentState.name() << "\" of device " << "\"" << m_deviceId << "\".";
                        std::string errorMessage = msg.str();
                        reply(errorMessage);
                        return false;
                    }
                }
                return true;
            }

            void slotGetConfiguration() {
                boost::mutex::scoped_lock lock(m_objectStateChangeMutex);
                reply(m_parameters, m_deviceId);
            }

            void slotGetSchema(bool onlyCurrentState) {
                if (onlyCurrentState) {
                    const std::string& currentState = get<std::string > ("state");
                    const karabo::util::Schema schema(getStateDependentSchema(currentState));
                    reply(schema, m_deviceId);
                } else {
                    boost::mutex::scoped_lock lock(m_objectStateChangeMutex);
                    reply(m_fullSchema, m_deviceId);
                }
            }

            void slotReconfigure(const karabo::util::Hash& newConfiguration) {
                if (newConfiguration.empty()) return;
                std::pair<bool, std::string > result;
                try {
                    karabo::util::Hash validated;

                    result = validate(newConfiguration, validated);

                    if (result.first == true) { // is a valid reconfiguration

                        // Give device-implementer a chance to specifically react on reconfiguration event by polymorphically calling back
                        preReconfigure(validated);

                        // Merge reconfiguration with current state
                        applyReconfiguration(validated);
                    }
                } catch (const karabo::util::Exception& e) {
                    this->exceptionFound(e);
                    reply(false, e.userFriendlyMsg());
                    return;
                }
                reply(result.first, result.second);
            }

            std::pair<bool, std::string> validate(const karabo::util::Hash& unvalidated, karabo::util::Hash& validated) {
                // Retrieve the current state of the device instance
                const std::string& currentState = get<std::string > ("state");
                const karabo::util::Schema whiteList(getStateDependentSchema(currentState));
                KARABO_LOG_DEBUG << "Incoming (un-validated) reconfiguration:\n" << unvalidated;
                std::pair<bool, std::string> valResult = m_validatorExtern.validate(whiteList, unvalidated, validated);
                KARABO_LOG_DEBUG << "Validated reconfiguration:\n" << validated;
                return valResult;
            }

            void applyReconfiguration(const karabo::util::Hash& reconfiguration) {

                {
                    boost::mutex::scoped_lock lock(m_objectStateChangeMutex);
                    m_parameters.merge(reconfiguration);
                }

                KARABO_LOG_DEBUG << "After user interaction:\n" << reconfiguration;
                if (m_validatorExtern.hasReconfigurableParameter())
                    emit("signalStateChanged", reconfiguration, getInstanceId());
                else
                    emit("signalChanged", reconfiguration, getInstanceId());
                this->postReconfigure();
            }

            void slotKillDevice() {
                // It is important to know who gave us the kill signal
                std::string senderId = getSenderInfo("slotKillDevice")->getInstanceIdOfSender();
                if (senderId == m_serverId) { // Our server killed us
                    KARABO_LOG_INFO << "Device is going down as instructed by server";
                } else { // Someone else wants to see us dead, we should inform our server
                    KARABO_LOG_INFO << "Device is going down as instructed by \"" << senderId << "\"";
                    call(m_serverId, "slotDeviceGone", m_deviceId);
                }
                this->preDestruction(); // Give devices a chance to react
                this->stopFsm();
                stopEventLoop();
            }

            karabo::util::Schema getStateDependentSchema(const std::string& currentState) {
                KARABO_LOG_DEBUG << "call: getStateDependentSchema() for state: " << currentState;
                boost::mutex::scoped_lock lock(m_stateDependendSchemaMutex);
                // Check cache, whether a special set of state-dependent expected parameters was created before
                std::map<std::string, karabo::util::Schema>::iterator it = m_stateDependendSchema.find(currentState);
                if (it == m_stateDependendSchema.end()) { // No
                    it = m_stateDependendSchema.insert(make_pair(currentState, Device::getSchema(m_classId, karabo::util::Schema::AssemblyRules(karabo::util::WRITE, currentState)))).first; // New one
                    KARABO_LOG_DEBUG << "Providing freshly cached state-dependent schema:\n" << it->second;
                    if (!m_injectedSchema.empty()) it->second.merge(m_injectedSchema);
                } else {
                    KARABO_LOG_DEBUG << "Schema was already cached";
                }
                return it->second;
            }

            void updateLatencies(float brokerLatency, float processingLatency, unsigned int messageQueueSize) {

                // updateLatencies
                if (this->get<bool>("performanceStatistics.enable")) {

                    // TODO Remove jam flag, once notification system is in place
                    bool jamFlag = this->get<bool>("performanceStatistics.trafficJam");
                    long long latencyUpper = this->get<long long>("performanceStatistics.latencyUpper");
                    long long latencyLower = this->get<long long>("performanceStatistics.latencyLower");

                    karabo::util::Hash h("performanceStatistics.brokerLatency", brokerLatency, "performanceStatistics.processingLatency", processingLatency, "performanceStatistics.messageQueueSize", messageQueueSize);

                    if (jamFlag) {
                        if (processingLatency < latencyLower)
                            h.set("performanceStatistics.trafficJam", false);
                    } else {
                        if (processingLatency > latencyUpper) {
                            h.set("performanceStatistics.trafficJam", true);
                            KARABO_LOG_WARN << "Processing latency " << processingLatency << " are higher than established limit : " << latencyUpper;
                        }
                    }
                    this->set(h);
                }
            }

            void slotTimeTick(unsigned long long id, unsigned long long sec, unsigned long long frac, unsigned long long period) {
                {
                    boost::mutex::scoped_lock lock(m_timeChangeMutex);
                    m_timeId = id;
                    m_timeSec = sec;
                    m_timeFrac = frac;
                    m_timePeriod = period;
                }

                onTimeUpdate(id, sec, frac, period);
            }

            karabo::util::Timestamp getActualTimestamp() {
                karabo::util::Epochstamp epochNow;
                unsigned long long id = 0;
                {
                    boost::mutex::scoped_lock lock(m_timeChangeMutex);
                    if (m_timePeriod > 0) {
                        karabo::util::Epochstamp epochLastReceived(m_timeSec, m_timeFrac);
                        karabo::util::TimeDuration duration = epochNow.elapsed(epochLastReceived);
                        unsigned int nPeriods = (duration.getTotalSeconds() * 1000000 + duration.getFractions(karabo::util::MICROSEC)) / m_timePeriod;
                        id = m_timeId + nPeriods;
                    }
                }
                return karabo::util::Timestamp(epochNow, karabo::util::Trainstamp(id));
            }

            const std::pair<bool, const karabo::util::AlarmCondition> evaluateAndUpdateAlarmCondition(bool forceUpate) {
                using namespace karabo::util;
                if (m_validatorIntern.hasParametersInWarnOrAlarm()) {
                    const Hash& h = m_validatorIntern.getParametersInWarnOrAlarm();
                    std::vector<AlarmCondition> v;

                    v.push_back(m_globalAlarmCondition);

                    for (Hash::const_iterator it = h.begin(); it != h.end(); ++it) {
                        const Hash& desc = it->getValue<Hash>();
                        KARABO_LOG_WARN << desc.get<string>("type") << ": " << desc.get<string>("message");
                        emit("signalNotification", desc.get<string>("type"), desc.get<string>("message"), string(), m_deviceId);
                        v.push_back(AlarmCondition::fromString(desc.get<string>("type")));
                    }
                    return std::make_pair<bool, const AlarmCondition > (true, AlarmCondition::returnMostSignificant(v));
                } else if (forceUpate) {
                    return std::make_pair<bool, const AlarmCondition > (true, m_globalAlarmCondition);
                }
                return std::make_pair<bool, const AlarmCondition > (false, AlarmCondition::NONE);
            }





            /*const std::vector<karabo::util::Hash>& getVectorHashRow(const std::string& key) const {
                const std::vector<karabo::util::Hash>& value = m_parameters.get<std::vector<karabo::util::Hash> >(key);
                for (std::vector<karabo::util::Hash>::const_iterator it = value.begin(); it != value.end(); ++it) {
                    for (karabo::util::Hash::const_iterator h_it = it->begin(); h_it != it->end(); ++h_it) {
                        if (h_it->hasAttribute("isAliasing")) {
                            std::string isAliasing = h_it->getAttribute<std::string>("isAliasing");
                            size_t sepPos = isAliasing.find(".");
                            std::string deviceId = isAliasing.substr(0, sepPos);
                            std::string keyPath = isAliasing.substr(sepPos + 1);
                            try {
                                if (const_cast<Device<FSM>*> (this)->remote().hasAttribute(deviceId, keyPath, "isAliasing")) {
                                    throw KARABO_PARAMETER_EXCEPTION("Refusing to get monitor value of " + keyPath + " as it is a monitor itself");
                                }
                                h_it->setValue(const_cast<Device<FSM>*> (this)->remote().getAsAny(deviceId, keyPath));
                            } catch (const karabo::util::Exception& e) {
                                KARABO_LOG_WARN << "Could not retrieve monitored parameter " << h_it->getKey() << " from device " << deviceId;
                                KARABO_LOG_WARN << "Reason: " << e.userFriendlyMsg();
                            }
                        }
                    }
                }
                return value;
            }*/

        };


    }
}

#endif<|MERGE_RESOLUTION|>--- conflicted
+++ resolved
@@ -49,10 +49,6 @@
         class BaseDevice : public virtual karabo::xms::SignalSlotable {
 
         public:
-<<<<<<< HEAD
-
-=======
->>>>>>> c24103f2
 
             KARABO_CLASSINFO(BaseDevice, "BaseDevice", "1.0")
             KARABO_CONFIGURATION_BASE_CLASS;
