/*
 * $Id$
 *
 * Author: <burkhard.heisen@xfel.eu>
 *
 * Created on February 6, 2011, 2:25 PM
 *
 * Copyright (C) European XFEL GmbH Hamburg. All rights reserved.
 */

#ifndef KARABO_CORE_DEVICE_HH
#define	KARABO_CORE_DEVICE_HH

#include <boost/regex.hpp>
#include <boost/algorithm/string.hpp>
#include <string>
#include <karabo/net/utils.hh>
#include <karabo/util.hpp>
#include <karabo/util/SignalHandler.hh>
#include <karabo/util/RollingWindowStatistics.hh>
#include <karabo/xms.hpp>
#include <karabo/log/Logger.hh>
#include <karabo/xip/CpuImage.hh>
#include <karabo/xip/RawImageData.hh>

#include "coredll.hh"

#include <karabo/util/State.hh>
#include "NoFsm.hh"
#include "DeviceClient.hh"



/**
 * The main European XFEL namespace
 */
namespace karabo {

    namespace core {

        // Convenient logging
#define KARABO_LOG_DEBUG this->log() << krb_log4cpp::Priority::DEBUG
#define KARABO_LOG_INFO  this->log() << krb_log4cpp::Priority::INFO
#define KARABO_LOG_WARN  this->log() << krb_log4cpp::Priority::WARN
#define KARABO_LOG_ERROR this->log() << krb_log4cpp::Priority::ERROR

#define KARABO_NO_SERVER "__none__"

        class BaseDevice : public virtual karabo::xms::SignalSlotable {

        public:

            KARABO_CLASSINFO(BaseDevice, "BaseDevice", "1.0")
            KARABO_CONFIGURATION_BASE_CLASS;

            virtual ~BaseDevice() {
            }

            virtual void run() = 0;

            // TODO
            // Can be removed, if sending current configuration after instantiation by server is deprecated
            virtual karabo::util::Hash getCurrentConfiguration(const std::string& tags = "") const = 0;

        };

        /**
         * The Device class.
         */
        template <class FSM = NoFsm>
        class Device : public BaseDevice, public FSM {

            karabo::util::Validator m_validatorIntern;
            karabo::util::Validator m_validatorExtern;

            boost::shared_ptr<DeviceClient> m_deviceClient;

            std::string m_classId;
            std::string m_serverId;
            std::string m_deviceId;

            std::map<std::string, karabo::util::Schema> m_stateDependendSchema;
            mutable boost::mutex m_stateDependendSchemaMutex;

            // Regular expression for error detection in state word
            boost::regex m_errorRegex;

            // progressBar related
            int m_progressMin;
            int m_progressMax;

            unsigned long long m_timeId;
            unsigned long long m_timeSec; // seconds
            unsigned long long m_timeFrac; // attoseconds
            unsigned long long m_timePeriod; // microseconds
            mutable boost::mutex m_timeChangeMutex;

            krb_log4cpp::Category* m_log;

            mutable boost::mutex m_objectStateChangeMutex;
            karabo::util::Hash m_parameters;
            karabo::util::Schema m_staticSchema;
            karabo::util::Schema m_injectedSchema;
            karabo::util::Schema m_fullSchema;

            karabo::util::AlarmCondition m_globalAlarmCondition;


        public:

            KARABO_CLASSINFO(Device, "Device", "1.0")

            static void expectedParameters(karabo::util::Schema& expected) {
                using namespace karabo::util;

                STRING_ELEMENT(expected).key("compatibility")
                        .displayedName("Compatibility")
                        .description("The compatibility of this device to the Karabo framework")
                        .expertAccess()
                        .readOnly()
                        .initialValue(Device::classInfo().getVersion())
                        .commit();

                STRING_ELEMENT(expected).key("_serverId_")
                        .displayedName("_ServerID_")
                        .description("Do not set this property, it will be set by the device-server")
                        .adminAccess()
                        .assignmentOptional().noDefaultValue()
                        .init()
                        .commit();

                STRING_ELEMENT(expected).key("_deviceId_")
                        .displayedName("_DeviceID_")
                        .description("Do not set this property, it will be set by the device-server")
                        .adminAccess()
                        .assignmentOptional().noDefaultValue()
                        .init()
                        .commit();

                CHOICE_ELEMENT(expected).key("_connection_")
                        .displayedName("Connection")
                        .description("The connection to the communication layer of the distributed system")
                        .appendNodesOfConfigurationBase<karabo::net::BrokerConnection>()
                        .assignmentOptional().defaultValue("Jms")
                        .adminAccess()
                        .init()
                        .commit();

                INT32_ELEMENT(expected).key("visibility")
                        .displayedName("Visibility")
                        .description("Configures who is allowed to see this device at all")
                        .assignmentOptional().defaultValue(karabo::util::Schema::OBSERVER)
                        .adminAccess()
                        .reconfigurable()
                        .commit();

                STRING_ELEMENT(expected).key("classId")
                        .displayedName("ClassID")
                        .description("The (factory)-name of the class of this device")
                        .expertAccess()
                        .readOnly()
                        .initialValue(Device::classInfo().getClassId())
                        .commit();

                STRING_ELEMENT(expected).key("serverId")
                        .displayedName("ServerID")
                        .description("The device-server on which this device is running on")
                        .expertAccess()
                        .readOnly()
                        .commit();

                STRING_ELEMENT(expected).key("deviceId")
                        .displayedName("DeviceID")
                        .description("The device instance ID uniquely identifies a device instance in the distributed system")
                        .readOnly()
                        .commit();

                BOOL_ELEMENT(expected).key("archive")
                        .displayedName("Archive")
                        .description("Decides whether the properties of this device will be logged or not")
                        .reconfigurable()
                        .expertAccess()
                        .assignmentOptional().defaultValue(true)
                        .commit();

                BOOL_ELEMENT(expected).key("useTimeserver")
                        .displayedName("Use Timeserver")
                        .description("Decides whether to use time and train ID from TimeServer device")
                        .init()
                        .expertAccess()
                        .assignmentOptional().defaultValue(false)
                        .commit();

                INT32_ELEMENT(expected).key("progress")
                        .displayedName("Progress")
                        .description("The progress of the current action")
                        .readOnly()
                        .initialValue(0)
                        .commit();

                INT32_ELEMENT(expected).key("heartbeatInterval")
                        .displayedName("Heartbeat interval")
                        .description("The heartbeat interval")
                        .assignmentOptional().defaultValue(120)
                        .adminAccess()
                        .commit();

                STATE_ELEMENT(expected).key("state")
                        .displayedName("State")
                        .description("The current state the device is in")
                        .initialValue(State::UNKNOWN)
                        .commit();

                ALARM_ELEMENT(expected).key("alarmCondition")
                        .displayedName("Alarm condition")
                        .description("The current alarm condition of the device. "
                                     "Evaluates to the highest condition on any"
                                     " property if not set manually.")
                        .initialValue(AlarmCondition::NONE)
                        .commit();

                NODE_ELEMENT(expected).key("performanceStatistics")
                        .displayedName("Performance Statistics")
                        .description("Accumulates some statistics")
                        .expertAccess()
                        .commit();

                BOOL_ELEMENT(expected).key("performanceStatistics.enable")
                        .displayedName("Enable Performance Indicators")
                        .description("Enables some statistics to follow the performance of an individual device")
                        .reconfigurable()
                        .expertAccess()
                        .assignmentOptional().defaultValue(false)
                        .commit();

                FLOAT_ELEMENT(expected).key("performanceStatistics.brokerLatency")
                        .displayedName("Broker latency (ms)")
                        .unit(Unit::SECOND).metricPrefix(MetricPrefix::MILLI)
                        .description("Average time interval between remote message sending and receiving it on this device before queuing.")
                        .expertAccess()
                        .readOnly().initialValue(0)
                        .commit();

                FLOAT_ELEMENT(expected).key("performanceStatistics.processingLatency")
                        .displayedName("Processing latency (ms)")
                        .description("Average time interval between remote message sending and reading it from the queue on this device.")
                        .unit(Unit::SECOND).metricPrefix(MetricPrefix::MILLI)
                        .expertAccess()
                        .readOnly().initialValue(0)
                        .warnHigh(3000.f) // 3 s
                        .info("Long average time between message being sent and start of its processing")
                        .needsAcknowledging(false)
                        .alarmHigh(10000.f) // 10 s
                        .info("Very long average time between message being sent and start of its processing")
                        .needsAcknowledging(false)
                        .commit();

                UINT32_ELEMENT(expected).key("performanceStatistics.maxProcessingLatency")
                        .displayedName("Maximum proc. latency")
                        .description("Maximum processing latency within averaging interval.")
                        .unit(Unit::SECOND).metricPrefix(MetricPrefix::MILLI)
                        .expertAccess()
                        .readOnly().initialValue(0)
                        .commit();

                UINT32_ELEMENT(expected).key("performanceStatistics.messageQueueSize")
                        .displayedName("Local message queue size")
                        .description("Current size of the local message queue.")
                        .expertAccess()
                        .readOnly().initialValue(0)
                        //.warnHigh(100)
                        .commit();

                FSM::expectedParameters(expected);
            }

            Device(const karabo::util::Hash& configuration) : m_errorRegex(".*error.*", boost::regex::icase),
                m_globalAlarmCondition(karabo::util::AlarmCondition::NONE) {

                // Make the configuration the initial state of the device
                m_parameters = configuration;

                m_timeId = 0;
                m_timeSec = 0;
                m_timeFrac = 0;
                m_timePeriod = 0;

                // Set serverId
                if (configuration.has("_serverId_")) configuration.get("_serverId_", m_serverId);
                else m_serverId = KARABO_NO_SERVER;

                // Set instanceId
                if (configuration.has("_deviceId_")) configuration.get("_deviceId_", m_deviceId);
                else m_deviceId = "__none__";

                // Setup the validation classes
                karabo::util::Validator::ValidationRules rules;
                rules.allowAdditionalKeys = true;
                rules.allowMissingKeys = true;
                rules.allowUnrootedConfiguration = true;
                rules.injectDefaults = false;
                rules.injectTimestamps = true;
                m_validatorIntern.setValidationRules(rules);
                m_validatorExtern.setValidationRules(rules);

                // Setup device logger
                m_log = &(karabo::log::Logger::getLogger(m_deviceId)); // TODO use later: "device." + instanceId


            }

            virtual ~Device() {
                KARABO_LOG_FRAMEWORK_TRACE << "Device::~Device() dtor : m_deviceClient.use_count()="
                        << m_deviceClient.use_count() << "\n"
#ifdef __linux__
                        << karabo::util::StackTrace();
#else
                        << "Stack trace not implemented";
#endif

                m_deviceClient.reset();
            };

            /**
             * This function allows to communicate to other (remote) devices.
             * Any device contains also a controller for other devices (DeviceClient)
             * which is returned by this function.
             *
             * @return DeviceClient instance
             */
            DeviceClient& remote() {
                if (!m_deviceClient) {
                    // Initialize an embedded device client (for composition)
                    m_deviceClient = boost::shared_ptr<DeviceClient > (new DeviceClient(shared_from_this()));
                }
                return *(m_deviceClient);
            }

            /**
             * Updates the state of the device. This function automatically notifies any observers in the distributed system.
             * @param key A valid parameter of the device (must be defined in the expectedParameters function)
             * @param value The corresponding value (of corresponding data-type)
             */
            template <class ValueType>
            void set(const std::string& key, const ValueType& value) {
                this->set<ValueType>(key, value, getActualTimestamp());
            }

            void set(const std::string& key, const karabo::util::State& state) {
                set(key, state, getActualTimestamp());
            }

            void set(const std::string& key, const karabo::util::AlarmCondition& condition) {
                set(key, condition, getActualTimestamp());
            }

            /**
             * Updates the state of the device. This function automatically notifies any observers in the distributed system.
             * @param key A valid parameter of the device (must be defined in the expectedParameters function)
             * @param value The corresponding value (of corresponding data-type)
             * @param timestamp The time of the value change
             */
            template <class ValueType>
            void set(const std::string& key, const ValueType& value, const karabo::util::Timestamp& timestamp) {
                karabo::util::Hash h(key, value);
                this->set(h, timestamp);
            }

<<<<<<< HEAD
=======
            void set(const std::string& key, const karabo::util::State& state, const karabo::util::Timestamp& timestamp) {
                karabo::util::Hash h(key, state.name());
                h.setAttribute(key, KARABO_INDICATE_STATE_SET, true);
                set(h, timestamp);
            }

            void set(const std::string& key, const karabo::util::AlarmCondition& condition, const karabo::util::Timestamp& timestamp) {
                karabo::util::Hash h(key, condition.asString());
                h.setAttribute(key, KARABO_INDICATE_ALARM_SET, true);
                set(h, timestamp);
                //also set the fields attribute
                boost::mutex::scoped_lock lock(m_objectStateChangeMutex);
                m_parameters.setAttribute(key, KARABO_ALARM_ATTR, condition.asString());
            }

            //            template <class PixelType>
            //            KARABO_DEPRECATED void set(const std::string& key, const karabo::xip::CpuImage<PixelType>& image) {
            //                this->set<PixelType>(key, image, getActualTimestamp());
            //            }
            //
            //            template <class PixelType>
            //            KARABO_DEPRECATED void set(const std::string& key, const karabo::xip::CpuImage<PixelType>& image, const karabo::util::Timestamp& timestamp) {
            //                using namespace karabo::util;
            //
            //                Dims dims(image.dimX(), image.dimY(), image.dimZ());
            //                karabo::xip::RawImageData raw(image.pixelPointer(), image.size(), true, dims);
            //
            //                Hash hash(key, raw.hash());
            //                hash.setAttribute(key, "image", 1);
            //                m_parameters.merge(hash, karabo::util::Hash::REPLACE_ATTRIBUTES);
            //                emit("signalChanged", hash, getInstanceId());
            //            }

>>>>>>> 8d2f94b8
            /**
             * This function allows to write a CpuImage instead of an ImageElement to an output channel.
             * Data will be timestamped and send immediately (write/update).
             * @param channelName The output channel name
             * @param key The image element key
             * @param image CpuImage object
             */
            template <class PixelType>
            void writeChannel(const std::string& channelName, const std::string& key, const karabo::xip::CpuImage<PixelType>& image) {
                karabo::xms::Data data(key, karabo::xms::ImageData(image));
                writeChannel(channelName, data);
            }

            /**
             * Convenience function for writing data objects that reflect a single element in the data schema.
             * In this case the root-name must not be included in the data object hierarchy but should be given
             * as second argument to this function.
             * Data will be timestamped and send immediately (write/update).
             * @param channelName The output channel name
             * @param key The data element (root-)key
             * @param data Data object
             */
            void writeChannel(const std::string& channelName, const std::string& key, const karabo::xms::Data& data) {
                karabo::xms::Data root(key, data);
                writeChannel(channelName, root);
            }

            /**
             * Writes a data object to the specified channel. The data object internally must
             * follow exactly the data schema as defined in the expected parameters.
             * @param channelName The output channel name
             * @param data Data object
             */
            void writeChannel(const std::string& channelName, karabo::xms::Data& data) {
                // TODO think about proper validation and time tagging later
                data.attachTimestamp(getActualTimestamp());
                karabo::xms::OutputChannel::Pointer channel = this->getOutputChannel(channelName);
                channel->write(data);
                channel->update();
            }

            void signalEndOfStream(const std::string& channelName) {
                this->getOutputChannel(channelName)->signalEndOfStream();
            }

            /**
             * Updates the state of the device with all key/value pairs given in the hash
             * NOTE: This function will automatically and efficiently (only one message) inform
             * any observers.
             * @param config Hash of updated internal parameters (must be declared in the expectedParameters function)
             */
            void set(const karabo::util::Hash& hash) {
                this->set(hash, getActualTimestamp());
            }

            /**
             * Updates the state of the device with all key/value pairs given in the hash
             * NOTE: This function will automatically and efficiently (only one message) inform
             * any observers.
             * @param config Hash of updated internal parameters (must be declared in the expectedParameters function)
             */
            void set(const karabo::util::Hash& hash, const karabo::util::Timestamp& timestamp) {
                using namespace karabo::util;

                boost::mutex::scoped_lock lock(m_objectStateChangeMutex);
                karabo::util::Hash validated;
                std::pair<bool, std::string> result;


                const bool hadPreviousAlarm = m_validatorIntern.hasParametersInWarnOrAlarm();


                result = m_validatorIntern.validate(m_fullSchema, hash, validated, timestamp);

                if (result.first == false) {
                    KARABO_LOG_WARN << "Bad parameter setting attempted, validation reports: " << result.second;
                }

                // Check for parameters being in a bad condition
                std::pair<bool, const AlarmCondition> resultingCondition = this->evaluateAndUpdateAlarmCondition(hadPreviousAlarm);
                if (resultingCondition.first && resultingCondition.second.asString() != m_parameters.get<std::string>("alarmCondition")) {
                    Hash::Node& node = validated.set("alarmCondition", resultingCondition.second.asString());
                    Hash::Attributes& attributes = node.getAttributes();
                    timestamp.toHashAttributes(attributes);
                }


                if (!validated.empty()) {
                    m_parameters.merge(validated, karabo::util::Hash::REPLACE_ATTRIBUTES);

                    // if Hash contains at least one reconfigurable parameter -> signalStateChanged
                    if (validated.has("state")) {
                        emit("signalStateChanged", validated, getInstanceId()); // more reliable delivery: timeToLive == 600000 (10min)
                        return;
                    }

                    // if Hash contains at least one reconfigurable parameter -> signalStateChanged
                    if (m_validatorIntern.hasReconfigurableParameter()) {
                        emit("signalStateChanged", validated, getInstanceId()); // more reliable delivery: timeToLive == 600000 (10min)
                        return;
                    }

                    // ... otherwise -> signalChanged
                    emit("signalChanged", validated, getInstanceId()); // less reliable delivery: timeToLive == 3000 (3 secs)
                }
            }

            template <class ValueType>
            void setNoValidate(const std::string& key, const ValueType& value) {
                this->setNoValidate<ValueType>(key, value, getActualTimestamp());
            }

            template <class ValueType>
            void setNoValidate(const std::string& key, const ValueType& value, const karabo::util::Timestamp& timestamp) {
                karabo::util::Hash h(key, value);
                this->setNoValidate(h, timestamp);
            }

            void setNoValidate(const karabo::util::Hash& hash) {
                this->setNoValidate(hash, getActualTimestamp());
            }

            void setNoValidate(const karabo::util::Hash& hash, const karabo::util::Timestamp& timestamp) {
                using namespace karabo::util;
                boost::mutex::scoped_lock lock(m_objectStateChangeMutex);

                // TODO Think about attaching timestamps only to top level nodes (must check all other depending code)
                if (!hash.empty()) {
                    Hash tmp(hash);
                    std::vector<std::string> paths;
                    tmp.getPaths(paths);

                    BOOST_FOREACH(std::string path, paths) {
                        timestamp.toHashAttributes(tmp.getAttributes(path));
                    }
                    m_parameters.merge(tmp, Hash::REPLACE_ATTRIBUTES);

                    // if Hash contains 'state' key -> signalStateChanged
                    if (tmp.has("state")) {
                        emit("signalStateChanged", tmp, getInstanceId()); // more reliable delivery: timeToLive == 600000 (10min)
                        return;
                    }


                    // if Hash contains at least one reconfigurable parameter -> signalStateChanged

                    BOOST_FOREACH(std::string path, paths) {
                        if (m_fullSchema.has(path) && m_fullSchema.isAccessReconfigurable(path)) {
                            emit("signalStateChanged", tmp, getInstanceId()); // more reliable delivery: timeToLive == 600000 (10min)
                            return;
                        }
                    }

                    // ... otherwise -> signalChanged
                    emit("signalChanged", tmp, getInstanceId());
                }
            }

            /**
             * Retrieves the current value of any device parameter (that was defined in the expectedParameters function)
             * @param key A valid parameter of the device (must be defined in the expectedParameters function)
             * @return value of the requested parameter
             */
            template <class T>
            T get(const std::string& key) const {
                boost::mutex::scoped_lock lock(m_objectStateChangeMutex);

                try {
                    const karabo::util::Hash::Attributes& attrs = m_fullSchema.getParameterHash().getNode(key).getAttributes();
                    if (attrs.has(KARABO_SCHEMA_LEAF_TYPE)) {
                        const int leafType = attrs.get<int>(KARABO_SCHEMA_LEAF_TYPE);
                        if (leafType == karabo::util::Schema::STATE) {
                            if (typeid (T) == typeid (karabo::util::State)) {
                                return *reinterpret_cast<const T*> (&karabo::util::State::fromString(m_parameters.get<std::string>(key)));
                            }
                            KARABO_PARAMETER_EXCEPTION("State element at " + key + " may only return state objects");
                        }
                        if (leafType == karabo::util::Schema::ALARM_CONDITION) {
                            if (typeid (T) == typeid (karabo::util::AlarmCondition)) {
                                return *reinterpret_cast<const T*> (&karabo::util::AlarmCondition::fromString(m_parameters.get<std::string>(key)));
                            }
                            KARABO_PARAMETER_EXCEPTION("Alarm condition element at " + key + " may only return alarm condition objects");
                        }
                    }

                    return m_parameters.get<T>(key);
                } catch (const karabo::util::Exception& e) {
                    KARABO_RETHROW_AS(KARABO_PARAMETER_EXCEPTION("Error whilst retrieving parameter (" + key + ") from device:" +
                                                                 e.userFriendlyMsg()));
                }
                return *static_cast<T*> (NULL); // never reached. Keep it to make the compiler happy.
            }

            /**
             * Retrieves the current value of any device parameter (that was defined in the expectedParameters function)
             * The value is casted on the fly into the desired type.
             * NOTE: This function is considerably slower than the simple get() functionality
             * @param key A valid parameter of the device (must be defined in the expectedParameters function)
             * @return value of the requested parameter
             */
            template <class T>
            T getAs(const std::string& key) const {
                boost::mutex::scoped_lock lock(m_objectStateChangeMutex);
                try {
                    return m_parameters.getAs<T>(key);
                } catch (const karabo::util::Exception& e) {
                    KARABO_RETHROW_AS(KARABO_PARAMETER_EXCEPTION("Error whilst retrieving parameter (" + key + ") from device"));
                }
            }

            /**
             * Use this function for any logging information.
             * @code
             * log() << Priority::DEBUG << "My logging message on debug priority";
             * log() << Priority::INFO << "My logging message on info priority";
             * log() << Priority::WARN << "My logging message on warn priority";
             * log() << Priority::ERROR << "My logging message on error priority";
             * @endcode
             * @return Logging object
             */
            krb_log4cpp::Category& log() const {
                return (*m_log);
            }

            /**
             * Retrieves all expected parameters of this device
             * @return Schema object containing all expected parameters
             */
            karabo::util::Schema getFullSchema() const {
                boost::mutex::scoped_lock lock(m_objectStateChangeMutex);
                return m_fullSchema;
            }

            void appendSchema(const karabo::util::Schema& schema) {
                KARABO_LOG_DEBUG << "Append Schema requested";
                karabo::util::Hash validated;
                karabo::util::Validator::ValidationRules rules;
                rules.allowAdditionalKeys = true;
                rules.allowMissingKeys = true;
                rules.allowUnrootedConfiguration = true;
                rules.injectDefaults = true;
                rules.injectTimestamps = true;
                karabo::util::Validator v(rules);
                v.validate(schema, karabo::util::Hash(), validated, getActualTimestamp());
                {
                    boost::mutex::scoped_lock lock(m_objectStateChangeMutex);

                    // Clear cache
                    m_stateDependendSchema.clear();

                    // Save injected
                    m_injectedSchema.merge(schema);

                    // Merge to full schema
                    m_fullSchema.merge(m_injectedSchema);

                }

                // Notify the distributed system
                emit("signalSchemaUpdated", m_fullSchema, m_deviceId);

                // Merge all parameters
                set(validated);

                KARABO_LOG_INFO << "Schema updated";
            }

            /**
             * Replace existing schema descriptions by static (hard coded in expectedParameters) part and
             * add additional (dynamic) descriptions
             * @param schema
             */
            void updateSchema(const karabo::util::Schema& schema) {

                KARABO_LOG_DEBUG << "Update Schema requested";
                karabo::util::Hash validated;
                karabo::util::Validator::ValidationRules rules;
                rules.allowAdditionalKeys = true;
                rules.allowMissingKeys = true;
                rules.allowUnrootedConfiguration = true;
                rules.injectDefaults = true;
                rules.injectTimestamps = true;
                karabo::util::Validator v(rules);
                v.validate(schema, karabo::util::Hash(), validated, getActualTimestamp());
                {
                    boost::mutex::scoped_lock lock(m_objectStateChangeMutex);
                    // Clear previously injected parameters
                    std::vector<std::string> keys = m_injectedSchema.getKeys();

                    BOOST_FOREACH(std::string key, keys) {
                        if (m_parameters.has(key)) m_parameters.erase(key);
                    }

                    // Clear cache
                    m_stateDependendSchema.clear();

                    // Reset fullSchema
                    m_fullSchema = m_staticSchema;

                    // Save injected
                    m_injectedSchema = schema;

                    // Merge to full schema
                    m_fullSchema.merge(m_injectedSchema);
                }

                // Notify the distributed system
                emit("signalSchemaUpdated", m_fullSchema, m_deviceId);

                // Merge all parameters
                set(validated);

                KARABO_LOG_INFO << "Schema updated";
            }

            void setProgress(const int value, const std::string& associatedText = "") {
                int v = (m_progressMin + value / float(m_progressMax - m_progressMin)) * 100;
                set("progress", v);
            }

            void resetProgress() {
                set("progress", m_progressMin);
            }

            void setProgressRange(const int minimum, const int maximum) {
                m_progressMin = minimum;
                m_progressMax = maximum;
            }

            /**
             * Converts a device parameter key into its aliased key (must be defined in the expectedParameters function)
             * @param key A valid parameter of the device (must be defined in the expectedParameters function)
             * @return Aliased representation of the parameter
             */
            template <class AliasType>
            AliasType getAliasFromKey(const std::string& key) const {
                try {
                    boost::mutex::scoped_lock lock(m_objectStateChangeMutex);
                    return m_fullSchema.getAliasFromKey<AliasType>(key);
                } catch (const karabo::util::Exception& e) {
                    KARABO_RETHROW_AS(KARABO_PARAMETER_EXCEPTION("Error whilst retrieving alias from parameter (" + key + ")"));
                }
            }

            /**
             * Converts a device parameter alias into the original key (must be defined in the expectedParameters function)
             * @param key A valid parameter-alias of the device (must be defined in the expectedParameters function)
             * @return The original name of the parameter
             */
            template <class AliasType>
            std::string getKeyFromAlias(const AliasType& alias) const {
                try {
                    boost::mutex::scoped_lock lock(m_objectStateChangeMutex);
                    return m_fullSchema.getKeyFromAlias(alias);
                } catch (const karabo::util::Exception& e) {
                    KARABO_RETHROW_AS(KARABO_PARAMETER_EXCEPTION("Error whilst retrieving parameter from alias (" + karabo::util::toString(alias) + ")"));
                }
            }

            /**
             * Checks if the argument is a valid alias of some key, i.e. defined in the expectedParameters function
             * @param alias Arbitrary argument of arbitrary type
             * @return true if it is an alias found in one of three containers of parameters:
             * "reconfigurable", "initial" or "monitored",  otherwise false
             */
            template <class T>
            const bool aliasHasKey(const T& alias) const {
                boost::mutex::scoped_lock lock(m_objectStateChangeMutex);
                return m_fullSchema.aliasHasKey(alias);
            }

            /**
             * Checks if some alias is defined for the given key
             * @param key in expectedParameters mapping
             * @return true if the alias exists
             */
            bool keyHasAlias(const std::string& key) const {
                boost::mutex::scoped_lock lock(m_objectStateChangeMutex);
                return m_fullSchema.keyHasAlias(key);
            }

            /**
             * Checks the type of any device parameter (that was defined in the expectedParameters function)
             * @param key A valid parameter of the device (must be defined in the expectedParameters function)
             * @return The enumerated internal reference type of the value
             */
            karabo::util::Types::ReferenceType getValueType(const std::string& key) const {
                boost::mutex::scoped_lock lock(m_objectStateChangeMutex);
                return m_fullSchema.getValueType(key);
            }

            /**
             * Retrieves the current configuration.
             * If no argument is given, all parameters (those described in the expected parameters section) are returned.
             * A subset of parameters can be retrieved by specifying one or more tags.
             * @param tags The tags the parameter must carry to be retrieved
             * @return A Hash containing the current value of the selected configuration
             */
            karabo::util::Hash getCurrentConfiguration(const std::string& tags = "") const {
                if (tags.empty()) return m_parameters;
                boost::mutex::scoped_lock lock(m_objectStateChangeMutex);
                karabo::util::Hash filtered;
                karabo::util::HashFilter::byTag(m_fullSchema, m_parameters, filtered, tags);
                return filtered;
            }

            karabo::util::Hash filterByTags(const karabo::util::Hash& hash, const std::string& tags) const {
                karabo::util::Hash filtered;
                boost::mutex::scoped_lock lock(m_objectStateChangeMutex);
                karabo::util::HashFilter::byTag(m_fullSchema, hash, filtered, tags);
                return filtered;
            }

            const std::string& getServerId() const {
                return m_serverId;
            }

            const karabo::util::State getState() {
                return this->get<karabo::util::State>("state");
            }



        public:

            // This function will polymorphically be called by the FSM template

            void updateState(const karabo::util::State& cs) {
                try {
                    const std::string& currentState = cs.name();
                    KARABO_LOG_FRAMEWORK_DEBUG << "updateState(state): \"" << currentState << "\".";
                    if (getState().name() != currentState) {
                        set("state", cs);
                        if (boost::regex_match(currentState, m_errorRegex)) {
                            updateInstanceInfo(karabo::util::Hash("status", "error"));
                        } else {
                            // Reset the error status - protect against non-initialised instanceInfo
                            if (!getInstanceInfo().has("status") || getInstanceInfo().get<std::string>("status") == "error") {
                                updateInstanceInfo(karabo::util::Hash("status", "ok"));
                            }
                        }
                    }
                    // Reply new state to interested event initiators
                    reply(currentState);

                } catch (const karabo::util::Exception& e) {
                    KARABO_RETHROW
                }
            }

            /**
             * You can override this function to handle default caught exceptions differently
             * @param shortMessage short error message
             * @param detailedMessage detailed error message
             */
            KARABO_DEPRECATED void exceptionFound(const std::string& shortMessage, const std::string& detailedMessage) const {
                KARABO_LOG_ERROR << detailedMessage;
            }

            virtual void exceptionFound(const karabo::util::Exception& e) {
                KARABO_LOG_ERROR << e;
            }

            //void notify("ERROR", const std::string& shortMessage, const std::string& detailedMessage)

            // This function will polymorphically be called by the FSM template
            // TODO Make it private

            virtual void onNoStateTransition(const std::string& typeId, int state) {
                std::string eventName(typeId);
                boost::regex re(".*\\d+(.+Event).*");
                boost::smatch what;
                bool result = boost::regex_search(typeId, what, re);
                if (result && what.size() == 2) {
                    eventName = what.str(1);
                }
                KARABO_LOG_WARN << "Current state of device \"" << getInstanceId()
                        << "\" does not allow a transition for event \"" << eventName << "\".";
            }

            virtual void onTimeUpdate(unsigned long long id, unsigned long long sec, unsigned long long frac, unsigned long long period) {
            }

            // TODO:  Implement local call: just post command on local queue

            void execute(const std::string& command) const {
                call("", command);
            }

            template <class A1>
            void execute(const std::string& command, const A1& a1) const {
                call("", command, a1);
            }

            template <class A1, class A2>
            void execute(const std::string& command, const A1& a1, const A2& a2) const {
                call("", command, a1, a2);
            }

            template <class A1, class A2, class A3>
            void execute(const std::string& command, const A1& a1, const A2& a2, const A3& a3) const {
                call("", command, a1, a2, a3);
            }

            template <class A1, class A2, class A3, class A4>
            void execute(const std::string& command, const A1& a1, const A2& a2, const A3& a3, const A4& a4) const {
                call("", command, a1, a2, a3, a4);
            }

            const karabo::util::AlarmCondition & getAlarmCondition() const {
                return karabo::util::AlarmCondition::fromString(this->get<std::string>("alarmCondition"));
            }

            void setAlarmCondition(const karabo::util::AlarmCondition & condition) {

                using namespace karabo::util;

                boost::mutex::scoped_lock lock(m_objectStateChangeMutex);
                m_globalAlarmCondition = condition;
                std::pair<bool, const AlarmCondition> result = this->evaluateAndUpdateAlarmCondition(true);
                if (result.first && result.second.asString() != m_parameters.get<std::string>("alarmCondition")) {
                    lock.unlock();
                    Hash h;
                    h.set("alarmCondition", result.second.asString()).setAttribute(KARABO_INDICATE_ALARM_SET, true);
                    //also set the fields attribute to this condition
                    this->setNoValidate("alarmCondition", h);
                    this->m_parameters.setAttribute("alarmCondition", KARABO_ALARM_ATTR, result.second.asString());
                }

            }

            const karabo::util::AlarmCondition & getAlarmCondition(const std::string & key, const std::string & sep = ".") const {
                const std::string & propertyCondition = this->m_parameters.template getAttribute<std::string>(key, KARABO_ALARM_ATTR, sep);
                return karabo::util::AlarmCondition::fromString(propertyCondition);
            }

            bool hasRollingStatistics(const std::string & path) const {
                return this->getFullSchema().hasRollingStatistics(path);
            }

            karabo::util::RollingWindowStatistics::ConstPointer getRollingStatistics(const std::string & path) const {
                return m_validatorIntern.getRollingStatistics(path);
            }

            const karabo::util::Hash getAlarmInfo() const {
                /**
                 * Returns a hash containing the info field information
                 * for current alarms on the device
                 *
                 * @return a hash with structure key: path to property -> alarm info (string)
                 */
                using namespace karabo::util;
                Hash info;
                boost::mutex::scoped_lock lock(m_objectStateChangeMutex);
                const Hash& h = m_validatorIntern.getParametersInWarnOrAlarm();
                for (Hash::const_iterator it = h.begin(); it != h.end(); ++it) {
                    const Hash& desc = it->getValue<Hash>();
                    const AlarmCondition& cond = AlarmCondition::fromString(desc.get<std::string>("type"));
                    info.set(it->getKey(), m_fullSchema.getInfoForAlarm(it->getKey(), cond));
                }
                return info;

            }




        protected: // Functions and Classes

            virtual void preReconfigure(karabo::util::Hash& incomingReconfiguration) {
            }

            virtual void postReconfigure() {
            }

            virtual void preDestruction() {
            }

        private: // Functions

            /**
             * This function will typically be called by the DeviceServer (or directly within the startDevice application).
             * The call to run is blocking and afterwards communication should happen only via call-backs
             */
            void run() {

                if (!m_connection) {
                    m_connectionInjected = false;

                    // Instantiate connection
                    karabo::net::BrokerConnection::Pointer connection = karabo::net::BrokerConnection::createChoice("_connection_", m_parameters);

                    // Initialize the SignalSlotable instance
                    init(m_deviceId, connection);
                }

                // Initialize FSM slots (the interface of this function must be inherited from the templated FSM)
                this->initFsmSlots(); // requires template CONCEPT

                // Initialize Device slots
                this->initDeviceSlots();

                // Register guard for slot calls
                this->registerSlotCallGuardHandler(boost::bind(&karabo::core::Device<FSM>::slotCallGuard, this, _1));

                // Register exception handler
                this->registerExceptionHandler(boost::bind(&karabo::core::Device<FSM>::exceptionFound, this, _1));

                // Register updateLatencies handler
                this->registerPerformanceStatisticsHandler(boost::bind(&karabo::core::Device<FSM>::updateLatencies,
                                                                       this, _1, _2, _3, _4, _5));

                // This initializations or done here and not in the constructor as they involve virtual function calls
                this->initClassId();
                this->initSchema();

                // Prepare some info further describing this particular instance
                // status, visibility, owner, lang
                karabo::util::Hash instanceInfo;
                instanceInfo.set("type", "device");
                instanceInfo.set("classId", m_classId);
                instanceInfo.set("serverId", m_serverId);
                instanceInfo.set("visibility", this->get<int >("visibility"));
                instanceInfo.set("compatibility", Device::classInfo().getVersion());
                instanceInfo.set("host", net::bareHostName());
                instanceInfo.set("status", "ok");
                instanceInfo.set("archive", this->get<bool>("archive"));

                boost::thread t(boost::bind(&karabo::core::Device<FSM>::runEventLoop, this, this->get<int>("heartbeatInterval"), instanceInfo));

                boost::this_thread::sleep(boost::posix_time::milliseconds(100));

                bool ok = ensureOwnInstanceIdUnique();
                if (!ok) {
                    t.join(); // Blocks
                    return;
                }

                KARABO_LOG_INFO << "'" << m_classId << "' with deviceId: '" << this->getInstanceId() << "' got started"
                        << " on server '" << this->getServerId() << "'.";

                // ClassId
                m_parameters.set("classId", m_classId);
                // DeviceId
                m_parameters.set("deviceId", m_deviceId);
                // ServerId
                m_parameters.set("serverId", m_serverId);

                // Validate first time to assign timestamps
                {
                    boost::mutex::scoped_lock lock(m_objectStateChangeMutex);

                    // The following lines of code are needed to initially inject timestamps to the parameters
                    karabo::util::Hash validated;
                    std::pair<bool, std::string> result = m_validatorIntern.validate(m_fullSchema, m_parameters, validated, getActualTimestamp());
                    if (result.first == false) KARABO_LOG_WARN << "Bad parameter setting attempted, validation reports: " << result.second;
                    m_parameters.merge(validated, karabo::util::Hash::REPLACE_ATTRIBUTES);
                }

                // Instantiate all channels
                this->initChannels();
                this->connectInputChannels();

                // Start the state machine
                this->startFsm(); // This function must be inherited from the templated base class (it's a concept!)

                if (m_parameters.get<bool>("useTimeserver")) {
                    KARABO_LOG_FRAMEWORK_DEBUG << "Connecting to time server";
                    connect("Karabo_TimeServer", "signalTimeTick", "", "slotTimeTick");
                }

                t.join(); // Blocks
            }

            void initClassId() {
                m_classId = getClassInfo().getClassId();
            }

            void initSchema() {
                using namespace karabo::util;
                const Schema staticSchema = getSchema(m_classId, Schema::AssemblyRules(INIT | WRITE | READ));
                {
                    boost::mutex::scoped_lock lock(m_objectStateChangeMutex);
                    // The static schema is the regular schema as assembled by parsing the expectedParameters functions
                    m_staticSchema = staticSchema; // Here we lack a Schema::swap(..)...
                    // At startup the static schema is identical with the runtime schema
                    m_fullSchema = m_staticSchema;
                }
            }

            void initDeviceSlots() {
                using namespace std;

                KARABO_SIGNAL2("signalChanged", karabo::util::Hash /*configuration*/, string /*deviceId*/);

                KARABO_SYSTEM_SIGNAL2("signalStateChanged", karabo::util::Hash /*configuration*/, string /*deviceId*/);

                KARABO_SYSTEM_SIGNAL4("signalNotification", string /*type*/, string /*messageShort*/, string /*messageDetail*/, string /*deviceId*/);

                KARABO_SYSTEM_SIGNAL2("signalSchemaUpdated", karabo::util::Schema /*deviceSchema*/, string /*deviceId*/);

                KARABO_SLOT(slotReconfigure, karabo::util::Hash /*reconfiguration*/)
                KARABO_SLOT(slotGetConfiguration)
                KARABO_SLOT(slotGetSchema, bool /*onlyCurrentState*/);
                KARABO_SLOT(slotKillDevice)
                KARABO_SLOT(slotTimeTick, unsigned long long /*id */, unsigned long long /* sec */, unsigned long long /* frac */, unsigned long long /* period */);

            }

            /**
             *  Called in beginning of run() to setup p2p channels, will
             *  recursively go through the schema of the device
             *  *
             *  * @param topLevel: std::string: empty or existing path of full
             *  *                  schema of the device
             *  */
            void initChannels(const std::string& topLevel = "") {

                boost::mutex::scoped_lock lock(m_objectStateChangeMutex);
                // Keys under topLevel, without leading "topLevel.":
                const std::vector<std::string>& subKeys = m_fullSchema.getKeys(topLevel);

                BOOST_FOREACH(const std::string &subKey, subKeys) {
                    // Assemble full path out of topLevel and subKey
                    const std::string key(topLevel.empty() ? subKey : (topLevel + '.') += subKey);
                    if (m_fullSchema.hasDisplayType(key)) {
                        const std::string& displayType = m_fullSchema.getDisplayType(key);
                        if (displayType == "OutputChannel") {
                            KARABO_LOG_FRAMEWORK_INFO << "'" << this->getInstanceId() << "' creates output channel '" << key << "'";
                            createOutputChannel(key, m_parameters);
                        } else if (displayType == "InputChannel") {
                            KARABO_LOG_FRAMEWORK_INFO << "'" << this->getInstanceId() << "' creates input channel '" << key << "'";
                            createInputChannel(key, m_parameters);
                        } else {
                            KARABO_LOG_FRAMEWORK_DEBUG << "'" << this->getInstanceId() << "' does not create in-/output "
                                    << "channel for '" << key << "' since it's a '" << displayType << "'";
                        }
                    } else if (m_fullSchema.isNode(key)) {
                        // Recursive call going down the tree for channels within nodes
                        KARABO_LOG_FRAMEWORK_DEBUG << "'" << this->getInstanceId() << "' looks for input/output channels "
                                << "under node \"" << key << "\"";

                        lock.unlock(); // release lock before recursion
                        this->initChannels(key);
                        lock.lock();
                    }
                }
            }

            bool slotCallGuard(const std::string& slotName) {
                using namespace karabo::util;
                std::vector<State> allowedStates;
                {
                    boost::mutex::scoped_lock lock(m_objectStateChangeMutex);
                    if (m_fullSchema.has(slotName) && m_fullSchema.hasAllowedStates(slotName)) {
                        allowedStates = m_fullSchema.getAllowedStates(slotName);
                    }
                }

                if (!allowedStates.empty()) {
                    const State& currentState = getState();
                    if (std::find(allowedStates.begin(), allowedStates.end(), currentState) == allowedStates.end()) {
                        std::ostringstream msg;
                        msg << "Command " << "\"" << slotName << "\"" << " is not allowed in current state "
                                << "\"" << currentState.name() << "\" of device " << "\"" << m_deviceId << "\".";
                        std::string errorMessage = msg.str();
                        reply(errorMessage);
                        return false;
                    }
                }
                return true;
            }

            void slotGetConfiguration() {
                boost::mutex::scoped_lock lock(m_objectStateChangeMutex);
                reply(m_parameters, m_deviceId);
            }

            void slotGetSchema(bool onlyCurrentState) {
                if (onlyCurrentState) {
                    const karabo::util::State& currentState = getState();
                    const karabo::util::Schema schema(getStateDependentSchema(currentState));
                    reply(schema, m_deviceId);
                } else {
                    boost::mutex::scoped_lock lock(m_objectStateChangeMutex);
                    reply(m_fullSchema, m_deviceId);
                }
            }

            void slotReconfigure(const karabo::util::Hash& newConfiguration) {
                if (newConfiguration.empty()) return;
                std::pair<bool, std::string > result;
                try {
                    karabo::util::Hash validated;

                    result = validate(newConfiguration, validated);

                    if (result.first == true) { // is a valid reconfiguration

                        // Give device-implementer a chance to specifically react on reconfiguration event by polymorphically calling back
                        preReconfigure(validated);

                        // Merge reconfiguration with current state
                        applyReconfiguration(validated);
                    }
                } catch (const karabo::util::Exception& e) {
                    this->exceptionFound(e);
                    reply(false, e.userFriendlyMsg());
                    return;
                }
                reply(result.first, result.second);
            }

            std::pair<bool, std::string> validate(const karabo::util::Hash& unvalidated, karabo::util::Hash& validated) {
                // Retrieve the current state of the device instance
                const karabo::util::State& currentState = getState();
                const karabo::util::Schema whiteList(getStateDependentSchema(currentState));
                KARABO_LOG_DEBUG << "Incoming (un-validated) reconfiguration:\n" << unvalidated;
                std::pair<bool, std::string> valResult = m_validatorExtern.validate(whiteList, unvalidated, validated);
                KARABO_LOG_DEBUG << "Validated reconfiguration:\n" << validated;
                return valResult;
            }

            void applyReconfiguration(const karabo::util::Hash& reconfiguration) {

                {
                    boost::mutex::scoped_lock lock(m_objectStateChangeMutex);
                    m_parameters.merge(reconfiguration);
                }

                KARABO_LOG_DEBUG << "After user interaction:\n" << reconfiguration;
                if (m_validatorExtern.hasReconfigurableParameter())
                    emit("signalStateChanged", reconfiguration, getInstanceId());
                else
                    emit("signalChanged", reconfiguration, getInstanceId());
                this->postReconfigure();
            }

            void slotKillDevice() {
                // It is important to know who gave us the kill signal
                std::string senderId = getSenderInfo("slotKillDevice")->getInstanceIdOfSender();
                if (senderId == m_serverId) { // Our server killed us
                    KARABO_LOG_INFO << "Device is going down as instructed by server";
                } else { // Someone else wants to see us dead, we should inform our server
                    KARABO_LOG_INFO << "Device is going down as instructed by \"" << senderId << "\"";
                    call(m_serverId, "slotDeviceGone", m_deviceId);
                }
                this->preDestruction(); // Give devices a chance to react
                this->stopFsm();
                stopEventLoop();
            }

            karabo::util::Schema getStateDependentSchema(const karabo::util::State& state) {
                const std::string& currentState = state.name();
                KARABO_LOG_DEBUG << "call: getStateDependentSchema() for state: " << currentState;
                boost::mutex::scoped_lock lock(m_stateDependendSchemaMutex);
                // Check cache, whether a special set of state-dependent expected parameters was created before
                std::map<std::string, karabo::util::Schema>::iterator it = m_stateDependendSchema.find(currentState);
                if (it == m_stateDependendSchema.end()) { // No
                    it = m_stateDependendSchema.insert(make_pair(currentState, Device::getSchema(m_classId, karabo::util::Schema::AssemblyRules(karabo::util::WRITE, currentState)))).first; // New one
                    KARABO_LOG_DEBUG << "Providing freshly cached state-dependent schema:\n" << it->second;
                    if (!m_injectedSchema.empty()) it->second.merge(m_injectedSchema);
                } else {
                    KARABO_LOG_DEBUG << "Schema was already cached";
                }
                return it->second;
            }

            void updateLatencies(float avgBrokerLatency, unsigned int /*maxBrokerLatency*/,
                                 float avgProcessingLatency, unsigned int maxProcessingLatency,
                                 unsigned int messageQueueSize) {

                // updateLatencies
                if (this->get<bool>("performanceStatistics.enable")) {

                    using karabo::util::Hash;
                    const Hash h("performanceStatistics", Hash("brokerLatency", avgBrokerLatency,
                                                               "processingLatency", avgProcessingLatency,
                                                               "maxProcessingLatency", maxProcessingLatency,
                                                               "messageQueueSize", messageQueueSize));
                    this->set(h);
                }
            }

            void slotTimeTick(unsigned long long id, unsigned long long sec, unsigned long long frac, unsigned long long period) {
                {
                    boost::mutex::scoped_lock lock(m_timeChangeMutex);
                    m_timeId = id;
                    m_timeSec = sec;
                    m_timeFrac = frac;
                    m_timePeriod = period;
                }

                onTimeUpdate(id, sec, frac, period);
            }

            karabo::util::Timestamp getActualTimestamp() {
                karabo::util::Epochstamp epochNow;
                unsigned long long id = 0;
                {
                    boost::mutex::scoped_lock lock(m_timeChangeMutex);
                    if (m_timePeriod > 0) {
                        karabo::util::Epochstamp epochLastReceived(m_timeSec, m_timeFrac);
                        karabo::util::TimeDuration duration = epochNow.elapsed(epochLastReceived);
                        unsigned int nPeriods = (duration.getTotalSeconds() * 1000000 + duration.getFractions(karabo::util::MICROSEC)) / m_timePeriod;
                        id = m_timeId + nPeriods;
                    }
                }
                return karabo::util::Timestamp(epochNow, karabo::util::Trainstamp(id));
            }

            const std::pair<bool, const karabo::util::AlarmCondition> evaluateAndUpdateAlarmCondition(bool forceUpate) {
                using namespace karabo::util;
                if (m_validatorIntern.hasParametersInWarnOrAlarm()) {
                    const Hash& h = m_validatorIntern.getParametersInWarnOrAlarm();
                    std::vector<AlarmCondition> v;

                    v.push_back(m_globalAlarmCondition);

                    for (Hash::const_iterator it = h.begin(); it != h.end(); ++it) {
                        const Hash& desc = it->getValue<Hash>();
                        KARABO_LOG_WARN << desc.get<string>("type") << ": " << desc.get<string>("message");
                        emit("signalNotification", desc.get<string>("type"), desc.get<string>("message"), string(), m_deviceId);
                        v.push_back(AlarmCondition::fromString(desc.get<string>("type")));
                    }
                    return std::make_pair<bool, const AlarmCondition > (true, AlarmCondition::returnMostSignificant(v));
                } else if (forceUpate) {
                    return std::make_pair<bool, const AlarmCondition > (true, m_globalAlarmCondition);
                }
                return std::make_pair<bool, const AlarmCondition > (false, AlarmCondition::NONE);
            }




        };


    }
}

#endif<|MERGE_RESOLUTION|>--- conflicted
+++ resolved
@@ -366,8 +366,6 @@
                 this->set(h, timestamp);
             }
 
-<<<<<<< HEAD
-=======
             void set(const std::string& key, const karabo::util::State& state, const karabo::util::Timestamp& timestamp) {
                 karabo::util::Hash h(key, state.name());
                 h.setAttribute(key, KARABO_INDICATE_STATE_SET, true);
@@ -383,25 +381,6 @@
                 m_parameters.setAttribute(key, KARABO_ALARM_ATTR, condition.asString());
             }
 
-            //            template <class PixelType>
-            //            KARABO_DEPRECATED void set(const std::string& key, const karabo::xip::CpuImage<PixelType>& image) {
-            //                this->set<PixelType>(key, image, getActualTimestamp());
-            //            }
-            //
-            //            template <class PixelType>
-            //            KARABO_DEPRECATED void set(const std::string& key, const karabo::xip::CpuImage<PixelType>& image, const karabo::util::Timestamp& timestamp) {
-            //                using namespace karabo::util;
-            //
-            //                Dims dims(image.dimX(), image.dimY(), image.dimZ());
-            //                karabo::xip::RawImageData raw(image.pixelPointer(), image.size(), true, dims);
-            //
-            //                Hash hash(key, raw.hash());
-            //                hash.setAttribute(key, "image", 1);
-            //                m_parameters.merge(hash, karabo::util::Hash::REPLACE_ATTRIBUTES);
-            //                emit("signalChanged", hash, getInstanceId());
-            //            }
-
->>>>>>> 8d2f94b8
             /**
              * This function allows to write a CpuImage instead of an ImageElement to an output channel.
              * Data will be timestamped and send immediately (write/update).
