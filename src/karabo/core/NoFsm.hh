/* 
 * File:   NoFsm.hh
 * Author: Sergey Esenov serguei.essenov@xfel.eu
 *
 * Created on November 27, 2014, 1:23 PM
 */

#ifndef KARABO_CORE_NOFSM_HH
#define	KARABO_CORE_NOFSM_HH

#include <vector>
#include <boost/function.hpp>
#include <boost/bind.hpp>
#include <karabo/xms/SlotElement.hh>
#include <karabo/util/ClassInfo.hh>
#include <karabo/util/Schema.hh>

namespace karabo {
    namespace core {

        class NoFsm {

            public:

            KARABO_CLASSINFO(NoFsm, "NoFsm", "1.3")

            static void expectedParameters(karabo::util::Schema& expected) {
            }

            void initFsmSlots() {
            }

            virtual ~NoFsm() {
            }

            void startFsm() {
                //if (m_initialFunc.empty())
                //    throw KARABO_LOGIC_EXCEPTION("No initial function defined. Please use  \"KARABO_INITIAL_FUNCTION(your_initial_function)\" macro in the device constructor");
                // Call second constructors in the same order as first constructors were called
                for (size_t i = 0; i < m_initialFunc.size(); ++i) m_initialFunc[i]();
            }

<<<<<<< HEAD
            virtual void stopFsm() {}
=======
            virtual void stopFsm() {
            }
>>>>>>> 1b30fded

            void registerInitialFunction(const boost::function<void()>& func) {
                m_initialFunc.push_back(func);
            }

#define KARABO_INITIAL_FUNCTION(function) this->registerInitialFunction(boost::bind(&Self::function, this));

        private:

            std::vector<boost::function<void() > > m_initialFunc;

        };
    }
}

#endif	/* KARABO_CORE_NOFSM_HH */
<|MERGE_RESOLUTION|>--- conflicted
+++ resolved
@@ -1,4 +1,4 @@
-/* 
+/*
  * File:   NoFsm.hh
  * Author: Sergey Esenov serguei.essenov@xfel.eu
  *
@@ -20,7 +20,7 @@
 
         class NoFsm {
 
-            public:
+        public:
 
             KARABO_CLASSINFO(NoFsm, "NoFsm", "1.3")
 
@@ -40,12 +40,8 @@
                 for (size_t i = 0; i < m_initialFunc.size(); ++i) m_initialFunc[i]();
             }
 
-<<<<<<< HEAD
-            virtual void stopFsm() {}
-=======
             virtual void stopFsm() {
             }
->>>>>>> 1b30fded
 
             void registerInitialFunction(const boost::function<void()>& func) {
                 m_initialFunc.push_back(func);
