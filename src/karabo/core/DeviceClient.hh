--- conflicted
+++ resolved
@@ -211,13 +211,8 @@
 
             template <class ValueType>
             bool registerPropertyMonitor(const std::string& instanceId, const std::string& key, const boost::function<void (const ValueType&, const std::string&) >& callbackFunction) {
-<<<<<<< HEAD
-                karabo::util::Schema schema = this->getSchema(instanceId);
-                if (schema.hasKey(key)) {
-=======
                 karabo::util::Schema schema = this->getFullSchema(instanceId);
                 if (schema.has(key)) {
->>>>>>> 6541ce0c
                     boost::mutex::scoped_lock lock(m_propertyChangedHandlersMutex);
                     this->cacheAndGetConfiguration(instanceId);
                     m_propertyChangedHandlers.set(instanceId + "." + key + "._function", callbackFunction);
@@ -228,16 +223,10 @@
             }
 
             template <class ValueType, class UserDataType>
-<<<<<<< HEAD
-            bool registerPropertyMonitor(const std::string& instanceId, const std::string& key, const boost::function<void (const ValueType&, const std::string&, const boost::any&) >& callbackFunction, const UserDataType& userData) {
-                karabo::util::Schema schema = this->getSchema(instanceId);
-                if (schema.hasKey(key)) {
-=======
             bool registerPropertyMonitor(const std::string& instanceId, const std::string& key, const boost::function<void (const ValueType&,
                                          const std::string&, const boost::any&) >& callbackFunction, const UserDataType& userData) {
                 karabo::util::Schema schema = this->getFullSchema(instanceId);
                 if (schema.has(key)) {
->>>>>>> 6541ce0c
                     boost::mutex::scoped_lock lock(m_propertyChangedHandlersMutex);
                     this->cacheAndGetConfiguration(instanceId);
                     m_propertyChangedHandlers.set(instanceId + "." + key + "._function", callbackFunction);
@@ -249,20 +238,12 @@
             }
 
             void unregisterPropertyMonitor(const std::string& instanceId, const std::string& key);
-<<<<<<< HEAD
-
-            void registerDeviceMonitor(const std::string& instanceId, const boost::function<void (const karabo::util::Hash&, const std::string&)>& callbackFunction);
-            
-            template <class UserDataType>
-            void registerDeviceMonitor(const std::string& instanceId, const boost::function<void (const karabo::util::Hash&, const std::string&, const boost::any&)>& callbackFunction, const UserDataType& userData) {
-=======
 
             void registerDeviceMonitor(const std::string& instanceId, const boost::function<void (const karabo::util::Hash&, const std::string&)>& callbackFunction);
 
             template <class UserDataType>
             void registerDeviceMonitor(const std::string& instanceId, const boost::function<void (const karabo::util::Hash&, const std::string&, const boost::any&)>& callbackFunction,
                                        const UserDataType& userData) {
->>>>>>> 6541ce0c
                 boost::mutex::scoped_lock lock(m_deviceChangedHandlersMutex);
                 // Make sure we are caching this instanceId
                 this->cacheAndGetConfiguration(instanceId);
