--- conflicted
+++ resolved
@@ -59,18 +59,14 @@
         GuiServerDevice::GuiServerDevice(const Hash& input) : Device<OkErrorFsm>(input) {
            
             GLOBAL_SLOT4(slotNotification, string /*type*/, string /*shortMsg*/, string /*detailedMsg*/, string /*deviceId*/)
-<<<<<<< HEAD
             //SLOT3(slotPropertyHistory, string /*deviceId*/, string /*property*/, vector<Hash> /*data*/)
             KARABO_SLOT(slotLoggerMap, Hash /*loggerMap*/)
-                    
-=======
-            SLOT3(slotPropertyHistory, string /*deviceId*/, string /*property*/, vector<Hash> /*data*/)
+
             SLOT1(slotAvailableProjects, vector<string> /*projects*/)
             SLOT2(slotProjectSaved, string /*projectName*/, bool /*success*/)
             SLOT2(slotProjectLoaded, string /*projectName*/, vector<char> /*data*/)
             SLOT2(slotProjectClosed, string /*projectName*/, bool /*success*/)
 
->>>>>>> d94eb261
             Hash config;
             config.set("port", input.get<unsigned int>("port"));
             config.set("type", "server");
@@ -188,8 +184,6 @@
                         onStopMonitoringDevice(channel, info);
                     } else if (type == "getPropertyHistory") {
                         onGetPropertyHistory(channel, info);
-		    } else if (type == "subscribeNetwork") {
-			onSubscribeNetwork(channel, info);
                     } else if (type == "error") {
                         onGuiError(info);
                     } else if (type == "getAvailableProjects") {
@@ -434,7 +428,6 @@
                 if (info.has("maxNumData")) maxNumData = info.getAs<int>("maxNumData");
 
                 Hash args("from", t0, "to", t1, "maxNumData", maxNumData);
-<<<<<<< HEAD
                 
                 string loggerId = DATALOGGER_PREFIX + deviceId;
                 if (m_loggerMap.has(loggerId)) {
@@ -443,54 +436,31 @@
                     request(readerId, "slotGetPropertyHistory", deviceId, property, args)
                         .receiveAsync<string, string, vector<Hash> >(boost::bind(&karabo::core::GuiServerDevice::propertyHistory, this, channel, _1, _2, _3));
                 }
-=======
-                //call("Karabo_DataLoggerManager_0", "slotGetPropertyHistory", deviceId, property, args);
-                requestNoWait("Karabo_DataLoggerManager_0", "slotGetPropertyHistory", "", "slotPropertyHistory", deviceId, property, args);
-                //requestNoWait("Karabo_DataLoggerManager_0", "slotGetPropertyHistory", "", "slotPropertyHistory", deviceId, property, 
-                ///        boost::bind(&GuiServerDevice::slotPropertyHistory, this, channel, _1));
->>>>>>> d94eb261
             } catch (const Exception& e) {
                 KARABO_LOG_ERROR << "Problem in onGetPropertyHistory(): " << e.userFriendlyMsg();
             }
         }
         
-        //map<string, boost::function>
+        void GuiServerDevice::onLoadProject(karabo::net::Channel::Pointer channel, const karabo::util::Hash& info) {
+            try {
+                KARABO_LOG_FRAMEWORK_DEBUG << "onLoadProject";
+                
+                string userName = info.get<string > ("user");
+                string projectName = info.get<string > ("name");
+                
+                //requestNoWait("Karabo_ProjectManager", "slotLoadProject", "", "slotProjectLoaded", userName, projectName);
+            } catch (const Exception& e) {
+                KARABO_LOG_ERROR << "Problem in onLoadProject(): " << e.userFriendlyMsg();
+            }
+        }
         
-        //void GuiServerDevice::slotPropertyHistory(Channel::Pointer channel) {
-        void GuiServerDevice::slotPropertyHistory(const std::string& deviceId, const std::string& property, const std::vector<karabo::util::Hash>& data) {
-            try {
-                KARABO_LOG_FRAMEWORK_DEBUG << "Broadcasting property history";
-
-                Hash h("type", "propertyHistory", "deviceId", deviceId,
-                       "property", property, "data", data);
+        void GuiServerDevice::slotProjectLoaded(const std::string& projectName, const std::vector<char>& data) {         
+            try {
+                KARABO_LOG_FRAMEWORK_DEBUG << "slotProjectLoaded";
                 
-                boost::mutex::scoped_lock lock(m_channelMutex);
-                // Broadcast to all GUIs (which is shit here, but the current solution...)
-                for (ConstChannelIterator it = m_channels.begin(); it != m_channels.end(); ++it) {
-                    if (it->second.find(deviceId) != it->second.end()) {
-                        it->first->write(h);
-                    }
-                }
-            } catch (const Exception& e) {
-                KARABO_LOG_ERROR << "Problem in slotPropertyHistory " << e.userFriendlyMsg();
-            }
-        }
-        
-        void GuiServerDevice::onGetAvailableProjects(karabo::net::Channel::Pointer channel) {
-            try {
-                KARABO_LOG_FRAMEWORK_DEBUG << "onGetAvailableProjects";
-                requestNoWait("Karabo_ProjectManager", "slotGetAvailableProjects", "", "slotAvailableProjects");
-            } catch (const Exception& e) {
-                KARABO_LOG_ERROR << "Problem in onGetAvailableProjects(): " << e.userFriendlyMsg();
-            }
-        }
-        
-        void GuiServerDevice::slotAvailableProjects(const std::vector<std::string>& projects) {
-            // TODO: the channel which was requesting this, needs to be here as a parameter as well
-            try {
-                KARABO_LOG_FRAMEWORK_DEBUG << "Broadcasting available projects";
-
-                Hash h("type", "availableProjects", "availableProjects", projects);
+                Hash h("type", "projectLoaded");
+                h.set("name", projectName);
+                h.set("buffer", data);
 
                 boost::mutex::scoped_lock lock(m_channelMutex);
                 // Broadcast to all GUIs (which is shit here, but the current solution...)
@@ -500,30 +470,33 @@
                     //}
                 }
             } catch (const Exception& e) {
-                KARABO_LOG_ERROR << "Problem in slotAvailableProjects " << e.userFriendlyMsg();
-            }
-        }
+                KARABO_LOG_ERROR << "Problem in slotProjectLoaded: " << e.userFriendlyMsg();
+            }
+        }
+
         
-        void GuiServerDevice::onLoadProject(karabo::net::Channel::Pointer channel, const karabo::util::Hash& info) {
-            try {
-                KARABO_LOG_FRAMEWORK_DEBUG << "onLoadProject";
-                
+        void GuiServerDevice::onSaveProject(karabo::net::Channel::Pointer channel, const karabo::util::Hash& info) {
+            try {
+                KARABO_LOG_FRAMEWORK_DEBUG << "onSaveProject";
+
                 string userName = info.get<string > ("user");
                 string projectName = info.get<string > ("name");
+                vector<char> data = info.get<vector<char> > ("data");
                 
-                requestNoWait("Karabo_ProjectManager", "slotLoadProject", "", "slotProjectLoaded", userName, projectName);
-            } catch (const Exception& e) {
-                KARABO_LOG_ERROR << "Problem in onLoadProject(): " << e.userFriendlyMsg();
-            }
-        }
+                requestNoWait("Karabo_ProjectManager", "slotSaveProject", "", "slotProjectSaved", userName, projectName, data);
+            } catch (const Exception& e) {
+                KARABO_LOG_ERROR << "Problem in onSaveProject(): " << e.userFriendlyMsg();
+            }
+        }
+
         
-        void GuiServerDevice::slotProjectLoaded(const std::string& projectName, const std::vector<char>& data) {         
-            try {
-                KARABO_LOG_FRAMEWORK_DEBUG << "slotProjectLoaded";
-                
-                Hash h("type", "projectLoaded");
+        void GuiServerDevice::slotProjectSaved(const std::string& projectName, bool success) {
+            try {
+                KARABO_LOG_FRAMEWORK_DEBUG << "slotProjectSaved";
+
+                Hash h("type", "projectSaved");
                 h.set("name", projectName);
-                h.set("buffer", data);
+                h.set("success", success);
 
                 boost::mutex::scoped_lock lock(m_channelMutex);
                 // Broadcast to all GUIs (which is shit here, but the current solution...)
@@ -533,31 +506,30 @@
                     //}
                 }
             } catch (const Exception& e) {
-                KARABO_LOG_ERROR << "Problem in slotProjectLoaded: " << e.userFriendlyMsg();
-            }
+                KARABO_LOG_ERROR << "Problem in slotProjectSaved(): " << e.userFriendlyMsg();
+            }           
         }
 
         
-        void GuiServerDevice::onSaveProject(karabo::net::Channel::Pointer channel, const karabo::util::Hash& info) {
-            try {
-                KARABO_LOG_FRAMEWORK_DEBUG << "onSaveProject";
+        
+        void GuiServerDevice::onCloseProject(karabo::net::Channel::Pointer channel, const karabo::util::Hash& info) {
+            try {
+                KARABO_LOG_FRAMEWORK_DEBUG << "onCloseProject";
 
                 string userName = info.get<string > ("user");
                 string projectName = info.get<string > ("name");
-                vector<char> data = info.get<vector<char> > ("data");
                 
-                requestNoWait("Karabo_ProjectManager", "slotSaveProject", "", "slotProjectSaved", userName, projectName, data);
-            } catch (const Exception& e) {
-                KARABO_LOG_ERROR << "Problem in onSaveProject(): " << e.userFriendlyMsg();
-            }
-        }
-
-        
-        void GuiServerDevice::slotProjectSaved(const std::string& projectName, bool success) {
-            try {
-                KARABO_LOG_FRAMEWORK_DEBUG << "slotProjectSaved";
-
-                Hash h("type", "projectSaved");
+                requestNoWait("Karabo_ProjectManager", "slotCloseProject", "", "slotProjectClosed", userName, projectName);
+            } catch (const Exception& e) {
+                KARABO_LOG_ERROR << "Problem in onCloseProject(): " << e.userFriendlyMsg();
+            }        
+        }
+
+
+        void GuiServerDevice::slotProjectClosed(const std::string& projectName, bool success) {
+            try {
+                KARABO_LOG_FRAMEWORK_DEBUG << "slotProjectClosed";
+                Hash h("type", "projectClosed");
                 h.set("name", projectName);
                 h.set("success", success);
 
@@ -569,24 +541,9 @@
                     //}
                 }
             } catch (const Exception& e) {
-                KARABO_LOG_ERROR << "Problem in slotProjectSaved(): " << e.userFriendlyMsg();
-            }           
-        }
-
-        
-        void GuiServerDevice::onCloseProject(karabo::net::Channel::Pointer channel, const karabo::util::Hash& info) {
-            try {
-                KARABO_LOG_FRAMEWORK_DEBUG << "onCloseProject";
-
-                string userName = info.get<string > ("user");
-                string projectName = info.get<string > ("name");
-                
-                requestNoWait("Karabo_ProjectManager", "slotCloseProject", "", "slotProjectClosed", userName, projectName);
-            } catch (const Exception& e) {
-                KARABO_LOG_ERROR << "Problem in onCloseProject(): " << e.userFriendlyMsg();
-            }        
-        }
-<<<<<<< HEAD
+                KARABO_LOG_ERROR << "Problem in slotProjectClosed(): " << e.userFriendlyMsg();
+            }     
+        }
 
 
 	void GuiServerDevice::onSubscribeNetwork(Channel::Pointer channel, const karabo::util::Hash& info) {
@@ -675,27 +632,9 @@
                 boost::mutex::scoped_lock lock(m_channelMutex);
                 channel->write(h);  // send back to requestor
                 
-=======
-        
-        
-        void GuiServerDevice::slotProjectClosed(const std::string& projectName, bool success) {
-            try {
-                KARABO_LOG_FRAMEWORK_DEBUG << "slotProjectClosed";
-                Hash h("type", "projectClosed");
-                h.set("name", projectName);
-                h.set("success", success);
-
-                boost::mutex::scoped_lock lock(m_channelMutex);
-                // Broadcast to all GUIs (which is shit here, but the current solution...)
-                for (ConstChannelIterator it = m_channels.begin(); it != m_channels.end(); ++it) {
-                    //if (it->second.find(deviceId) != it->second.end()) {
-                     it->first->write(h);
-                    //}
-                }
->>>>>>> d94eb261
-            } catch (const Exception& e) {
-                KARABO_LOG_ERROR << "Problem in slotProjectClosed(): " << e.userFriendlyMsg();
-            }     
+            } catch (const Exception& e) {
+                KARABO_LOG_ERROR << "Problem in slotPropertyHistory " << e.userFriendlyMsg();
+            }
         }
 
 
