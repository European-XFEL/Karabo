/*
 * $Id$
 *
 * Author: burkhard.heisen@xfel.eu>
 *
 * Created on February 9, 2011, 2:24 PM
 *
 * Copyright (C) European XFEL GmbH Hamburg. All rights reserved.
 */

#include "DeviceServer.hh"
#include "Device.hh"

#include "karabo/util/SimpleElement.hh"
#include "karabo/util/NodeElement.hh"
#include "karabo/util/ChoiceElement.hh"
#include "karabo/util/Version.hh"
#include "karabo/util/Configurator.hh"
#include "karabo/log/Logger.hh"
#include "karabo/io/Input.hh"
#include "karabo/io/Output.hh"
#include "karabo/io/FileTools.hh"
#include "karabo/net/JmsConnection.hh"
#include "karabo/net/utils.hh"

#include <boost/filesystem.hpp>
#include <boost/regex.hpp>
#include <boost/algorithm/string.hpp>
#include <boost/tuple/tuple.hpp>
#include <cstdlib>
#include <csignal>

namespace karabo {

    namespace core {

        //template class Runner<DeviceServer>;

        using namespace std;
        using namespace karabo::util;
        using namespace karabo::io;
        using namespace karabo::log;
        using namespace karabo::net;
        using namespace karabo::xms;
        using namespace krb_log4cpp;


        KARABO_REGISTER_FOR_CONFIGURATION(DeviceServer)

        void DeviceServer::expectedParameters(Schema& expected) {

            STRING_ELEMENT(expected).key("serverId")
                    .displayedName("Server ID")
                    .description("The device-server instance id uniquely identifies a device-server instance in the distributed system")
                    .assignmentOptional().noDefaultValue()
                    .commit();

            INT32_ELEMENT(expected).key("visibility")
                    .displayedName("Visibility")
                    .description("Configures who is allowed to see this server at all")
                    .assignmentOptional().defaultValue(karabo::util::Schema::OBSERVER)
                    .options("0 1 2 3 4")
                    .adminAccess()
                    .reconfigurable()
                    .commit();

            NODE_ELEMENT(expected).key("connection")
                    .displayedName("Connection")
                    .description("The connection to the communication layer of the distributed system")
                    .appendParametersOf<JmsConnection>()
                    .expertAccess()
                    .commit();

            INT32_ELEMENT(expected).key("heartbeatInterval")
                    .displayedName("Heartbeat interval")
                    .description("The heartbeat interval")
                    .assignmentOptional().defaultValue(10)
                    .adminAccess()
                    .commit();

            VECTOR_STRING_ELEMENT(expected).key("devices")
                    .displayedName("Devices")
                    .description("The devices classes the server will manage")
                    .assignmentOptional().defaultValue(BaseDevice::getRegisteredClasses())
                    .expertAccess()
                    .commit();

            LIST_ELEMENT(expected).key("autoStart")
                    .displayedName("Auto start")
                    .description("Auto starts selected devices")
                    .appendNodesOfConfigurationBase<karabo::core::BaseDevice>()
                    .assignmentOptional().noDefaultValue()
                    .commit();

            BOOL_ELEMENT(expected).key("scanPlugins")
                    .displayedName("Scan plug-ins?")
                    .description("Decides whether the server will scan the content of the plug-in folder and dynamically load found devices")
                    .expertAccess()
                    .assignmentOptional().defaultValue(true)
                    .commit();

            const std::string defaultPluginPath = Version::getPathToKaraboInstallation() + "/plugins";
            PATH_ELEMENT(expected)
                    .key("pluginDirectory")
                    .displayedName("Plugin Directory")
                    .description("Directory to search for plugins")
                    .assignmentOptional().defaultValue(defaultPluginPath)
                    .isDirectory()
                    .expertAccess()
                    .commit();

            NODE_ELEMENT(expected).key("Logger")
                    .description("Logging settings")
                    .displayedName("Logger")
                    .appendParametersOf<Logger>()
                    .commit();

            OVERWRITE_ELEMENT(expected).key("Logger.file.filename")
                    .setNewDefaultValue("device-server.log")
                    .commit();
        }


        DeviceServer::DeviceServer(const karabo::util::Hash& config) : m_log(0), m_scanPluginsTimer(EventLoop::getIOService()) {

            if (config.has("serverId")) {
                config.get("serverId", m_serverId);
            } else {
                m_serverId = generateDefaultServerId();
            }

            config.get("devices", m_devices);

            // Device configurations for those to automatically start
            if (config.has("autoStart")) config.get("autoStart", m_autoStart);

            // Whether to scan for additional plug-ins at runtime
            config.get("scanPlugins", m_scanPlugins);

            // What visibility this server should have
            config.get("visibility", m_visibility);

            m_connection = Configurator<JmsConnection>::createNode("connection", config);
            m_connection->connect();

            m_pluginLoader = PluginLoader::create("PluginLoader", Hash("pluginDirectory", config.get<string>("pluginDirectory"),
                                                                       "pluginsToLoad", "*"));
            loadLogger(config);

            karabo::util::Hash instanceInfo;
            instanceInfo.set("type", "server");
            instanceInfo.set("serverId", m_serverId);
            instanceInfo.set("version", karabo::util::Version::getVersion());
            instanceInfo.set("host", net::bareHostName());
            instanceInfo.set("visibility", m_visibility);

            // Initialize SignalSlotable instance
            init(m_serverId, m_connection, config.get<int>("heartbeatInterval"), instanceInfo);

            registerSlots();
        }


        std::string DeviceServer::generateDefaultServerId() const {
            return net::bareHostName() += "/" + util::toString(getpid());
        }


        DeviceServer::~DeviceServer() {
            stopDeviceServer();
            KARABO_LOG_FRAMEWORK_TRACE << "DeviceServer::~DeviceServer() dtor : m_logger.use_count()=" << m_logger.use_count();
            m_logger.reset();
        }


        void DeviceServer::loadLogger(const Hash& input) {

            Hash config = input.get<Hash>("Logger");

<<<<<<< HEAD
            boost::filesystem::path path(Version::getPathToKaraboInstallation() + "/var/log/" + m_serverId);
            boost::filesystem::create_directories(path);
            path += "/device-server.log";

            config.set("file.filename", path.generic_string());
=======
            if (!config.has("network.topic")) {
                // If not specified, use the local topic for log messages
                config.set("network.topic", m_topic);
            }
>>>>>>> 9d5112b1

            Logger::configure(config);

            // By default all categories use all three appenders
            Logger::useOstream();
            Logger::useFile();
            Logger::useNetwork();

            // All class logs will have karabo as parent category (outermost namespace)
            // Those messages should not go via the broker
            Logger::useOstream("karabo", false); // The false means, that we do not inherit any parent appenders
            Logger::useFile("karabo", false);

            // Initialize category
            m_log = &(karabo::log::Logger::getCategory(m_serverId));

            KARABO_LOG_FRAMEWORK_INFO << "Logfiles are written to: " << path;
        }


        void DeviceServer::loadPluginLoader(const Hash& input) {
            m_pluginLoader = PluginLoader::createNode("PluginLoader", "PluginLoader", input);
        }


        void DeviceServer::finalizeInternalInitialization() {

            // This starts SignalSlotable
            SignalSlotable::start();

            startFsm();

            KARABO_LOG_INFO << "Starting Karabo DeviceServer on host: " << net::bareHostName()
                    << ", serverId: " << m_serverId
                    << ", Broker: " << m_connection->getBrokerUrl();

            m_serverIsRunning = true;
        }


        bool DeviceServer::isRunning() const {

            return m_serverIsRunning;

        }


        void DeviceServer::registerSlots() {
            KARABO_SLOT(slotStartDevice, Hash /*configuration*/)
            KARABO_SLOT(slotKillServer)
            KARABO_SLOT(slotDeviceGone, string /*deviceId*/)
            KARABO_SLOT(slotGetClassSchema, string /*classId*/)
            KARABO_SLOT(slotLoggerPriority, string /*priority*/)
        }


        krb_log4cpp::Category & DeviceServer::log() {
            return (*m_log);
        }


        void DeviceServer::onStateUpdate(const State& currentState) {
        }


        void DeviceServer::okStateOnEntry() {

            KARABO_LOG_INFO << "DeviceServer starts up with id: " << m_serverId;

            // Check whether we have installed devices available
            updateAvailableDevices();
            if (!m_availableDevices.empty()) {
                newPluginAvailable();
            }


            BOOST_FOREACH(const Hash& device, m_autoStart) {
                slotStartDevice(device);
            }

            // Whether to scan for additional plug-ins at runtime
            if (m_scanPlugins) {
                KARABO_LOG_INFO << "Keep watching directory: " << m_pluginLoader->getPluginDirectory() << " for Device plugins";
                EventLoop::getIOService().post(util::bind_weak(&DeviceServer::scanPlugins, this, boost::system::error_code()));
            }
        }


        void DeviceServer::updateAvailableDevices() {
            const vector<string>& devices = Configurator<BaseDevice>::getRegisteredClasses();
            KARABO_LOG_INFO << "Updated list of devices available: " << karabo::util::toString(devices);


            BOOST_FOREACH(const string& device, devices) {
                if (!m_availableDevices.has(device)) {
                    Schema schema;
                    KARABO_LOG_FRAMEWORK_DEBUG << "Plugin contains device class \"" << device << "\".  Try to get schema ...";
                    try {
                        schema = BaseDevice::getSchema(device, Schema::AssemblyRules(karabo::util::READ | karabo::util::WRITE | karabo::util::INIT));
                    } catch (const std::exception& e) {
                        KARABO_LOG_ERROR << "Device \"" << device << "\" is ignored because of Schema building failure : " << e.what();
                        continue;
                    }
                    m_availableDevices.set(device, Hash("mustNotify", true, "xsd", schema));
                }
            }
        }


        void DeviceServer::scanPlugins(const boost::system::error_code& e) {

            if (e) return;

            int delay = 10; // If there is a problem, do not try too soon...
            try {
                const bool hasNewPlugins = m_pluginLoader->update();
                if (hasNewPlugins) {
                    // Update the list of available devices
                    updateAvailableDevices();
                    newPluginAvailable();
                }
                delay = 3; // usual delay
            } catch (const Exception& e) {
                KARABO_LOG_ERROR << "Exception raised in scanPlugins: " << e;
            } catch (const std::exception& se) {
                KARABO_LOG_ERROR << "Standard exception raised in scanPlugins: " << se.what();
            } catch (...) {
                KARABO_LOG_ERROR << "Unknown exception raised in scanPlugins: ";
            }

            // reload timer
            m_scanPluginsTimer.expires_from_now(boost::posix_time::seconds(delay));
            m_scanPluginsTimer.async_wait(bind_weak(&DeviceServer::scanPlugins, this, boost::asio::placeholders::error));
        }


        void DeviceServer::stopDeviceServer() {
            {
                boost::mutex::scoped_lock lock(m_deviceInstanceMutex);

                // Notify all devices
                KARABO_LOG_FRAMEWORK_DEBUG << "stopServer() device map size: " << m_deviceInstanceMap.size();
                for (auto it = m_deviceInstanceMap.begin(); it != m_deviceInstanceMap.end(); ++it) {
                    KARABO_LOG_FRAMEWORK_DEBUG << "stopServer() call slotKillDevice for " << it->first;
                    call(it->first, "slotKillDevice");
                }

                m_deviceInstanceMap.clear();
                KARABO_LOG_FRAMEWORK_DEBUG << "stopServer() device map cleared";
            }

            m_scanPluginsTimer.cancel();
            // TODO Remove from here and use the one from run() method
            m_serverIsRunning = false;
        }


        void DeviceServer::errorFoundAction(const std::string& user, const std::string& detail) {
            KARABO_LOG_ERROR << "[short] " << user;
            KARABO_LOG_ERROR << "[detailed] " << detail;
        }


        void DeviceServer::slotStartDevice(const karabo::util::Hash& configuration) {

            const boost::tuple<std::string, std::string, util::Hash>& idClassIdConfig
                    = this->prepareInstantiate(configuration);

            const std::string& deviceId = idClassIdConfig.get<0>();
            const std::string& classId = idClassIdConfig.get<1>();
            KARABO_LOG_FRAMEWORK_INFO << "Trying to start a '" << classId
                    << "' with deviceId '" << deviceId << "'...";
            KARABO_LOG_FRAMEWORK_DEBUG << "...with the following configuration:\n" << configuration;

            this->instantiate(deviceId, classId, idClassIdConfig.get<2>());
        }


        boost::tuple<std::string, std::string, util::Hash>
        DeviceServer::prepareInstantiate(const karabo::util::Hash& configuration) {

            if (configuration.has("classId")) {
                // New style
                const std::string& classId = configuration.get<string>("classId");

                // Get configuration
                Hash config(configuration.get<Hash>("configuration"));

                // Inject serverId
                config.set("_serverId_", m_serverId);

                // Inject deviceId use - sensible default in case no device instance id is supplied
                if (!configuration.has("deviceId")) {
                    config.set("_deviceId_", this->generateDefaultDeviceId(classId));
                } else if (configuration.get<string>("deviceId").empty()) {
                    config.set("_deviceId_", this->generateDefaultDeviceId(classId));
                } else {
                    config.set("_deviceId_", configuration.get<string>("deviceId"));
                }

                // Inject connection
                config.set("_connection_", m_connection);

                return boost::make_tuple(config.get<std::string>("_deviceId_"), classId, config);
            } else {
                // Old style, e.g. used for auto started devices
                const std::string& classId = configuration.begin()->getKey();

                // Get configuration
                Hash modifiedConfig(configuration);
                Hash& tmp = modifiedConfig.begin()->getValue<Hash>();
                // Inject serverId
                tmp.set("_serverId_", m_serverId);
                // Inject deviceId use - sensible default in case no device instance id is supplied
                if (!tmp.has("deviceId")) {
                    tmp.set("_deviceId_", this->generateDefaultDeviceId(classId));
                } else if (tmp.get<string>("deviceId").empty()) {
                    tmp.set("_deviceId_", this->generateDefaultDeviceId(classId));
                } else {
                    tmp.set("_deviceId_", tmp.get<string>("deviceId"));
                }

                // Inject connection
                tmp.set("_connection_", m_connection);

                const std::pair<std::string, util::Hash>& idCfg
                        = util::confTools::splitIntoClassIdAndConfiguration(modifiedConfig);
                return boost::make_tuple(tmp.get<std::string>("_deviceId_"), idCfg.first, idCfg.second);
            }
        }


        void DeviceServer::instantiate(const std::string& deviceId, const std::string& classId, const util::Hash& config) {
            try {

                BaseDevice::Pointer device = BaseDevice::create(classId, config);

                // This will throw an exception if it can't be started (because of duplicated name for example)
                device->finalizeInternalInitialization();

                {
                    // Keep the device instance
                    boost::mutex::scoped_lock lock(m_deviceInstanceMutex);
                    m_deviceInstanceMap[deviceId] = device;
                }

                // Answer initiation of device (KARABO_LOG_* is done by device)
                reply(true, deviceId); // TODO think about

            } catch (const Exception& e) {
                const std::string message("Device of class " + classId +
                                          " could not be started because: " + e.userFriendlyMsg());
                KARABO_LOG_ERROR << message;
                reply(false, message);
            } catch (const std::exception& se) {
                const std::string message("Device of class " + classId +
                                          " could not be started because of standard exception: ");
                KARABO_LOG_ERROR << message << se.what();
                reply(false, message + se.what());
            } catch (...) {
                const std::string message("Device of class " + classId +
                                          " could not be started because of unknown exception");
                KARABO_LOG_ERROR << message;
                reply(false, message);
            }
        }


        void DeviceServer::newPluginAvailable() {
            vector<string> deviceClasses;
            vector<int> visibilities;
            deviceClasses.reserve(m_availableDevices.size());

            for (Hash::iterator it = m_availableDevices.begin(); it != m_availableDevices.end(); ++it) {
                const std::string& deviceClass = it->getKey();
                if (std::find(m_devices.begin(), m_devices.end(), deviceClass) != m_devices.end()) {
                    deviceClasses.push_back(it->getKey());

                    Hash& tmp = it->getValue<Hash>();
                    if (tmp.get<bool>("mustNotify") == true) {
                        tmp.set("mustNotify", false);
                    }
                    visibilities.push_back(tmp.get<Schema>("xsd").getDefaultValue<int>("visibility"));
                }
                KARABO_LOG_DEBUG << "Sending instance update as new device plugins are available: "
                        << karabo::util::toString(deviceClasses);
                this->updateInstanceInfo(Hash("deviceClasses", deviceClasses, "visibilities", visibilities));
            }
        }


        void DeviceServer::noStateTransition(const std::string& typeId, int state) {
            string eventName(typeId);
            boost::regex re(".*\\d+(.+Event).*");
            boost::smatch what;
            bool result = boost::regex_search(typeId, what, re);
            if (result && what.size() == 2) {
                eventName = what.str(1);
            }
            KARABO_LOG_WARN << "Current state of server \"" << getInstanceId() << "\" does not allow a transition for event \"" << eventName << "\"";
        }


        void DeviceServer::slotKillServer() {

            KARABO_LOG_INFO << "Received kill signal";

            reply(m_serverId);

            // Terminate the process which will call our destructor through the signal handling
            // implemented in main() in deviceServer.cc.
            std::raise(SIGTERM);
            KARABO_LOG_FRAMEWORK_DEBUG << "slotKillServer DONE";
        }


        void DeviceServer::slotDeviceGone(const std::string & instanceId) {

            KARABO_LOG_FRAMEWORK_INFO << "Device '" << instanceId << "' notifies '" << this->getInstanceId()
                    << "' about its future death.";

            boost::mutex::scoped_lock lock(m_deviceInstanceMutex);
            if (m_deviceInstanceMap.erase(instanceId) > 0) {
                KARABO_LOG_INFO << "Device '" << instanceId << "' removed from server.";
            }
        }


        void DeviceServer::slotGetClassSchema(const std::string& classId) {
            Schema schema = BaseDevice::getSchema(classId);
            reply(schema, classId, this->getInstanceId());
        }


        std::string DeviceServer::generateDefaultDeviceId(const std::string & classId) {
            const string index = karabo::util::toString(++m_deviceInstanceCount[classId]);
            // Prepare shortened Device-Server name
            vector<string> tokens;
            string domain = m_serverId;
            boost::split(tokens, m_serverId, boost::is_any_of("_"));
            if (tokens.back() == karabo::util::toString(getpid())) {
                domain = tokens.front() + "-" + tokens.back();
            }
            return domain + "_" + classId + "_" + index;
        }


        void DeviceServer::slotLoggerPriority(const std::string& newprio) {
            using namespace krb_log4cpp;
            string oldprio = Logger::getPriority();
            Logger::setPriority(newprio);
            KARABO_LOG_INFO << "Logger Priority changed : " << oldprio << " ==> " << newprio;
        }
    }
}<|MERGE_RESOLUTION|>--- conflicted
+++ resolved
@@ -177,18 +177,15 @@
 
             Hash config = input.get<Hash>("Logger");
 
-<<<<<<< HEAD
             boost::filesystem::path path(Version::getPathToKaraboInstallation() + "/var/log/" + m_serverId);
             boost::filesystem::create_directories(path);
             path += "/device-server.log";
 
             config.set("file.filename", path.generic_string());
-=======
             if (!config.has("network.topic")) {
                 // If not specified, use the local topic for log messages
                 config.set("network.topic", m_topic);
             }
->>>>>>> 9d5112b1
 
             Logger::configure(config);
 
