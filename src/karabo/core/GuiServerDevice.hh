/*
 * $Id$
 *
 * Author: <burkhard.heisen@xfel.eu>
 *
 * Copyright (C) European XFEL GmbH Hamburg. All rights reserved.
 */


#ifndef KARABO_CORE_GUISERVERDEVICE_HH
#define	KARABO_CORE_GUISERVERDEVICE_HH

#include <karabo/net/Channel.hh>
#include <karabo/net/Connection.hh>

#include "Device.hh"
#include "OkErrorFsm.hh"

/**
 * The main karabo namespace
 */
namespace karabo {

    namespace core {

        class GuiServerDevice : public karabo::core::Device<OkErrorFsm> {

	    struct NetworkConnection {
		std::string name;
	        karabo::net::Channel::Pointer channel;
	    };

	    typedef std::multimap<karabo::io::Input<karabo::util::Hash>::Pointer, NetworkConnection> NetworkMap;

            karabo::net::IOService::Pointer m_ioService;
            karabo::net::Connection::Pointer m_dataConnection;

            karabo::io::BinarySerializer<karabo::util::Hash>::Pointer m_serializer;
            std::map<karabo::net::Channel::Pointer, std::set<std::string> > m_channels;
            mutable boost::mutex m_channelMutex;
            mutable boost::mutex m_monitoredDevicesMutex;
            mutable boost::mutex m_networkMutex;

            karabo::net::BrokerConnection::Pointer m_loggerConnection;
            karabo::net::BrokerIOService::Pointer m_loggerIoService;
            karabo::net::BrokerChannel::Pointer m_loggerChannel;
            std::map<std::string, int> m_monitoredDevices;
	    NetworkMap m_networkConnections;

            karabo::net::BrokerConnection::Pointer m_guiDebugConnection;
            karabo::net::BrokerChannel::Pointer m_guiDebugChannel;

            typedef std::map< karabo::net::Channel::Pointer, std::set<std::string> >::const_iterator ConstChannelIterator;
            typedef std::map< karabo::net::Channel::Pointer, std::set<std::string> >::iterator ChannelIterator;

        public:

            KARABO_CLASSINFO(GuiServerDevice, "GuiServerDevice", "1.0")

            static void expectedParameters(karabo::util::Schema& expected);

            GuiServerDevice(const karabo::util::Hash& input);

            virtual ~GuiServerDevice();
            
            void okStateOnEntry();


        private: // Functions

            void onError(karabo::net::Channel::Pointer channel, const karabo::net::ErrorCode& errorMessage);

            void onGuiError(const karabo::util::Hash& hash);

            void onConnect(karabo::net::Channel::Pointer channel);

            void onRead(karabo::net::Channel::Pointer channel, const karabo::util::Hash& info);

            void onLogin(karabo::net::Channel::Pointer channel, const karabo::util::Hash& info);

            void onReconfigure(const karabo::util::Hash& info);

            void onExecute(const karabo::util::Hash& info);

            void onInitDevice(const karabo::util::Hash& info);

            void onGetDeviceConfiguration(karabo::net::Channel::Pointer channel, const karabo::util::Hash& info);

            void onKillServer(const karabo::util::Hash& info);

            void onKillDevice(const karabo::util::Hash& info);

            void onStartMonitoringDevice(karabo::net::Channel::Pointer channel, const karabo::util::Hash& info);

            void onStopMonitoringDevice(karabo::net::Channel::Pointer channel, const karabo::util::Hash& info);
            
            void onGetClassSchema(karabo::net::Channel::Pointer channel, const karabo::util::Hash& info);

            void onGetDeviceSchema(karabo::net::Channel::Pointer channel, const karabo::util::Hash& info);

            void onGetPropertyHistory(karabo::net::Channel::Pointer channel, const karabo::util::Hash& info);
<<<<<<< HEAD
            
            void onLoadProject(karabo::net::Channel::Pointer channel, const karabo::util::Hash& info);
            
            void slotProjectLoaded(const karabo::util::Hash& info);
            
            void onSaveProject(karabo::net::Channel::Pointer channel, const karabo::util::Hash& info);
            
            void slotProjectSaved(const karabo::util::Hash& hash);
            
            void onCloseProject(karabo::net::Channel::Pointer channel, const karabo::util::Hash& info);
            
=======

            void onSubscribeNetwork(karabo::net::Channel::Pointer channel, const karabo::util::Hash& info);

	    void onNetworkData(const karabo::io::Input<karabo::util::Hash>::Pointer &input);

>>>>>>> ef3fddcf
            void slotPropertyHistory(const std::string& deviceId, const std::string& property, const std::vector<karabo::util::Hash>& data);

            void registerConnect(const karabo::net::Channel::Pointer& channel);
            
            void sendSystemTopology(karabo::net::Channel::Pointer channel);

            void instanceNewHandler(const karabo::util::Hash& topologyEntry);

            void instanceUpdatedHandler(const karabo::util::Hash& topologyEntry);

            void instanceGoneHandler(const std::string& instanceId, const karabo::util::Hash& instanceInfo);

            void deviceChangedHandler(const std::string& instanceId, const karabo::util::Hash& what);

            void classSchemaHandler(const std::string& serverId, const std::string& classId, const karabo::util::Schema& classSchema);
            
            void schemaUpdatedHandler(const std::string& deviceId, const karabo::util::Schema& schema);

            void logHandler(karabo::net::BrokerChannel::Pointer channel, const karabo::util::Hash::Pointer& header, const std::string& logMessage);

            void slotNotification(const std::string& type, const std::string& shortMessage, const std::string& detailedMessage, const std::string& deviceId);
            
        };
    }
}

#endif<|MERGE_RESOLUTION|>--- conflicted
+++ resolved
@@ -99,7 +99,10 @@
             void onGetDeviceSchema(karabo::net::Channel::Pointer channel, const karabo::util::Hash& info);
 
             void onGetPropertyHistory(karabo::net::Channel::Pointer channel, const karabo::util::Hash& info);
-<<<<<<< HEAD
+
+            void onSubscribeNetwork(karabo::net::Channel::Pointer channel, const karabo::util::Hash& info);
+
+	    void onNetworkData(const karabo::io::Input<karabo::util::Hash>::Pointer &input);
             
             void onLoadProject(karabo::net::Channel::Pointer channel, const karabo::util::Hash& info);
             
@@ -111,13 +114,6 @@
             
             void onCloseProject(karabo::net::Channel::Pointer channel, const karabo::util::Hash& info);
             
-=======
-
-            void onSubscribeNetwork(karabo::net::Channel::Pointer channel, const karabo::util::Hash& info);
-
-	    void onNetworkData(const karabo::io::Input<karabo::util::Hash>::Pointer &input);
-
->>>>>>> ef3fddcf
             void slotPropertyHistory(const std::string& deviceId, const std::string& property, const std::vector<karabo::util::Hash>& data);
 
             void registerConnect(const karabo::net::Channel::Pointer& channel);
