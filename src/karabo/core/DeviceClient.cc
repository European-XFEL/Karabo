--- conflicted
+++ resolved
@@ -406,11 +406,7 @@
         }
 
 
-<<<<<<< HEAD
-        void DeviceClient::unregisterPropertyMonitor(const std::string& instanceId, const std::string & key) {
-=======
         void DeviceClient::unregisterPropertyMonitor(const std::string& instanceId, const std::string& key) {
->>>>>>> 5d22b3c3
             boost::mutex::scoped_lock lock(m_propertyChangedHandlersMutex);
             boost::optional<Hash::Node&> node = m_propertyChangedHandlers.find(instanceId);
             if (node) {
@@ -425,19 +421,8 @@
             }
         }
 
-<<<<<<< HEAD
-        void DeviceClient::registerDeviceMonitor(const std::string& instanceId, const boost::function<void (const karabo::util::Hash&, const std::string&)> & callbackFunction) {
-            boost::mutex::scoped_lock lock(m_deviceChangedHandlersMutex);
-            // Make sure we are caching this instanceId
-            this->cacheAndGetConfiguration(instanceId);
-            m_deviceChangedHandlers.setFromPath(instanceId + "._function", callbackFunction);
-        }
-
-        void DeviceClient::unregisterDeviceMonitor(const std::string & instanceId) {
-=======
 
         void DeviceClient::unregisterDeviceMonitor(const std::string& instanceId) {
->>>>>>> 5d22b3c3
             boost::mutex::scoped_lock lock(m_deviceChangedHandlersMutex);
             m_deviceChangedHandlers.erase(instanceId);
         }
