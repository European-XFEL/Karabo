/*
 * $Id: Com.cc 6624 2012-06-27 12:57:09Z heisenb $
 *
 * Author: <burkhard.heisen@xfel.eu>
 *
 * Copyright (c) 2010-2012 European XFEL GmbH Hamburg. All rights reserved.
 */

#include <karabo/log/Logger.hh>
#include <karabo/io/FileTools.hh>
#include <karabo/webAuth/Authenticator.hh>
#include <karabo/util/DataLogUtils.hh>
#include <karabo/util/Schema.hh>

#include "DeviceClient.hh"
#include "Device.hh"
#include "karabo/net/utils.hh"

using namespace std;
using namespace karabo::util;
using namespace karabo::xms;
using namespace karabo::webAuth;


namespace karabo {
    namespace core {


        DeviceClient::DeviceClient(const std::string& brokerType, const karabo::util::Hash& brokerConfiguration)
            : m_internalSignalSlotable()
            , m_signalSlotable()
            , m_isShared(false)
            , m_internalTimeout(2000)
            , m_topologyInitialized(false)
            , m_getOlder(false) // Sic! To start aging in setAgeing below.
            , m_runSignalsChangedThread(false)
            , m_signalsChangedInterval(-1)
            , m_loggerMapCached(false) {

            std::string ownInstanceId = generateOwnInstanceId();
            m_internalSignalSlotable = karabo::xms::SignalSlotable::Pointer(new SignalSlotable(ownInstanceId, brokerType, brokerConfiguration));
            m_internalSignalSlotable->setNumberOfThreads(2);
            m_signalSlotable = m_internalSignalSlotable;
            Hash instanceInfo;
            instanceInfo.set("type", "client");
            instanceInfo.set("lang", "c++");
            instanceInfo.set("visibility", 4);
            instanceInfo.set("compatibility", DeviceClient::classInfo().getVersion());
            instanceInfo.set("host", net::bareHostName());
            instanceInfo.set("status", "ok");

            m_eventThread = boost::thread(boost::bind(&karabo::xms::SignalSlotable::runEventLoop, m_internalSignalSlotable, 60, instanceInfo));
            boost::this_thread::sleep(boost::posix_time::milliseconds(100));
            bool ok = m_internalSignalSlotable->ensureOwnInstanceIdUnique();
            if (!ok) {
                m_eventThread.join(); // Blocks
                return;
            }

            this->setAgeing(true);
            this->setupSlots();
        }


        DeviceClient::DeviceClient(const boost::shared_ptr<SignalSlotable>& signalSlotable)
            : m_internalSignalSlotable()
            , m_signalSlotable(signalSlotable)
            , m_isShared(true)
            , m_internalTimeout(2000)
            , m_topologyInitialized(false)
            , m_getOlder(false) // Sic! To start aging in setAgeing below.
            , m_runSignalsChangedThread(false)
            , m_signalsChangedInterval(-1)
            , m_loggerMapCached(false) {

            this->setAgeing(true);
            this->setupSlots();
        }


        DeviceClient::~DeviceClient() {
            // Stop aging thread
            setAgeing(false); // Joins the thread
            // Stop thread sending the collected signal(State)Changed
            setDeviceMonitorInterval(-1);

            if (!m_isShared) {
                if (m_internalSignalSlotable) {
                    m_internalSignalSlotable->stopEventLoop();
                    m_eventThread.join();
                }
            }
            m_internalSignalSlotable.reset();
        }

#define KARABO_IF_SIGNAL_SLOTABLE_EXPIRED_THEN_RETURN(...) if (m_signalSlotable.expired()) { \
                    KARABO_LOG_FRAMEWORK_ERROR << "SignalSlotable object is not valid (destroyed)."; \
                    return __VA_ARGS__; }


        void DeviceClient::setupSlots() {
            karabo::xms::SignalSlotable::Pointer p = m_signalSlotable.lock();
            p->registerSlot<Hash, string > (boost::bind(&karabo::core::DeviceClient::_slotChanged, this, _1, _2), "_slotChanged");
            p->registerSlot<Schema, string, string > (boost::bind(&karabo::core::DeviceClient::_slotClassSchema, this, _1, _2, _3), "_slotClassSchema");
            p->registerSlot<Schema, string > (boost::bind(&karabo::core::DeviceClient::_slotSchemaUpdated, this, _1, _2), "_slotSchemaUpdated");
            p->registerSlot<string, Hash > (boost::bind(&karabo::core::DeviceClient::_slotInstanceNew, this, _1, _2), "_slotInstanceNew");
            p->registerSlot<string, Hash > (boost::bind(&karabo::core::DeviceClient::_slotInstanceGone, this, _1, _2), "_slotInstanceGone");
            p->registerSlot<string, Hash > (boost::bind(&karabo::core::DeviceClient::slotInstanceUpdated, this, _1, _2), "slotInstanceUpdated");
            p->registerSlot<Hash > (boost::bind(&karabo::core::DeviceClient::_slotLoggerMap, this, _1), "_slotLoggerMap");
            p->connect("", "signalInstanceNew", "", "_slotInstanceNew");
            p->connect("", "signalInstanceGone", "", "_slotInstanceGone");
        }


        void DeviceClient::cacheAvailableInstances() {
            m_signalSlotable.lock()->getAvailableInstances(true); // Boolean has no effect currently
            KARABO_LOG_FRAMEWORK_DEBUG << "cacheAvailableInstances() was called";
        }


        karabo::util::Hash DeviceClient::prepareTopologyEntry(const std::string& instanceId, const karabo::util::Hash& instanceInfo) const {
            Hash entry;
            const string path(prepareTopologyPath(instanceId, instanceInfo));
            Hash::Node & entryNode = entry.set(path, Hash());
            for (Hash::const_iterator it = instanceInfo.begin(); it != instanceInfo.end(); ++it) {
                entryNode.setAttribute(it->getKey(), it->getValueAsAny());
            }
            return entry;
        }


        std::string DeviceClient::prepareTopologyPath(const std::string& instanceId, const karabo::util::Hash& instanceInfo) const {
            const boost::optional<const Hash::Node&> node = instanceInfo.find("type");
            // "unknown" is converted to a temporary string whose lifetime is extended to that of the const ref 'type'.
            const string& type = (node ? node->getValue<string>() : "unknown");
            return (type + ".") += instanceId;
        }


        std::string DeviceClient::findInstance(const std::string &instanceId) const {
            // NOT: boost::mutex::scoped_lock lock(m_runtimeSystemDescriptionMutex);
            //      As documented, that is callers responsibility.
            for (Hash::const_iterator it = m_runtimeSystemDescription.begin(); it != m_runtimeSystemDescription.end(); ++it) {
                Hash& tmp = it->getValue<Hash>();
                boost::optional<Hash::Node&> node = tmp.find(instanceId);
                if (node) {
                    return string(it->getKey() + "." + instanceId);
                }
            }
            return string();
        }


        std::string DeviceClient::findInstanceSafe(const std::string &instanceId) const {
            boost::mutex::scoped_lock lock(m_runtimeSystemDescriptionMutex);
            return this->findInstance(instanceId);
        }


        void DeviceClient::mergeIntoRuntimeSystemDescription(const karabo::util::Hash& entry) {
            boost::mutex::scoped_lock lock(m_runtimeSystemDescriptionMutex);
            m_runtimeSystemDescription.merge(entry);
        }


        bool DeviceClient::existsInRuntimeSystemDescription(const std::string& path) const {
            boost::mutex::scoped_lock lock(m_runtimeSystemDescriptionMutex);
            return m_runtimeSystemDescription.has(path);
        }


        void DeviceClient::_slotInstanceNew(const std::string& instanceId, const karabo::util::Hash& instanceInfo) {
            KARABO_LOG_FRAMEWORK_DEBUG << "_slotInstanceNew was called for: " << instanceId;

            if (this->existsInRuntimeSystemDescription(this->prepareTopologyPath(instanceId, instanceInfo))) {
                // The instance was probably killed and restarted again before we noticed that the heartbeats stopped.
                // We should properly treat its death first (especially for servers, see _slotInstanceGone).
                KARABO_LOG_FRAMEWORK_DEBUG << instanceId << " still in runtime description - call _slotInstanceGone";
                this->_slotInstanceGone(instanceId, instanceInfo);
            }

            Hash entry = prepareTopologyEntry(instanceId, instanceInfo);
            mergeIntoRuntimeSystemDescription(entry);

            if (m_instanceNewHandler) m_instanceNewHandler(entry);
            if (m_loggerMapCached && instanceId == util::DATALOGMANAGER_ID) {
                karabo::xms::SignalSlotable::Pointer p = m_signalSlotable.lock();
                if (p) {
                    // The corresponding 'connect' is done by SignalSlotable's automatic reconnect feature.
                    // Even this request might not be needed since the logger manager emits the corresponding signal.
                    // But we cannot be 100% sure that our 'connect' has been registered in time.
                    p->requestNoWait(util::DATALOGMANAGER_ID, "slotGetLoggerMap", "", "_slotLoggerMap");
                }
            }
        }


        void DeviceClient::eraseFromRuntimeSystemDescription(const std::string& path) {
            try {
                boost::mutex::scoped_lock lock(m_runtimeSystemDescriptionMutex);
                m_runtimeSystemDescription.erase(path);
            } catch (...) {
                KARABO_LOG_FRAMEWORK_ERROR << "Could not erase path \"" << path << " from device-client cache";
            }
        }


        util::Hash DeviceClient::getSectionFromRuntimeDescription(const std::string& section) const {
            boost::mutex::scoped_lock lock(m_runtimeSystemDescriptionMutex);

            boost::optional<const util::Hash::Node&> sectionNode = m_runtimeSystemDescription.find(section);
            if (sectionNode && sectionNode->is<util::Hash>()) {
                return sectionNode->getValue<util::Hash>();
            } else {
                return util::Hash();
            }
        }


        void DeviceClient::removeFromSystemTopology(const std::string& instanceId) {
            boost::mutex::scoped_lock lock(m_runtimeSystemDescriptionMutex);
            for (Hash::iterator it = m_runtimeSystemDescription.begin(); it != m_runtimeSystemDescription.end(); ++it) {
                Hash& tmp = it->getValue<Hash>();
                boost::optional<Hash::Node&> node = tmp.find(instanceId);
                if (node) {
                    tmp.erase(instanceId);
                    break;
                }
            }
        }


        void DeviceClient::slotInstanceUpdated(const std::string& instanceId, const karabo::util::Hash& instanceInfo) {

            Hash entry = prepareTopologyEntry(instanceId, instanceInfo);
            mergeIntoRuntimeSystemDescription(entry);

            if (m_instanceUpdatedHandler) m_instanceUpdatedHandler(entry);

            KARABO_LOG_FRAMEWORK_DEBUG << "slotInstanceUpdated was called";
        }


        void DeviceClient::_slotInstanceGone(const std::string& instanceId, const karabo::util::Hash& instanceInfo) {
            try {

                const string path(prepareTopologyPath(instanceId, instanceInfo));
                if (!existsInRuntimeSystemDescription(path)) return;

                eraseFromRuntimeSystemDescription(path);
                eraseFromInstanceUsage(instanceId);
                if (m_instanceGoneHandler) m_instanceGoneHandler(instanceId, instanceInfo);

                if (getInstanceType(instanceInfo) != "server") return;

                // It is a server, so treat also all its devices as dead.
                const Hash deviceSection(getSectionFromRuntimeDescription("device"));

                for (Hash::const_iterator it = deviceSection.begin(); it != deviceSection.end(); ++it) {
                    const Hash::Attributes& attributes = it->getAttributes();
                    if (attributes.has("serverId") && attributes.get<string>("serverId") == instanceId) {
                        // OK, device belongs to the server that is gone.
                        const string& deviceId = it->getKey();
                        Hash deviceInstanceInfo;
                        for (Hash::Attributes::const_iterator jt = attributes.begin(); jt != attributes.end(); ++jt) {
                            deviceInstanceInfo.set(jt->getKey(), jt->getValueAsAny());
                        }
                        // Call the slot of our SignalSlotable to deregister the device.
                        // This will erase it from the tracked list and brings us back into this method.
                        xms::SignalSlotable::Pointer p(m_signalSlotable.lock());
                        if (p) p->call("", "slotInstanceGone", deviceId, deviceInstanceInfo);
                    }
                }
            } catch (const Exception& e) {
                KARABO_LOG_FRAMEWORK_ERROR << "Problem in _slotInstanceGone: " << e;
            } catch (...) {
                KARABO_LOG_FRAMEWORK_ERROR << "Unknown exception thrown in _slotInstanceGone";
            }
        }


        void DeviceClient::setInternalTimeout(const unsigned int internalTimeout) {
            m_internalTimeout = internalTimeout;
        }


        int DeviceClient::getInternalTimeout() const {
            return m_internalTimeout;
        }


        void DeviceClient::setAgeing(bool on) {
            if (on && !m_getOlder) {
                m_getOlder = true;
                m_ageingThread = boost::thread(boost::bind(&karabo::core::DeviceClient::age, this));
                KARABO_LOG_FRAMEWORK_DEBUG << "DeviceClient: age thread is started";
            } else if (!on && m_getOlder) {
                m_getOlder = false;
                if (m_ageingThread.joinable()) {
                    m_ageingThread.join();
                    KARABO_LOG_FRAMEWORK_DEBUG << "DeviceClient: age thread is joined";
                }
            }
        }


        void DeviceClient::setDeviceMonitorInterval(long int milliseconds) {
            if (milliseconds >= 0) {
                m_signalsChangedInterval = boost::posix_time::milliseconds(milliseconds);
                if (!m_runSignalsChangedThread) {
                    // Extra protection: If a previous thread is not yet finished,
                    //                   wait until it is before restarting.
                    if (m_signalsChangedThread.joinable()) {
                        m_signalsChangedThread.join();
                    }
                    m_runSignalsChangedThread = true;
                    m_signalsChangedThread = boost::thread(boost::bind(&karabo::core::DeviceClient::sendSignalsChanged, this));
                }
            } else if (m_runSignalsChangedThread) {
                m_runSignalsChangedThread = false;
                if (m_signalsChangedThread.joinable()) {
                    m_signalsChangedThread.join();
                }
            }
        }


        std::pair<bool, std::string> DeviceClient::exists(const std::string& instanceId) {
            if (m_signalSlotable.expired())
                return std::make_pair<bool, std::string > (false, "SignalSlotable object is not valid (destroyed).");
            return m_signalSlotable.lock()->exists(instanceId);
        }


        void DeviceClient::initTopology() {
            if (!m_topologyInitialized) {
                this->cacheAvailableInstances();
                m_topologyInitialized = true;
            }
        }


        Hash DeviceClient::getSystemInformation() {
            KARABO_IF_SIGNAL_SLOTABLE_EXPIRED_THEN_RETURN(Hash());
            initTopology();
            boost::mutex::scoped_lock lock(m_runtimeSystemDescriptionMutex);
            return m_runtimeSystemDescription;
        }


        Hash DeviceClient::getSystemTopology() {
            KARABO_IF_SIGNAL_SLOTABLE_EXPIRED_THEN_RETURN(Hash());
            initTopology();
            boost::mutex::scoped_lock lock(m_runtimeSystemDescriptionMutex);
            Hash topology;
            for (Hash::const_map_iterator it = m_runtimeSystemDescription.mbegin(); it != m_runtimeSystemDescription.mend(); ++it) {
                const std::string& categoryName = it->first;
                const Hash& category = it->second.getValue<Hash>();
                Hash& entry = topology.bindReference<Hash>(categoryName);
                for (Hash::const_map_iterator jt = category.mbegin(); jt != category.mend(); ++jt) {
                    Hash::Node& node = entry.set(jt->first, Hash());
                    node.setAttributes(jt->second.getAttributes());
                }
            }
            return topology;
        }


        std::vector<std::string> DeviceClient::getServers() {
            KARABO_IF_SIGNAL_SLOTABLE_EXPIRED_THEN_RETURN(vector<string>());
            initTopology();
            boost::mutex::scoped_lock lock(m_runtimeSystemDescriptionMutex);
            if (m_runtimeSystemDescription.has("server")) {
                const Hash& tmp = m_runtimeSystemDescription.get<Hash>("server");
                vector<string> deviceServers;
                deviceServers.reserve(tmp.size());
                karabo::xms::SignalSlotable::Pointer p = m_signalSlotable.lock();
                for (Hash::const_map_iterator it = tmp.mbegin(); it != tmp.mend(); ++it) {
                    if (it->second.hasAttribute("visibility")) {
                        // TODO Implement access level
                        if (getAccessLevel(it->second.getKey()) < it->second.getAttribute<int>("visibility")) continue;
                    }
                    deviceServers.push_back(it->second.getKey());
                }
                return deviceServers;
            } else {
                KARABO_LOG_FRAMEWORK_INFO << "No device servers found in the system";
                return vector<string>();
            }
        }


        std::vector<std::string> DeviceClient::getClasses(const std::string& deviceServer) {
            KARABO_IF_SIGNAL_SLOTABLE_EXPIRED_THEN_RETURN(std::vector<std::string>());
            initTopology();
            boost::mutex::scoped_lock lock(m_runtimeSystemDescriptionMutex);
            if (!m_runtimeSystemDescription.has("server." + deviceServer)) {
                KARABO_LOG_FRAMEWORK_DEBUG << "Requested device server '" << deviceServer << "' does not exist.";
                return vector<string>();
            } else {
                if (m_runtimeSystemDescription.hasAttribute("server." + deviceServer, "deviceClasses")) {
                    return m_runtimeSystemDescription.getAttribute<vector<string> >("server." + deviceServer, "deviceClasses");
                } else {
                    return vector<string>();
                }
            }
        }


        std::vector<std::string> DeviceClient::getDevices() {
            KARABO_IF_SIGNAL_SLOTABLE_EXPIRED_THEN_RETURN(vector<string>());
            initTopology();
            karabo::xms::SignalSlotable::Pointer p = m_signalSlotable.lock();

            boost::mutex::scoped_lock lock(m_runtimeSystemDescriptionMutex);
            if (!m_runtimeSystemDescription.has("device")) {
                return vector<string>();
            } else {
                const Hash& tmp = m_runtimeSystemDescription.get<Hash>("device");
                vector<string> devices;
                devices.reserve(tmp.size());
                for (Hash::const_map_iterator it = tmp.mbegin(); it != tmp.mend(); ++it) {
                    if (it->second.hasAttribute("visibility")) {
                        // TODO Re-implement access level
                        if (getAccessLevel(it->second.getKey()) < it->second.getAttribute<int>("visibility")) continue;
                    }
                    devices.push_back(it->second.getKey());
                }
                return devices;
            }
        }


        std::vector<std::string> DeviceClient::getDevices(const std::string& deviceServer) {
            KARABO_IF_SIGNAL_SLOTABLE_EXPIRED_THEN_RETURN(vector<string>());
            initTopology();
            karabo::xms::SignalSlotable::Pointer p = m_signalSlotable.lock();

            boost::mutex::scoped_lock lock(m_runtimeSystemDescriptionMutex);
            if (!m_runtimeSystemDescription.has("device")) {
                return vector<string>();
            } else {
                const Hash& tmp = m_runtimeSystemDescription.get<Hash>("device");
                vector<string> devices;
                devices.reserve(tmp.size());
                for (Hash::const_map_iterator it = tmp.mbegin(); it != tmp.mend(); ++it) {
                    if (it->second.getAttribute<string>("serverId") == deviceServer) {
                        if (it->second.hasAttribute("visibility")) {
                            // TODO re-implement access level
                            if (getAccessLevel(it->second.getKey()) < it->second.getAttribute<int>("visibility")) continue;
                        }
                        devices.push_back(it->second.getKey());
                    }
                }
                return devices;
            }
        }


        karabo::util::Schema DeviceClient::getDeviceSchema(const std::string& instanceId) {
            return cacheAndGetDeviceSchema(instanceId);
        }


        karabo::util::Schema DeviceClient::cacheAndGetDeviceSchema(const std::string & instanceId) {
            KARABO_IF_SIGNAL_SLOTABLE_EXPIRED_THEN_RETURN(Schema());

            karabo::xms::SignalSlotable::Pointer p = m_signalSlotable.lock();

            std::string path;

            {
                boost::mutex::scoped_lock lock(m_runtimeSystemDescriptionMutex);
                path = findInstance(instanceId);
                if (path.empty()) {
                    path = "device." + instanceId + ".fullSchema";
                } else {
                    path += ".fullSchema";
                    boost::optional<Hash::Node&> node = m_runtimeSystemDescription.find(path);
                    if (node) return node->getValue<Schema>();
                }
            }

            // Not found, request and cache it
            // Request schema
            Schema schema;
            try {
                p->request(instanceId, "slotGetSchema", false).timeout(m_internalTimeout).receive(schema); // Retrieves full schema
            } catch (const TimeoutException&) {
                KARABO_LOG_FRAMEWORK_ERROR << "Schema request for instance \"" << instanceId << "\" timed out";
                Exception::clearTrace();
                return Schema();
            }
            boost::mutex::scoped_lock lock(m_runtimeSystemDescriptionMutex);
            return m_runtimeSystemDescription.set(path, schema).getValue<Schema>();
        }


        karabo::util::Schema DeviceClient::getDeviceSchemaNoWait(const std::string& instanceId) {
            KARABO_IF_SIGNAL_SLOTABLE_EXPIRED_THEN_RETURN(Schema());
            {
                boost::mutex::scoped_lock lock(m_runtimeSystemDescriptionMutex);
                std::string path(findInstance(instanceId));
                if (!path.empty()) {
                    path += ".fullSchema";
                    boost::optional<Hash::Node&> node = m_runtimeSystemDescription.find(path);
                    if (node && !node->getValue<Schema>().empty()) return node->getValue<Schema>();
                }
            }

            m_signalSlotable.lock()->requestNoWait(instanceId, "slotGetSchema", "", "_slotSchemaUpdated", false);
            return Schema();
        }


        void DeviceClient::_slotSchemaUpdated(const karabo::util::Schema& schema, const std::string& deviceId) {
            KARABO_LOG_FRAMEWORK_DEBUG << "_slotSchemaUpdated";
            {
                boost::mutex::scoped_lock lock(m_runtimeSystemDescriptionMutex);
                string path(findInstance(deviceId));
                if (path.empty()) {
                    KARABO_LOG_FRAMEWORK_WARN << "got schema for unknown instance '" << deviceId << "'.";
                    return;
                }
                m_runtimeSystemDescription.set(path + ".fullSchema", schema);

                path += ".activeSchema";
                if (m_runtimeSystemDescription.has(path)) m_runtimeSystemDescription.erase(path);
            }
            if (m_schemaUpdatedHandler) m_schemaUpdatedHandler(deviceId, schema);
        }


        karabo::util::Schema DeviceClient::getActiveSchema(const std::string& instanceId) {
            return cacheAndGetActiveSchema(instanceId);
        }


        karabo::util::Schema DeviceClient::cacheAndGetActiveSchema(const std::string& instanceId) {
            KARABO_IF_SIGNAL_SLOTABLE_EXPIRED_THEN_RETURN(Schema());
            std::string state = this->get<std::string > (instanceId, "state");
            std::string path;
            {
                boost::mutex::scoped_lock lock(m_runtimeSystemDescriptionMutex);
                path = findInstance(instanceId);
                if (path.empty()) {
                    path = "device." + instanceId + ".activeSchema." + state;
                } else {
                    path += ".activeSchema." + state;
                    boost::optional<Hash::Node&> node = m_runtimeSystemDescription.find(path);
                    if (node) return node->getValue<Schema>();
                }
            }
            // Not found, request and cache it
            // Request schema
            Schema schema;
            try {
                m_signalSlotable.lock()->request(instanceId, "slotGetSchema", true).timeout(m_internalTimeout).receive(schema); // Retrieves active schema
            } catch (const TimeoutException&) {
                KARABO_LOG_FRAMEWORK_ERROR << "Schema request for instance \"" << instanceId << "\" timed out";
                Exception::clearTrace();
                return Schema();
            }
            boost::mutex::scoped_lock lock(m_runtimeSystemDescriptionMutex);
            return m_runtimeSystemDescription.set(path, schema).getValue<Schema>();
        }


        karabo::util::Schema DeviceClient::getClassSchema(const std::string& serverId, const std::string& classId) {
            return cacheAndGetClassSchema(serverId, classId);
        }


        karabo::util::Schema DeviceClient::cacheAndGetClassSchema(const std::string& serverId, const std::string& classId) {
            KARABO_IF_SIGNAL_SLOTABLE_EXPIRED_THEN_RETURN(Schema());
            std::string path("server." + serverId + ".classes." + classId + ".description");
            {
                boost::mutex::scoped_lock lock(m_runtimeSystemDescriptionMutex);
                boost::optional<Hash::Node&> node = m_runtimeSystemDescription.find(path);
                if (node) return node->getValue<Schema>();
            }
            // Not found, request and cache it
            // Request schema
            Schema schema;
            try {
                m_signalSlotable.lock()->request(serverId, "slotGetClassSchema", classId).timeout(m_internalTimeout).receive(schema); // Retrieves full schema
            } catch (const TimeoutException&) {
                KARABO_LOG_FRAMEWORK_ERROR << "Schema request for server \"" << serverId << "\" timed out";
                Exception::clearTrace();
                return Schema();
            }

            boost::mutex::scoped_lock lock(m_runtimeSystemDescriptionMutex);
            return m_runtimeSystemDescription.set(path, schema).getValue<Schema>();
        }


        karabo::util::Schema DeviceClient::getClassSchemaNoWait(const std::string& serverId, const std::string& classId) {
            KARABO_IF_SIGNAL_SLOTABLE_EXPIRED_THEN_RETURN(Schema());

            {
                std::string path("server." + serverId + ".classes." + classId + ".description");
                boost::mutex::scoped_lock lock(m_runtimeSystemDescriptionMutex);
                boost::optional<Hash::Node&> node = m_runtimeSystemDescription.find(path);
                if (node && !node->getValue<Schema>().empty()) return node->getValue<Schema>();
            }
            // Not found, request and cache it
            // Request schema                
            m_signalSlotable.lock()->requestNoWait(serverId, "slotGetClassSchema", "", "_slotClassSchema", classId);
            return Schema();
        }


        void DeviceClient::_slotClassSchema(const karabo::util::Schema& schema, const std::string& classId, const std::string& serverId) {
            KARABO_LOG_FRAMEWORK_DEBUG << "_slotClassSchema";
            {
                std::string path("server." + serverId + ".classes." + classId + ".description");
                boost::mutex::scoped_lock lock(m_runtimeSystemDescriptionMutex);
                m_runtimeSystemDescription.set(path, schema);
            }
            if (m_classSchemaHandler) m_classSchemaHandler(serverId, classId, schema);
        }


        std::vector<std::string> DeviceClient::getCurrentlyExecutableCommands(const std::string& instanceId) {
            Schema schema = cacheAndGetActiveSchema(instanceId);
            vector<string> commands;
            extractCommands(schema, "", commands);
            return commands;
        }


        void DeviceClient::extractCommands(const karabo::util::Schema& schema, const std::string& parentKey, std::vector<std::string>& commands) {
            vector<string> keys = schema.getKeys(parentKey);


            BOOST_FOREACH(std::string key, keys) {
                if (schema.isCommand(key)) {
                    commands.push_back(key);
                } else if (!schema.isLeaf(key)) {
                    extractCommands(schema, key, commands);
                }
            }
        }


        std::vector<std::string> DeviceClient::getCurrentlySettableProperties(const std::string& deviceId) {
            KARABO_IF_SIGNAL_SLOTABLE_EXPIRED_THEN_RETURN(vector<string>());
            Schema schema = cacheAndGetActiveSchema(deviceId);
            int accessLevel = getAccessLevel(deviceId);
            return filterProperties(schema, accessLevel);
        }


        std::vector<std::string> DeviceClient::getProperties(const std::string& deviceId) {
            KARABO_IF_SIGNAL_SLOTABLE_EXPIRED_THEN_RETURN(vector<string>());
            Schema schema = cacheAndGetDeviceSchema(deviceId);
            int accessLevel = getAccessLevel(deviceId);
            return filterProperties(schema, accessLevel);
        }


        std::vector<std::string> DeviceClient::getClassProperties(const std::string& serverId, const std::string& classId) {
            KARABO_IF_SIGNAL_SLOTABLE_EXPIRED_THEN_RETURN(vector<string>());
            Schema schema = cacheAndGetClassSchema(serverId, classId);
            int accessLevel = getAccessLevel(classId);
            return filterProperties(schema, accessLevel);
        }


        std::vector<std::string> DeviceClient::filterProperties(const karabo::util::Schema& schema, const int accessLevel) {
            vector<string> paths = schema.getPaths();
            std::vector<std::string> properties;


            BOOST_FOREACH(std::string path, paths) {
                if (schema.isProperty(path)) {
                    if (accessLevel < schema.getRequiredAccessLevel(path)) {
                        continue; // Not allowed
                    }
                    properties.push_back(path);
                }
            }
            return properties;
        }


        Hash DeviceClient::loadConfigurationFromFile(const std::string& filename) {
            Hash configuration;
            karabo::io::loadFromFile(configuration, filename);
            return configuration;
        }


        void DeviceClient::instantiateNoWait(const std::string& serverInstanceId, const std::string& classId, const karabo::util::Hash& configuration) {
            KARABO_IF_SIGNAL_SLOTABLE_EXPIRED_THEN_RETURN();
            Hash tmp(classId, configuration);
            m_signalSlotable.lock()->call(serverInstanceId, "slotStartDevice", tmp);
        }


        void DeviceClient::instantiateNoWait(const std::string& serverInstanceId, const karabo::util::Hash& completeConfiguration) {
            KARABO_IF_SIGNAL_SLOTABLE_EXPIRED_THEN_RETURN();
            m_signalSlotable.lock()->call(serverInstanceId, "slotStartDevice", completeConfiguration);
        }


        std::pair<bool, std::string > DeviceClient::instantiate(const std::string& serverInstanceId, const std::string& classId, const karabo::util::Hash& configuration, int timeoutInSeconds) {
            Hash tmp(classId, configuration);
            return this->instantiate(serverInstanceId, tmp, timeoutInSeconds);
        }


        std::pair<bool, std::string > DeviceClient::instantiate(const std::string& serverInstanceId, const karabo::util::Hash& configuration, int timeoutInSeconds) {
            if (m_signalSlotable.expired()) {
                return std::make_pair(false, "SignalSlotable object is not valid (destroyed).");
            }
            if (timeoutInSeconds == -1) timeoutInSeconds = 5;
            bool ok = true;
            std::string reply = "";
            try {
                m_signalSlotable.lock()->request(serverInstanceId, "slotStartDevice", configuration).timeout(timeoutInSeconds * 1000).receive(ok, reply);
            } catch (const karabo::util::Exception& e) {
                reply = e.userFriendlyMsg();
                ok = false;
                return std::make_pair(ok, reply);
            }
            if (ok) {
                // Wait until this device says hello
                bool isThere;
                int nTrials = 0;
                do {
                    boost::this_thread::sleep(boost::posix_time::milliseconds(100));
                    nTrials++;
                    boost::mutex::scoped_lock lock(m_runtimeSystemDescriptionMutex);
                    isThere = m_runtimeSystemDescription.has("device." + reply);
                } while (!isThere && (nTrials < 20));

                if (nTrials == 20) {
                    string errorText("Device \"" + reply + "\" got started but is not accessible anymore... ZOMBIE TIME !!!!");
                    return std::make_pair(false, errorText);
                }
            }
            return std::make_pair(ok, reply);
        }


        void DeviceClient::killDeviceNoWait(const std::string & deviceId) {
            KARABO_IF_SIGNAL_SLOTABLE_EXPIRED_THEN_RETURN();
            m_signalSlotable.lock()->call(deviceId, "slotKillDevice");
        }


        std::pair<bool, std::string> DeviceClient::killDevice(const std::string& deviceId, int timeoutInSeconds) {
            if (m_signalSlotable.expired()) {
                return std::make_pair(false, "SignalSlotable object is not valid (destroyed).");
            }
            // TODO Do not hard code the default timeout
            if (timeoutInSeconds == -1) timeoutInSeconds = 30;
            // Give it a kill signal
            m_signalSlotable.lock()->call(deviceId, "slotKillDevice");
            // Wait until this device is gone
            bool isThere;
            int nTrials = 0;
            do {
                boost::this_thread::sleep(boost::posix_time::seconds(1));
                nTrials++;
                boost::mutex::scoped_lock lock(m_runtimeSystemDescriptionMutex);
                isThere = m_runtimeSystemDescription.has("device." + deviceId);
            } while (isThere && (nTrials < timeoutInSeconds));

            if (nTrials == timeoutInSeconds) {
                string errorText("Device \"" + deviceId + "\" does not want to die in time. Try to kill it with a hammer.");
                return std::make_pair(false, errorText);
            }
            return std::make_pair(true, deviceId);
        }


        std::pair<bool, std::string> DeviceClient::killServer(const std::string& serverId, int timeoutInSeconds) {
            if (m_signalSlotable.expired()) {
                return std::make_pair(false, "SignalSlotable object is not valid (destroyed).");
            }
            bool ok = true;
            string reply;
            // TODO Do not hard code the default timeout
            if (timeoutInSeconds == -1) timeoutInSeconds = 30;
            try {
                // TODO Add error text to response
                m_signalSlotable.lock()->request(serverId, "slotKillServer").timeout(timeoutInSeconds * 1000).receive(reply);
            } catch (const karabo::util::Exception& e) {
                reply = e.userFriendlyMsg();
                ok = false;
            }
            // Wait until this server is gone
            bool isThere;
            int nTrials = 0;
            do {
                boost::this_thread::sleep(boost::posix_time::seconds(1));
                nTrials++;
                boost::mutex::scoped_lock lock(m_runtimeSystemDescriptionMutex);
                isThere = m_runtimeSystemDescription.has("server." + serverId);
            } while (isThere && (nTrials < timeoutInSeconds));

            if (nTrials == timeoutInSeconds) {
                string errorText("Server \"" + serverId + "\" does not want to die in time. Try to kill it with a hammer.");
                return std::make_pair(false, errorText);
            }
            return std::make_pair(ok, reply);
        }


        void DeviceClient::killServerNoWait(const std::string& serverId) {
            KARABO_IF_SIGNAL_SLOTABLE_EXPIRED_THEN_RETURN();
            m_signalSlotable.lock()->call(serverId, "slotKillServer");
        }


        karabo::util::Hash DeviceClient::get(const std::string & instanceId) {
            return cacheAndGetConfiguration(instanceId);
        }


        karabo::util::Hash DeviceClient::cacheAndGetConfiguration(const std::string& deviceId) {
            KARABO_IF_SIGNAL_SLOTABLE_EXPIRED_THEN_RETURN(Hash());
            Hash result;
            std::string path;
            {
                boost::mutex::scoped_lock lock(m_runtimeSystemDescriptionMutex);
                path = findInstance(deviceId);

                if (path.empty()) {
                    path = "device." + deviceId + ".configuration";
                } else {
                    path += ".configuration";
                    boost::optional<Hash::Node&> node = m_runtimeSystemDescription.find(path);
                    if (node) result = node->getValue<Hash>();
                }
            }

            if (result.empty()) { // Not found, request and cache
                // Request configuration
                Hash hash;
                try {
                    m_signalSlotable.lock()->request(deviceId, "slotGetConfiguration").timeout(m_internalTimeout).receive(hash);
                } catch (const TimeoutException&) {
                    KARABO_RETHROW_AS(KARABO_TIMEOUT_EXCEPTION("Configuration request for device \"" + deviceId + "\" timed out"));
                    return result; // empty Hash
                }
                boost::mutex::scoped_lock lock(m_runtimeSystemDescriptionMutex);
                result = m_runtimeSystemDescription.set(path, hash).getValue<Hash>();
            }
            stayConnected(deviceId);
            return result;
        }


        void DeviceClient::get(const std::string& instanceId, karabo::util::Hash& hash) {
            hash = cacheAndGetConfiguration(instanceId);
        }


        karabo::util::Hash DeviceClient::getConfigurationNoWait(const std::string& deviceId) {
            KARABO_IF_SIGNAL_SLOTABLE_EXPIRED_THEN_RETURN(Hash());
            {
                boost::mutex::scoped_lock lock(m_runtimeSystemDescriptionMutex);
                std::string path(findInstance(deviceId));
                if (!path.empty()) {
                    path += ".configuration";
                    boost::optional<Hash::Node&> node = m_runtimeSystemDescription.find(path);
                    if (node && !node->getValue<Hash>().empty())
                        return node->getValue<Hash>();
                }
            }

            // "stayConnected" is expensive under the high load due to contention on its mutex
            stayConnected(deviceId);

            m_signalSlotable.lock()->requestNoWait(deviceId, "slotGetConfiguration", "", "_slotChanged");
            return Hash();
        }


        bool DeviceClient::cacheLoggerMap(bool toggle) {
            if (toggle == m_loggerMapCached) return true;

            karabo::xms::SignalSlotable::Pointer p = m_signalSlotable.lock();
            if (!p) {
                KARABO_LOG_FRAMEWORK_WARN << "SignalSlotable object is not valid (destroyed).";
                return false;
            } else if (toggle) {
                // connect and request a first time
                if (p->connect(util::DATALOGMANAGER_ID, "signalLoggerMap", "", "_slotLoggerMap")) {
                    // If we cannot connect, request makes no sense
                    Hash loggerMap;
                    try {
                        p->request(util::DATALOGMANAGER_ID, "slotGetLoggerMap").timeout(m_internalTimeout).receive(loggerMap);
                        // Next 3 lines would better fit in an else block as in Python's try-except-else...
                        boost::mutex::scoped_lock lock(m_loggerMapMutex);
                        m_loggerMap = loggerMap;
                        m_loggerMapCached = true;
                        return true;
                    } catch (const TimeoutException&) {
                        return false;
                    }
                } else {
                    KARABO_LOG_FRAMEWORK_WARN << "Failed to connect _slotLoggerMap";
                    return false;
                }
            } else {
                m_loggerMapCached = false;
                // disconnect and clear (since otherwise possibly wrong info)
                if (!p->disconnect(util::DATALOGMANAGER_ID, "signalLoggerMap", "", "_slotLoggerMap")) {
                    KARABO_LOG_FRAMEWORK_WARN << "Failed to disconnect _slotLoggerMap";
                    return false;
                }
                boost::mutex::scoped_lock lock(m_loggerMapMutex);
                m_loggerMap.clear();
                return true;
            }
        }


        void DeviceClient::_slotLoggerMap(const karabo::util::Hash& loggerMap) {
            KARABO_LOG_FRAMEWORK_DEBUG << "DeviceClient::_slotLoggerMap called";
            boost::mutex::scoped_lock lock(m_loggerMapMutex);
            m_loggerMap = loggerMap;
        }


        std::vector<karabo::util::Hash> DeviceClient::getFromPast(const std::string& deviceId, const std::string& key, const std::string& from, std::string to, int maxNumData) {
            return getPropertyHistory(deviceId, key, from, to, maxNumData);
        }


        std::vector<karabo::util::Hash> DeviceClient::getPropertyHistory(const std::string& deviceId, const std::string& property, const std::string& from, std::string to, int maxNumData) {
            karabo::xms::SignalSlotable::Pointer p = m_signalSlotable.lock();
            if (!p) {
                KARABO_LOG_FRAMEWORK_WARN << "SignalSlotable object is not valid (destroyed).";
                return vector<Hash>();
            }
            if (to.empty()) to = karabo::util::Epochstamp().toIso8601();

            const std::string dataLogReader(this->getDataLogReader(deviceId));
            std::vector<Hash> result;
            std::string dummy1, dummy2; // deviceId and property (as our input - relevant for receiveAsync)
            const Hash args("from", from, "to", to, "maxNumData", maxNumData);

            try {
                // Increasing timeout since getting history may take a while...
                p->request(dataLogReader, "slotGetPropertyHistory", deviceId, property, args)
                        .timeout(10 * m_internalTimeout).receive(dummy1, dummy2, result);
            } catch (const TimeoutException&) {
                KARABO_LOG_FRAMEWORK_ERROR << "Request to DataLogReader '" << dataLogReader
                        << "' timed out for device.property '" << deviceId << "." << property << "'.";
            }
            return result;
        }


        std::string DeviceClient::getDataLogReader(const std::string& deviceId) {
            std::string dataLogReader; // the result

            // Try to get server - 1st try from map:
            std::string dataLogServer;
            const std::string loggerId(util::DATALOGGER_PREFIX + deviceId);
            if (m_loggerMapCached) {
                boost::mutex::scoped_lock lock(m_loggerMapMutex);
                if (m_loggerMap.has(loggerId)) {
                    dataLogServer = m_loggerMap.get<std::string>(loggerId);
                } // else: empty loggerMap, i.e. not tracked, or non-existing/non-logged device
            }
            // 2nd try: request map from log manager:
            if (dataLogServer.empty()) {
                karabo::xms::SignalSlotable::Pointer p = m_signalSlotable.lock();
                if (p) {
                    Hash localLogMap; // to become map with key=loggerId, value=server
                    try {
                        p->request(util::DATALOGMANAGER_ID, "slotGetLoggerMap").timeout(m_internalTimeout).receive(localLogMap);
                    } catch (const TimeoutException&) {
                        // Will fail below due to empty map...
                    }
                    if (localLogMap.has(loggerId)) {
                        dataLogServer = localLogMap.get<std::string>(loggerId);
                    }
                } else {
                    KARABO_LOG_FRAMEWORK_ERROR << "SignalSlotable object is not valid (destroyed).";
                }
            }

            if (dataLogServer.empty()) {
                KARABO_LOG_FRAMEWORK_ERROR << "Failed to find data log reader for logger '" << loggerId << "'";
            } else {
                // Assemble the instanceId of a log reader
                static int i = 0; // just choose an 'arbitrary' reader
                (dataLogReader += util::DATALOGREADER_PREFIX) += toString(i++ % util::DATALOGREADERS_PER_SERVER)
                        += "-" + dataLogServer;
            }

            return dataLogReader;
        }


        std::pair<karabo::util::Hash, karabo::util::Schema> DeviceClient::getConfigurationFromPast(const std::string& deviceId, const std::string& timepoint) {
            karabo::xms::SignalSlotable::Pointer p = m_signalSlotable.lock();
            if (!p) {
                KARABO_LOG_FRAMEWORK_WARN << "SignalSlotable object is not valid (destroyed).";
                return make_pair<Hash, Schema>(Hash(), Schema());
            }

            const std::string dataLogReader(this->getDataLogReader(deviceId));
            Hash hash;
            Schema schema;
            try {
                p->request(dataLogReader, "slotGetConfigurationFromPast", deviceId, timepoint)
                        .timeout(10 * m_internalTimeout).receive(hash, schema);
            } catch (const TimeoutException&) {
                KARABO_LOG_FRAMEWORK_ERROR << "Request to DataLogReader '" << dataLogReader
                        << "' timed out for configuration at '" << timepoint << "'.";
            }

            return make_pair(hash, schema);
        }


        void DeviceClient::registerInstanceNewMonitor(const InstanceNewHandler& callBackFunction) {
            m_instanceNewHandler = callBackFunction;
        }


        void DeviceClient::registerInstanceUpdatedMonitor(const InstanceUpdatedHandler& callBackFunction) {
            m_instanceUpdatedHandler = callBackFunction;
        }


        void DeviceClient::registerInstanceGoneMonitor(const InstanceGoneHandler& callBackFunction) {
            m_instanceGoneHandler = callBackFunction;
        }


        void DeviceClient::registerSchemaUpdatedMonitor(const SchemaUpdatedHandler& callBackFunction) {
            KARABO_IF_SIGNAL_SLOTABLE_EXPIRED_THEN_RETURN();

            m_schemaUpdatedHandler = callBackFunction;
        }


        void DeviceClient::registerClassSchemaMonitor(const ClassSchemaHandler& callBackFunction) {
            KARABO_IF_SIGNAL_SLOTABLE_EXPIRED_THEN_RETURN();

            m_classSchemaHandler = callBackFunction;
        }


        void DeviceClient::registerDeviceMonitor(const std::string& deviceId, const boost::function<void (const std::string& /*deviceId*/, const karabo::util::Hash& /*config*/)> & callbackFunction) {
            KARABO_IF_SIGNAL_SLOTABLE_EXPIRED_THEN_RETURN();
            stayConnected(deviceId);
            {
                boost::mutex::scoped_lock lock(m_deviceChangedHandlersMutex);
                m_deviceChangedHandlers.set(deviceId + "._function", callbackFunction);
            }
            m_signalSlotable.lock()->requestNoWait(deviceId, "slotGetConfiguration", "", "_slotChanged");
            immortalize(deviceId);
        }


        void DeviceClient::unregisterPropertyMonitor(const std::string& instanceId, const std::string& key) {
            bool isMortal = false;
            {
                boost::mutex::scoped_lock lock(m_propertyChangedHandlersMutex);
                boost::optional<Hash::Node&> node = m_propertyChangedHandlers.find(instanceId);
                if (node) {
                    Hash& tmp = node->getValue<Hash >();
                    boost::optional<Hash::Node&> tmpNode = tmp.find(key);
                    if (tmpNode) {
                        tmp.erase(tmpNode->getKey());
                    }
                    if (tmp.empty()) {
                        m_propertyChangedHandlers.erase(node->getKey());
                        isMortal = true;
                    }
                }
            }
            if (isMortal) mortalize(instanceId);
        }


        void DeviceClient::unregisterDeviceMonitor(const std::string& instanceId) {
            {
                boost::mutex::scoped_lock lock(m_deviceChangedHandlersMutex);
                if (m_deviceChangedHandlers.has(instanceId)) m_deviceChangedHandlers.erase(instanceId);
                // What about cleaning cache
            }
            mortalize(instanceId);
        }


        void DeviceClient::set(const std::string& instanceId, const karabo::util::Hash& values,
                               int timeoutInSeconds) {
            
            KARABO_GET_SHARED_FROM_WEAK(sp, m_signalSlotable);

            // If this is the first time we are going to talk to <instanceId>, we should get all configuration,
            // else only the answer to our set will fill the cache.
            cacheAndGetConfiguration(instanceId);

            // TODO Do not hardcode the default timeout
            if (timeoutInSeconds == -1) timeoutInSeconds = 3;

            // Validate locally with custom validator
            Hash validated;
            Schema schema = cacheAndGetActiveSchema(instanceId);
            Validator::ValidationRules rules(/*injectDefaults=*/false,
                                             /*allowUnrootedConfiguration=*/true,
                                             /*allowAdditionalKeys=*/false,
                                             /*allowMissingKeys=*/true,
                                             /*injectTimestamps*/false);
            Validator validator(rules);
            std::pair<bool, std::string> result = validator.validate(schema, values, validated);
            if (!result.first) throw KARABO_PARAMETER_EXCEPTION(result.second);
            sp->request(instanceId, "slotReconfigure", validated).timeout(timeoutInSeconds * 1000).receive();
        }


        void DeviceClient::setNoWait(const std::string& instanceId, const karabo::util::Hash& values) {
            KARABO_IF_SIGNAL_SLOTABLE_EXPIRED_THEN_RETURN();
            //stayConnected(instanceId);
            m_signalSlotable.lock()->call(instanceId, "slotReconfigure", values);
        }


        std::string DeviceClient::generateOwnInstanceId() {
            return std::string(net::bareHostName() + "_DeviceClient_" + karabo::util::toString(getpid()));
        }


        bool DeviceClient::connectNeeded(const std::string & instanceId) {
            boost::mutex::scoped_lock lock(m_instanceUsageMutex);
            InstanceUsage::iterator it = m_instanceUsage.find(instanceId);
            if (it == m_instanceUsage.end()) {
                m_instanceUsage[instanceId] = 0;
                return true;
            }

            bool result = (it->second >= CONNECTION_KEEP_ALIVE);
            it->second = 0; // reset the counter
            return result;
        }


        void DeviceClient::stayConnected(const std::string & instanceId) {
            KARABO_IF_SIGNAL_SLOTABLE_EXPIRED_THEN_RETURN();
            karabo::xms::SignalSlotable::Pointer p = m_signalSlotable.lock();
            if (connectNeeded(instanceId)) { // Not there yet
                p->connect(instanceId, "signalChanged", "", "_slotChanged");
                p->connect(instanceId, "signalStateChanged", "", "_slotChanged");
                p->connect(instanceId, "signalSchemaUpdated", "", "_slotSchemaUpdated");
            }
        }


        void DeviceClient::eraseFromInstanceUsage(const std::string& instanceId) {
            boost::mutex::scoped_lock lock(m_instanceUsageMutex);
            m_instanceUsage.erase(instanceId);
        }


        void DeviceClient::_slotChanged(const karabo::util::Hash& hash, const std::string & instanceId) {
            {
                boost::mutex::scoped_lock lock(m_runtimeSystemDescriptionMutex);
                // TODO Optimize speed
                string path(findInstance(instanceId));
                if (path.empty()) {
                    path = "device." + instanceId + ".configuration";
                    KARABO_LOG_FRAMEWORK_DEBUG << "_slotChanged created '" << path << "' for" << hash;
                } else {
                    path += ".configuration";
                }
                if (m_runtimeSystemDescription.has(path)) {
                    Hash& tmp = m_runtimeSystemDescription.get<Hash>(path);
                    // Note: 1) If hash contains empty Hash at "key", merging does not erase child "key.a".
                    //          Could be a (minor?) problem if a device injected an extension of its Schema
                    //          and later withdraws that.
                    //       2) If hash has vector<Hash> at "key", these will be appended instead that they replace
                    //          (except for table elements). To be checked that cannot be a problem.
                    //       3)  We must not send dynamic attributes with 'hash' - they would erase any previously
                    //           set attributes.
                    tmp.merge(hash);
                } else {
                    m_runtimeSystemDescription.set(path, hash);
                }
            }
            // NOTE: This will block us here, i.e. we are deaf for other changes...
            // NOTE: Monitors could be implemented as additional slots or in separate threads, too.
            notifyPropertyChangedMonitors(hash, instanceId);
            if (m_runSignalsChangedThread) {
                boost::mutex::scoped_lock lock(m_signalsChangedMutex);
                // Just book keep paths here and call 'notifyDeviceChangedMonitors'
                // later with content from m_runtimeSystemDescription.
                // Note:
                // If there is path "a.b" coming, should we erase possible previous changes to daughters like
                // "a.b.c.d"? No - that should better be handled in merging into m_runtimeSystemDescription above and
                // then the invalid path "a.b.c.d" should be ignored 'downstream' when sending.
                hash.getPaths(m_signalsChanged[instanceId]);
            } else {
                // There is a tiny (!) risk here: The last loop of the corresponding thread
                // might still be running and _later_ call 'notifyDeviceChangedMonitors'
                // with an older value...
                notifyDeviceChangedMonitors(hash, instanceId);
            }
        }


        void DeviceClient::notifyDeviceChangedMonitors(const karabo::util::Hash& hash, const std::string & instanceId) {

            Hash entry;

            {
                boost::mutex::scoped_lock lock(m_deviceChangedHandlersMutex);
                boost::optional<Hash::Node&> node = m_deviceChangedHandlers.find(instanceId);
                if (node) {
                    entry = node->getValue<Hash >();
                }
            }

            if (!entry.empty()) {
                boost::optional<Hash::Node&> nodeFunc = entry.find("_function");
                boost::optional<Hash::Node&> nodeData = entry.find("_userData");
                if (nodeData) {
                    boost::any_cast < boost::function<void (const std::string&, const karabo::util::Hash&, const boost::any&)> >(nodeFunc->getValueAsAny())(instanceId, hash, nodeData->getValueAsAny());
                } else {
                    boost::any_cast < boost::function<void (const std::string&, const karabo::util::Hash&)> >(nodeFunc->getValueAsAny())(instanceId, hash);
                }
            }
        }


        void DeviceClient::notifyPropertyChangedMonitors(const karabo::util::Hash& hash, const std::string & instanceId) {

            Hash registered;

            {
                boost::mutex::scoped_lock lock(m_propertyChangedHandlersMutex);
                if (m_propertyChangedHandlers.has(instanceId)) {
                    registered = m_propertyChangedHandlers.get<Hash > (instanceId);
                }
            }

            if (!registered.empty()) {
                castAndCall(instanceId, registered, hash);
            }
        }


        void DeviceClient::castAndCall(const std::string& instanceId, const Hash& registered, const Hash& current, std::string path) const {

#define KARABO_REGISTER_CALLBACK(valueType) \
if (nodeData) {\
    boost::any_cast < boost::function<void (const std::string&, const std::string&, const valueType&, const karabo::util::Timestamp&, const boost::any&) > >(nodeFunc->getValueAsAny())(instanceId, currentPath, it->getValue<valueType >(), t, nodeData->getValueAsAny());\
} else {\
    boost::any_cast < boost::function<void (const std::string&, const std::string&, const valueType&, const karabo::util::Timestamp&) > >(nodeFunc->getValueAsAny())(instanceId, currentPath, it->getValue<valueType >(), t);\
}

            for (karabo::util::Hash::const_iterator it = current.begin(); it != current.end(); ++it) {
                std::string currentPath = it->getKey();
                if (!path.empty()) currentPath = path + "." + it->getKey();
                if (registered.has(currentPath)) {
                    Timestamp t;
                    try {
                        t = Timestamp::fromHashAttributes(it->getAttributes());
                    } catch (...) {
                        KARABO_LOG_FRAMEWORK_WARN << "No timestamp information given on \"" << it->getKey() << "/";
                    }

                    const Hash& entry = registered.get<Hash > (currentPath);
                    boost::optional<const Hash::Node&> nodeFunc = entry.find("_function");
                    boost::optional<const Hash::Node&> nodeData = entry.find("_userData");

                    if (it->is<bool>()) {
                        KARABO_REGISTER_CALLBACK(bool);
                    } else if (it->is<char>()) {
                        KARABO_REGISTER_CALLBACK(char);
                    } else if (it->is<signed char>()) {
                        KARABO_REGISTER_CALLBACK(signed char);
                    } else if (it->is<unsigned char>()) {
                        KARABO_REGISTER_CALLBACK(unsigned char);
                    } else if (it->is<short>()) {
                        KARABO_REGISTER_CALLBACK(short);
                    } else if (it->is<unsigned short>()) {
                        KARABO_REGISTER_CALLBACK(unsigned short);
                    } else if (it->is<int>()) {
                        KARABO_REGISTER_CALLBACK(int);
                    } else if (it->is<unsigned int>()) {
                        KARABO_REGISTER_CALLBACK(unsigned int);
                    } else if (it->is<unsigned long long>()) {
                        KARABO_REGISTER_CALLBACK(unsigned long long);
                    } else if (it->is<float>()) {
                        KARABO_REGISTER_CALLBACK(float);
                    } else if (it->is<double>()) {
                        KARABO_REGISTER_CALLBACK(double);
                    } else if (it->is<std::string > ()) {
                        KARABO_REGISTER_CALLBACK(std::string);
                    } else if (it->is<boost::filesystem::path > ()) {
                        KARABO_REGISTER_CALLBACK(boost::filesystem::path);
                    } else if (it->is<karabo::util::Hash > ()) {
                        KARABO_REGISTER_CALLBACK(karabo::util::Hash);
                    } else if (it->is < std::vector<bool> >()) {
                        KARABO_REGISTER_CALLBACK(std::vector<bool>);
                    } else if (it->is<std::vector<char> >()) {
                        KARABO_REGISTER_CALLBACK(std::vector<char>);
                    } else if (it->is < std::vector<signed char> >()) {
                        KARABO_REGISTER_CALLBACK(std::vector<signed char>);
                    } else if (it->is<std::vector<unsigned char> >()) {
                        KARABO_REGISTER_CALLBACK(std::vector<unsigned char>);
                    } else if (it->is<std::vector<short> >()) {
                        KARABO_REGISTER_CALLBACK(std::vector<short>);
                    } else if (it->is<std::vector<unsigned short> >()) {
                        KARABO_REGISTER_CALLBACK(std::vector<unsigned short>);
                    } else if (it->is<std::vector<int> >()) {
                        KARABO_REGISTER_CALLBACK(std::vector<int>);
                    } else if (it->is<std::vector<unsigned int> >()) {
                        KARABO_REGISTER_CALLBACK(std::vector<unsigned int>);
                    } else if (it->is<std::vector<long long> >()) {
                        KARABO_REGISTER_CALLBACK(std::vector<long long>);
                    } else if (it->is<std::vector<unsigned long long> >()) {
                        KARABO_REGISTER_CALLBACK(std::vector<unsigned long long>);
                    } else if (it->is<std::vector<float> >()) {
                        KARABO_REGISTER_CALLBACK(std::vector<float>);
                    } else if (it->is<std::vector<double> >()) {
                        KARABO_REGISTER_CALLBACK(std::vector<double>);
                    } else if (it->is<karabo::util::Schema > ()) {
                        KARABO_REGISTER_CALLBACK(karabo::util::Schema);
                    } else if (it->is<std::vector<std::string> >()) {
                        KARABO_REGISTER_CALLBACK(std::vector<std::string>);
                    } else if (it->is<std::vector<karabo::util::Hash> >()) {
                        KARABO_REGISTER_CALLBACK(std::vector<karabo::util::Hash>);

                    } else {
                        throw KARABO_LOGIC_EXCEPTION("Failed to call registered monitor (datatype problems)");
                    }
                }


                if (it->is<karabo::util::Hash > ()) castAndCall(instanceId, registered, it->getValue<Hash >(), currentPath);
            }
        }


        void DeviceClient::slotMasterPing() {
            m_signalSlotable.lock()->reply(m_signalSlotable.lock()->getInstanceId());
        }


        void DeviceClient::slotProvideSystemTopology() {
            karabo::xms::SignalSlotable::Pointer p = m_signalSlotable.lock();
            if (!p) {
                KARABO_LOG_FRAMEWORK_INFO << "Fail to reply because broker connection was expired.";
                return;
            }
            p->reply(getSystemTopology());
        }


        void DeviceClient::age() {
            while (m_getOlder) { // Loop forever
                try {
                    vector<string> forDisconnect;
                    {
                        boost::mutex::scoped_lock lock(m_instanceUsageMutex);
                        // Loop connected instances
                        for (InstanceUsage::iterator it = m_instanceUsage.begin(); it != m_instanceUsage.end(); /*NOT ++it*/) {

                            it->second++; // All just age (but some do not die).
                            if (!this->isImmortal(it->first) // registered monitors are immortal
                                && it->second >= CONNECTION_KEEP_ALIVE) {
                                forDisconnect.push_back(it->first); // we do this to reduce mutex locking time
                                m_instanceUsage.erase(it++);
                            } else {
                                ++it;
                            }
                        }
                    }

                    if (forDisconnect.size()) {
                        karabo::xms::SignalSlotable::Pointer p = m_signalSlotable.lock();
                        if (p) {
                            for (size_t i = 0; i < forDisconnect.size(); ++i) {
                                const string& instanceId = forDisconnect[i];
                                KARABO_LOG_FRAMEWORK_DEBUG << "Disconnect '" << instanceId << "'.";

                                p->disconnect(instanceId, "signalChanged", "", "_slotChanged");
                                p->disconnect(instanceId, "signalStateChanged", "", "_slotChanged");
                                p->disconnect(instanceId, "signalSchemaUpdated", "", "_slotSchemaUpdated");

                                const std::string path("device." + instanceId + ".configuration");
                                // Since we stopped listening, remove configuration from system description.
                                this->eraseFromRuntimeSystemDescription(path);
                            }
                        }
                    }
                    boost::this_thread::sleep(boost::posix_time::seconds(1));
                } catch (const Exception& e) {
                    KARABO_LOG_FRAMEWORK_ERROR << "Aging thread encountered an exception: " << e;
                    // Aging is essential, so go on. Wait a little in case of repeating error conditions.
                    boost::this_thread::sleep(boost::posix_time::seconds(5));
                } catch (const std::exception& e) {
                    KARABO_LOG_FRAMEWORK_ERROR << "Aging thread encountered system exception: " << e.what();
                    boost::this_thread::sleep(boost::posix_time::seconds(5));
                } catch (...) {
                    KARABO_LOG_FRAMEWORK_ERROR << "Unknown exception encountered in aging thread";
                    boost::this_thread::sleep(boost::posix_time::seconds(5));
                }
            }
        }


        void DeviceClient::sendSignalsChanged() {
            while (m_runSignalsChangedThread) { // Loop forever
                try {
                    // Get map of all properties that changed (and clear original)
                    SignalChangedMap localChanged;
                    {
                        boost::mutex::scoped_lock lock(m_signalsChangedMutex);
                        m_signalsChanged.swap(localChanged);
                    }
                    this->doSendSignalsChanged(localChanged);
                } catch (const Exception& e) {
                    KARABO_LOG_FRAMEWORK_ERROR << "Exception encountered in 'sendSignalsChanged': " << e;
                } catch (const std::exception& e) {
                    KARABO_LOG_FRAMEWORK_ERROR << "Exception encountered in 'sendSignalsChanged': " << e.what();
                } catch (...) {
                    KARABO_LOG_FRAMEWORK_ERROR << "Unknown exception encountered in 'sendSignalsChanged'";
                }
                boost::this_thread::sleep(m_signalsChangedInterval);
            }
            // Just in case anything was added before 'm_runSignalsChangedThread' was set to false
            // and while we processed the previous content (keep lock until done completely):
            try {
                boost::mutex::scoped_lock lock(m_signalsChangedMutex);
                this->doSendSignalsChanged(m_signalsChanged);
                m_signalsChanged.clear();
            } catch (...) { // lazy to catch all levels - we are anyway done with the thread...
                KARABO_LOG_FRAMEWORK_ERROR << "Exception encountered when leaving 'sendSignalsChanged'";
            }
        }


        void DeviceClient::doSendSignalsChanged(const SignalChangedMap& localChanged) {
            // Iterate on devices (i.e. keys in map)
            for (SignalChangedMap::const_iterator mapIt = localChanged.begin(), mapEnd = localChanged.end();
                 mapIt != mapEnd; ++mapIt) {
                const std::string& instanceId = mapIt->first;
                const std::set<std::string>& properties = mapIt->second;
                // Get path of instance in runtime system description and then its configuration
                const std::string path(this->findInstanceSafe(instanceId));
                const util::Hash config(this->getSectionFromRuntimeDescription(path + ".configuration"));
                if (config.empty()) { // might have failed if instance not monitored anymore
                    KARABO_LOG_FRAMEWORK_DEBUG << "Instance '" << instanceId << "' gone, cannot forward its signalChanged";
                    continue;
                }
                // Now collect all changed properties (including their attributes).
                util::Hash toSend;
                toSend.merge(config, Hash::REPLACE_ATTRIBUTES, properties);
                this->notifyDeviceChangedMonitors(toSend, instanceId);
            } // end loop on instances
        }


        void DeviceClient::immortalize(const std::string& deviceId) {
            boost::mutex::scoped_lock lock(m_immortalsMutex);
            m_immortals.insert(deviceId);
        }


        void DeviceClient::mortalize(const std::string& deviceId) {
            boost::mutex::scoped_lock lock(m_immortalsMutex);
            m_immortals.erase(deviceId);
        }


        bool DeviceClient::isImmortal(const std::string& deviceId) const {
            boost::mutex::scoped_lock lock(m_immortalsMutex);
            return m_immortals.find(deviceId) != m_immortals.end();
        }


        bool DeviceClient::login(const std::string& username, const std::string& password, const std::string& provider) {
            // TODO: Dirty hack for now, proper authentication later
            if (username == "user") m_accessLevel = karabo::util::Schema::AccessLevel::USER;
            if (username == "operator") m_accessLevel = karabo::util::Schema::AccessLevel::OPERATOR;
            if (username == "expert") m_accessLevel = karabo::util::Schema::AccessLevel::EXPERT;
            if (username == "admin") m_accessLevel = karabo::util::Schema::AccessLevel::ADMIN;
            if (username == "god") m_accessLevel = 100;
            return true;
        }


        bool DeviceClient::logout() {
            // TODO: Dirty hack for now, proper authentication later
            return true;
        }


        std::string DeviceClient::getInstanceType(const karabo::util::Hash& instanceInfo) const {
            boost::optional<const Hash::Node&> node = instanceInfo.find("type");
            string type("unknown");
            if (node) type = node->getValue<string>();
            return type;
        }


        bool DeviceClient::hasAttribute(const std::string& instanceId, const std::string& key, const std::string& attribute, const char keySep) {
            return cacheAndGetConfiguration(instanceId).hasAttribute(key, attribute, keySep);
        }
<<<<<<< HEAD
        
        
        karabo::util::Hash DeviceClient::getOutputChannelSchema(const std::string & deviceId, const std::string& outputChannelName){
            const Schema& schema = cacheAndGetDeviceSchema(deviceId);
            const Hash& schemaHash = schema.getParameterHash();
            return schemaHash.get<Hash>(outputChannelName+".schema");
        }
        
        
=======


        karabo::util::Hash DeviceClient::getOutputChannelSchema(const std::string & deviceId, const std::string& outputChannelName) {
            const Schema& schema = cacheAndGetDeviceSchema(deviceId);
            Validator::ValidationRules rules;
            rules.injectTimestamps = false;
            rules.allowAdditionalKeys = false;
            Validator validator(rules);
            Hash pHash;
            validator.validate(schema, Hash(), pHash);
            return pHash.get<Hash>(outputChannelName + ".schema");
        }


>>>>>>> d8e82f16
        karabo::core::Lock DeviceClient::lock(const std::string& deviceId, bool recursive, int timeout) {
            //non waiting request for lock
            if (timeout == 0) return karabo::core::Lock(m_signalSlotable, deviceId, recursive);

            //timeout was given
            const int waitTime = 1; //second
            int nTries = 0;
            while (true) {
                try {
                    return karabo::core::Lock(m_signalSlotable, deviceId, recursive);
                } catch (const karabo::util::LockException& e) {
                    if (nTries++ > timeout / waitTime && timeout != -1) {
                        //rethrow
                        throw KARABO_LOCK_EXCEPTION(e.userFriendlyMsg());
                    }
                    //otherwise pass through and try again
                    boost::this_thread::sleep(boost::posix_time::seconds(waitTime));
                }

            }
        }
        
<<<<<<< HEAD
        
        std::vector<std::string> DeviceClient::getOutputChannelNames(const std::string & deviceId) {
            // Request vector of names
            vector<string> names;
            KARABO_IF_SIGNAL_SLOTABLE_EXPIRED_THEN_RETURN(names);

            karabo::xms::SignalSlotable::Pointer p = m_signalSlotable.lock();

            try {
                p->request(deviceId, "slotGetOutputChannelNames").timeout(m_internalTimeout).receive(names); // Retrieves vector of names
            } catch (const TimeoutException&) {
                KARABO_LOG_FRAMEWORK_ERROR << "Output channel names request for instance \"" << deviceId << "\" timed out";
                Exception::clearTrace();
            }
            return names;
        }

        
        /**
         * Extract data source schema in form of Hash.  Data source is either a device (deviceId) or channel (deviceId:channelName):
         *     SASE1/SPB/SAMP/DATAGEN_07            is a device
         *     SASE1/SPB/SAMP/DATAGEN_07:output     is an output channel
         * @param dataSourceId
         * @return 
         */
        void DeviceClient::getDataSourceSchemaAsHash(const std::string& dataSourceId, karabo::util::Hash& properties, int accessMode) {
            
            
            
            properties.set(dataSourceId, Hash());
            
            Hash& props = properties.get<Hash>(dataSourceId);
            
            vector<string> vec;
            boost::split(vec, dataSourceId, boost::is_any_of(":"));
                
            string deviceClassId = this->get<string>(vec[0], "classId");
            string deviceVersion = this->get<string>(vec[0], "classVersion");
            
            if (vec.size() == 1) {
                Schema deviceSchema = this->getDeviceSchema(vec[0]);
                this->filterDataSchema(vec[0], deviceSchema, accessMode, props);
            } else if (vec.size() == 2) {
                Hash channelSchemaHash = this->getOutputChannelSchema(vec[0], vec[1]);
                this->convertSchemaHash(channelSchemaHash, accessMode, props);
            }
            
            properties.setAttribute(dataSourceId, "classId", deviceClassId);
            properties.setAttribute(dataSourceId, "version", deviceVersion);
        }
        
        
        void DeviceClient::filterDataSchema(const std::string& deviceId, const karabo::util::Schema& schema, int accessMode, karabo::util::Hash& hash) {

            // Find the lastkey of the "Base class" schema
            string lastkey = "";
            {
                vector<string> baseKeys;
                Schema baseSchema;
                Device<>::expectedParameters(baseSchema);
                baseSchema.getParameterHash().getKeys(baseKeys);
                if (!baseKeys.empty()) lastkey = baseKeys[baseKeys.size() - 1];
            }

            // Filter out the "Base class" schema's entries as well as "Slots" and "Input/Output" channels
            Hash fullHash = schema.getParameterHash();
            vector<string> keys;
            fullHash.getKeys(keys);

            bool ignore = true;
            if (lastkey.empty()) ignore = false;

            for (size_t i = 0; i < keys.size(); ++i) {
                const string& key = keys[i];

                // skip up-to the lastkey inclusive
                if (ignore) {
                    if (key == lastkey) ignore = false;
                    fullHash.erase(key);
                } else if (fullHash.hasAttribute(key, KARABO_SCHEMA_DISPLAY_TYPE)) {
                    const std::string& displayType = fullHash.getAttribute<string > (key, KARABO_SCHEMA_DISPLAY_TYPE);
                    if (displayType == "Slot" || displayType == "InputChannel" || displayType == "OutputChannel") {
                        fullHash.erase(key);
                    }
                }
            }

            this->convertSchemaHash(fullHash, accessMode, hash);
        }


        void DeviceClient::convertSchemaHash(const karabo::util::Hash& schemaHash, int requestedAccessMode, karabo::util::Hash & hash) {

            vector<string> params;
            schemaHash.getPaths(params);

            for (vector<string>::const_iterator it = params.begin(); it != params.end(); ++it) {
                const string& path = *it;

                // Get accessMode
                int accessMode = INIT;
                
                if (schemaHash.hasAttribute(path, KARABO_SCHEMA_ACCESS_MODE)) {
                    accessMode = schemaHash.getAttribute<int>(path, KARABO_SCHEMA_ACCESS_MODE);
                }

                if (!(accessMode & requestedAccessMode)) {
                    KARABO_LOG_FRAMEWORK_DEBUG << "FILTER OUT: PATH='" << path << "', accessMode=" << accessMode << ", requestedMode=" << requestedAccessMode;
                    continue;
                }

                if (!schemaHash.hasAttribute(path, KARABO_SCHEMA_VALUE_TYPE)) continue;

                string typeAsString = schemaHash.getAttribute<string > (path, KARABO_SCHEMA_VALUE_TYPE);
                Types::ReferenceType valueType = Types::from<FromLiteral>(typeAsString);

                switch (valueType) {
                    case Types::BOOL:
                    {
                        hash.set(path, false);
                        break;
                    }
                    case Types::VECTOR_BOOL:
                    {
                        hash.set(path, vector<bool>());
                        break;
                    }
                    case Types::CHAR:
                    {
                        hash.set(path, '\0');
                        break;
                    }
                    case Types::VECTOR_CHAR:
                    {
                        hash.set(path, vector<char>());
                        break;
                    }
                    case Types::INT8:
                    {
                        hash.set<signed char>(path, 0);
                        break;
                    }
                    case Types::VECTOR_INT8:
                    {
                        hash.set(path, vector<signed char>());
                        break;
                    }
                    case Types::UINT8:
                    {
                        hash.set<unsigned char>(path, 0);
                        break;
                    }
                    case Types::VECTOR_UINT8:
                    {
                        hash.set(path, vector<unsigned char>());
                        break;
                    }

                    case Types::INT16:
                    {
                        hash.set<short>(path, 0);
                        break;
                    }
                    case Types::VECTOR_INT16:
                    {
                        hash.set(path, vector<short>());
                        break;
                    }
                    case Types::UINT16:
                    {
                        hash.set<unsigned short>(path, 0);
                        break;
                    }
                    case Types::VECTOR_UINT16:
                    {
                        hash.set(path, vector<unsigned short>());
                        break;
                    }

                    case Types::INT32:
                    {
                        hash.set<int>(path, 0);
                        break;
                    }
                    case Types::VECTOR_INT32:
                    {
                        hash.set(path, vector<int>());
                        break;
                    }
                    case Types::UINT32:
                    {
                        hash.set<unsigned int>(path, 0);
                        break;
                    }
                    case Types::VECTOR_UINT32:
                    {
                        hash.set(path, vector<unsigned int>());
                        break;
                    }

                    case Types::INT64:
                    {
                        hash.set<long long>(path, 0);
                        break;
                    }
                    case Types::VECTOR_INT64:
                    {
                        hash.set(path, vector<long long>());
                        break;
                    }
                    case Types::UINT64:
                    {
                        hash.set<unsigned long long>(path, 0);
                        break;
                    }
                    case Types::VECTOR_UINT64:
                    {
                        hash.set(path, vector<unsigned long long>());
                        break;
                    }

                    case Types::FLOAT:
                    {
                        hash.set(path, 0.0F);
                        break;
                    }
                    case Types::VECTOR_FLOAT:
                    {
                        hash.set(path, vector<float>());
                        break;
                    }
=======
        int DeviceClient::getAccessLevel(const std::string& deviceId) {
            return m_accessLevel;
        }

>>>>>>> d8e82f16

                    case Types::DOUBLE:
                    {
                        hash.set<double>(path, 0.0);
                        break;
                    }
                    case Types::VECTOR_DOUBLE:
                    {
                        hash.set(path, vector<double>());
                        break;
                    }

                    case Types::COMPLEX_FLOAT:
                    {
                        hash.set(path, complex<float>());
                        break;
                    }
                    case Types::VECTOR_COMPLEX_FLOAT:
                    {
                        hash.set(path, vector<complex<float>>());
                        break;
                    }

                    case Types::COMPLEX_DOUBLE:
                    {
                        hash.set(path, complex<double>());
                        break;
                    }
                    case Types::VECTOR_COMPLEX_DOUBLE:
                    {
                        hash.set(path, vector<complex<double>>());
                        break;
                    }

                    case Types::STRING:
                    {
                        hash.set(path, std::string());
                        break;
                    }
                    case Types::VECTOR_STRING:
                    {
                        hash.set(path, vector<string>());
                        break;
                    }
                    case Types::BYTE_ARRAY:
                    {
                        hash.set(path, std::pair<boost::shared_ptr<char>, size_t>());
                        break;
                    }


                    default:
                        KARABO_LOG_FRAMEWORK_WARN << "Unsupported property \"" << path
                                << "\" of type  \"" << Types::to<ToLiteral>(valueType) << "\".  Skip it ...";
                        //KARABO_PARAMETER_EXCEPTION("Unsupported property type : " + toString(type));
                        continue;
                }

                // Filter attributes.   We use only:
                // displayedName, description, alarm related stuff, unit, metric, pipeline, expert, user flags
                Hash::Attributes attrs = schemaHash.getAttributes(path);
                for (Hash::Attributes::const_iterator ii = attrs.begin(); ii != attrs.end(); ++ii) {
                    const string& attrKey = ii->getKey();
                    if (attrKey == KARABO_SCHEMA_CLASS_ID
                        || attrKey == KARABO_SCHEMA_ACCESS_MODE
                        || attrKey == KARABO_SCHEMA_DISPLAYED_NAME
                        || attrKey == KARABO_SCHEMA_DESCRIPTION
                        || attrKey.find("alarm") == 0
                        || attrKey == KARABO_SCHEMA_UNIT_ENUM
                        || attrKey == KARABO_SCHEMA_UNIT_NAME
                        || attrKey == KARABO_SCHEMA_UNIT_SYMBOL
                        || attrKey == KARABO_SCHEMA_METRIC_PREFIX_ENUM
                        || attrKey == KARABO_SCHEMA_METRIC_PREFIX_NAME
                        || attrKey == KARABO_SCHEMA_METRIC_PREFIX_SYMBOL)
                        hash.setAttribute(path, ii->getKey(), ii->getValueAsAny());
                }
            }
        }


        
#undef KARABO_IF_SIGNAL_SLOTABLE_EXPIRED_THEN_RETURN

    }
}<|MERGE_RESOLUTION|>--- conflicted
+++ resolved
@@ -1512,7 +1512,6 @@
         bool DeviceClient::hasAttribute(const std::string& instanceId, const std::string& key, const std::string& attribute, const char keySep) {
             return cacheAndGetConfiguration(instanceId).hasAttribute(key, attribute, keySep);
         }
-<<<<<<< HEAD
         
         
         karabo::util::Hash DeviceClient::getOutputChannelSchema(const std::string & deviceId, const std::string& outputChannelName){
@@ -1522,22 +1521,6 @@
         }
         
         
-=======
-
-
-        karabo::util::Hash DeviceClient::getOutputChannelSchema(const std::string & deviceId, const std::string& outputChannelName) {
-            const Schema& schema = cacheAndGetDeviceSchema(deviceId);
-            Validator::ValidationRules rules;
-            rules.injectTimestamps = false;
-            rules.allowAdditionalKeys = false;
-            Validator validator(rules);
-            Hash pHash;
-            validator.validate(schema, Hash(), pHash);
-            return pHash.get<Hash>(outputChannelName + ".schema");
-        }
-
-
->>>>>>> d8e82f16
         karabo::core::Lock DeviceClient::lock(const std::string& deviceId, bool recursive, int timeout) {
             //non waiting request for lock
             if (timeout == 0) return karabo::core::Lock(m_signalSlotable, deviceId, recursive);
@@ -1560,7 +1543,11 @@
             }
         }
         
-<<<<<<< HEAD
+        
+        int DeviceClient::getAccessLevel(const std::string& deviceId) {
+            return m_accessLevel;
+        }
+
         
         std::vector<std::string> DeviceClient::getOutputChannelNames(const std::string & deviceId) {
             // Request vector of names
@@ -1792,12 +1779,6 @@
                         hash.set(path, vector<float>());
                         break;
                     }
-=======
-        int DeviceClient::getAccessLevel(const std::string& deviceId) {
-            return m_accessLevel;
-        }
-
->>>>>>> d8e82f16
 
                     case Types::DOUBLE:
                     {
