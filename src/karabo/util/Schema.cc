/*
 * $Id: Schema.cc 4587 2011-10-21 10:52:13Z heisenb@DESY.DE $
 *
 * File:   Schema.cc
 * Author: <burkhard.heisen@xfel.eu>
 *
 * Created on August 11, 2010, 3:44 PM
 *
 * Copyright (C) European XFEL GmbH Hamburg. All rights reserved.
 */
#include <iostream>
#include <iosfwd>
#include <deque>
#include <set>

#include "Exception.hh"
#include "Schema.hh"
#include "Hash.hh"
#include "FromLiteral.hh"
#include "StringTools.hh"
#include "karabo/webAuth/Authenticator.hh"
#include "karabo/log/Logger.hh"

namespace karabo {
    namespace util {

        using namespace std;


        //        Schema::Schema() : m_rootName("") {
        //        };


        Schema::Schema(const std::string& classId, const Schema::AssemblyRules& rules) :
            m_currentAccessMode(rules.m_accessMode), m_currentState(rules.m_state), m_currentAccessLevel(rules.m_accessLevel), m_rootName(classId) {
        }


        void Schema::setRootName(const std::string& rootName) {
            m_rootName = rootName;
        }


        karabo::util::Hash& Schema::getParameterHash() {
            return m_hash;
        }


        void Schema::setParameterHash(const karabo::util::Hash& parameterDescription) {
            m_hash = parameterDescription;
        }


        const karabo::util::Hash& Schema::getParameterHash() const {
            return m_hash;
        }


        //        const karabo::util::Hash& Schema::getParameterHash1() const {
        //            return m_hash;
        //        }


        std::vector<std::string> Schema::getKeys(const std::string& path) const {
            std::vector<std::string> tmp;
            if (path.empty())
                m_hash.getKeys(tmp);
            else if (m_hash.is<Hash > (path))
                m_hash.get<Hash > (path).getKeys(tmp);

            return tmp;
        }


        std::vector<std::string> Schema::getPaths() const {
            std::vector<std::string> tmp;
            m_hash.getPaths(tmp);
            return tmp;
        }


        void Schema::setAssemblyRules(const Schema::AssemblyRules& rules) {
            m_currentAccessMode = rules.m_accessMode;
            m_currentState = rules.m_state;
            m_currentAccessLevel = rules.m_accessLevel;
        }


        Schema::AssemblyRules Schema::getAssemblyRules() const {
            Schema::AssemblyRules rules;
            rules.m_accessMode = m_currentAccessMode;
            rules.m_accessLevel = m_currentAccessLevel;
            rules.m_state = m_currentState;
            return rules;
        }


        const std::string& Schema::getRootName() const {
            return m_rootName;
        }


        bool Schema::has(const std::string& path) const {
            return m_hash.has(path);
        }


        // TODO Implement it such that the current assembly rules are respected


        void Schema::merge(const Schema& schema) {
            this->getParameterHash().merge(schema.getParameterHash());
            updateAliasMap();
        }


        bool Schema::empty() const {
            return m_hash.empty();
        }

        //**********************************************
        //              Node property                  *
        //**********************************************


        bool Schema::isLeaf(const std::string& path) const {
            return m_hash.getAttribute<int>(path, KARABO_SCHEMA_NODE_TYPE) == LEAF;
        }


        bool Schema::isNode(const std::string& path) const {
            return m_hash.getAttribute<int>(path, KARABO_SCHEMA_NODE_TYPE) == NODE;
        }


        bool Schema::isChoiceOfNodes(const std::string& path) const {
            return m_hash.getAttribute<int>(path, KARABO_SCHEMA_NODE_TYPE) == CHOICE_OF_NODES;
        }


        bool Schema::isListOfNodes(const std::string& path) const {
            return m_hash.getAttribute<int>(path, KARABO_SCHEMA_NODE_TYPE) == LIST_OF_NODES;
        }


        bool Schema::hasNodeType(const std::string& path) const {
            return m_hash.hasAttribute(path, KARABO_SCHEMA_NODE_TYPE);
        }


        int Schema::getNodeType(const std::string& path) const {
            return m_hash.getAttribute<int>(path, KARABO_SCHEMA_NODE_TYPE);
        }


        bool Schema::isCommand(const std::string& path) const {
            if (this->isNode(path)) {
                if (this->hasDisplayType(path)) {
                    // TODO Bad hack, clean this up later !!!!
                    if (m_hash.getAttribute<string>(path, KARABO_SCHEMA_DISPLAY_TYPE) == "Slot") return true;
                }
            }
            return false;
        }


        bool Schema::isProperty(const std::string& path) const {
            if (this->isLeaf(path) && m_hash.getAttribute<int>(path, KARABO_SCHEMA_LEAF_TYPE) == PROPERTY) return true;


            else return false;
        }

        //**********************************************
        //                Value Type                   *
        //**********************************************


        //const string& Schema::getValueType(const std::string& path) const {
        //   return m_hash.getAttribute<string > (path, KARABO_SCHEMA_VALUE_TYPE);
        // }


        Types::ReferenceType Schema::getValueType(const std::string& path) const {
            return Types::from<FromLiteral>(m_hash.getAttribute<string > (path, KARABO_SCHEMA_VALUE_TYPE));
        }

        //**********************************************
        //                Access Mode                  *
        //**********************************************


        void Schema::setAccessMode(const std::string& path, const AccessType& value) {
            m_hash.setAttribute<int>(path, KARABO_SCHEMA_ACCESS_MODE, value);
        }


        bool Schema::hasAccessMode(const std::string& path) const {
            return m_hash.hasAttribute(path, KARABO_SCHEMA_ACCESS_MODE);
        }


        bool Schema::isAccessInitOnly(const std::string& path) const {
            return m_hash.getAttribute<int>(path, KARABO_SCHEMA_ACCESS_MODE) == INIT;
        }


        bool Schema::isAccessReadOnly(const std::string& path) const {
            return m_hash.getAttribute<int>(path, KARABO_SCHEMA_ACCESS_MODE) == READ;
        }


        bool Schema::isAccessReconfigurable(const std::string& path) const {
            return m_hash.getAttribute<int>(path, KARABO_SCHEMA_ACCESS_MODE) == WRITE;
        }


        int Schema::getAccessMode(const std::string& path) const {
            return m_hash.getAttribute<int>(path, KARABO_SCHEMA_ACCESS_MODE);
        }

        //**********************************************
        //                DisplayedName                *
        //**********************************************


        void Schema::setDisplayedName(const std::string& path, const std::string& value) {
            m_hash.setAttribute(path, KARABO_SCHEMA_DISPLAYED_NAME, value);
        }


        bool Schema::hasDisplayedName(const std::string& path) const {
            return m_hash.hasAttribute(path, KARABO_SCHEMA_DISPLAYED_NAME);
        }


        const std::string& Schema::getDisplayedName(const std::string& path) const {
            return m_hash.getAttribute<std::string > (path, KARABO_SCHEMA_DISPLAYED_NAME);
        }

        //**********************************************
        //                Description                  *
        //**********************************************


        void Schema::setDescription(const std::string& path, const std::string& value) {
            m_hash.setAttribute(path, KARABO_SCHEMA_DESCRIPTION, value);
        }


        bool Schema::hasDescription(const std::string& path) const {
            return m_hash.hasAttribute(path, KARABO_SCHEMA_DESCRIPTION);
        }


        const std::string& Schema::getDescription(const std::string& path) const {
            return m_hash.getAttribute<std::string > (path, KARABO_SCHEMA_DESCRIPTION);
        }

        //**********************************************
        //                DefaultValue                 *
        //**********************************************


        bool Schema::hasDefaultValue(const std::string& path) const {
            return m_hash.hasAttribute(path, KARABO_SCHEMA_DEFAULT_VALUE);
        }

        //**********************************************
        //                Assignment                   *
        //**********************************************


        void Schema::setAssignment(const std::string& path, const Schema::AssignmentType& value) {
            m_hash.setAttribute<int>(path, KARABO_SCHEMA_ASSIGNMENT, value);
        }


        bool Schema::hasAssignment(const std::string& path) const {
            return m_hash.hasAttribute(path, KARABO_SCHEMA_ASSIGNMENT);
        }


        bool Schema::isAssignmentMandatory(const std::string& path) const {
            return m_hash.getAttribute<int>(path, KARABO_SCHEMA_ASSIGNMENT) == Schema::MANDATORY_PARAM;
        }


        bool Schema::isAssignmentOptional(const std::string& path) const {
            return m_hash.getAttribute<int>(path, KARABO_SCHEMA_ASSIGNMENT) == Schema::OPTIONAL_PARAM;
        }


        bool Schema::isAssignmentInternal(const std::string& path) const {
            return m_hash.getAttribute<int>(path, KARABO_SCHEMA_ASSIGNMENT) == Schema::INTERNAL_PARAM;
        }


        const int Schema::getAssignment(const std::string& path) const {
            return m_hash.getAttribute<int > (path, KARABO_SCHEMA_ASSIGNMENT);
        }

        //**********************************************
        //                   Tags                      *
        //**********************************************


        void Schema::setTags(const std::string& path, const std::string& value, const std::string& sep) {
            m_hash.setAttribute(path, KARABO_SCHEMA_TAGS, karabo::util::fromString<std::string, std::vector > (value, sep));
        }


        bool Schema::hasTags(const std::string& path) const {
            return m_hash.hasAttribute(path, KARABO_SCHEMA_TAGS);
        }


        const std::vector<std::string>& Schema::getTags(const std::string& path) const {
            return m_hash.getAttribute<std::vector<std::string> >(path, KARABO_SCHEMA_TAGS);
        }


        //**********************************************
        //                  DisplayType                      *
        //**********************************************


        void Schema::setDisplayType(const std::string& path, const std::string& value) {
            m_hash.setAttribute(path, KARABO_SCHEMA_DISPLAY_TYPE, value);
        }


        bool Schema::hasDisplayType(const std::string& path) const {
            return m_hash.hasAttribute(path, KARABO_SCHEMA_DISPLAY_TYPE);
        }


        const string& Schema::getDisplayType(const std::string& path) const {
            return m_hash.getAttribute<string > (path, KARABO_SCHEMA_DISPLAY_TYPE);
        }

        //**********************************************
        //                  Alias                      *
        //**********************************************


        bool Schema::keyHasAlias(const std::string& path) const {
            return m_hash.hasAttribute(path, KARABO_SCHEMA_ALIAS);
        }


        string Schema::getAliasAsString(const std::string& path) const {
            return m_hash.getAttributeAs<string>(path, KARABO_SCHEMA_ALIAS);
        }

        //**********************************************
        //                  Options             *
        //**********************************************


        void Schema::setOptions(const std::string& path, const std::string& value, const std::string& sep) {
            m_hash.setAttribute(path, KARABO_SCHEMA_OPTIONS, karabo::util::fromString<std::string, std::vector > (value, sep));
        }


        bool Schema::hasOptions(const std::string& path) const {
            return m_hash.hasAttribute(path, KARABO_SCHEMA_OPTIONS);
        }


        const std::vector<std::string>& Schema::getOptions(const std::string& path) const {
            return m_hash.getAttribute<std::vector<std::string> >(path, KARABO_SCHEMA_OPTIONS);
        }


        //**********************************************
        //                AllowedStates                *
        //**********************************************

<<<<<<< HEAD
        void Schema::setAllowedStates(const std::string& path, const std::string& value) {
            m_hash.setAttribute(path, KARABO_SCHEMA_ALLOWED_STATES, karabo::util::fromString<std::string, std::vector > (value, ","));
=======

        void Schema::setAllowedStates(const std::string& path, const std::string& value, const std::string& sep) {
            m_hash.setAttribute(path, KARABO_SCHEMA_ALLOWED_STATES, karabo::util::fromString<std::string, std::vector > (value, sep));
>>>>>>> 1b30fded
        }
        
        void Schema::setAllowedStates(const std::string& path, const std::vector<State>& value) {
            setAllowedStates(path, karabo::util::toString(value));
        }
        
        void Schema::setAllowedStates(const std::string& path, const State& s1) {
            const State arr[] = {s1};
            setAllowedStates(path, std::vector<State>(arr, arr+1));
        }
        
        void Schema::setAllowedStates(const std::string& path, const State& s1, const State& s2) {
            const State arr[] = {s1, s2};
            setAllowedStates(path, std::vector<State>(arr, arr+2));
        }
        
        void Schema::setAllowedStates(const std::string& path, const State& s1, const State& s2, const State& s3) {
            const State arr[] = {s1, s2, s3};
            setAllowedStates(path, std::vector<State>(arr, arr+3));
        }
        
        void Schema::setAllowedStates(const std::string& path, const State& s1, const State& s2, const State& s3, const State& s4) {
            const State arr[] = {s1, s2, s3, s4};
            setAllowedStates(path, std::vector<State>(arr, arr+4));
        }
        
        void Schema::setAllowedStates(const std::string& path, const State& s1, const State& s2, const State& s3, const State& s4, const State& s5) {
            const State arr[] = {s1, s2, s3, s4, s5};
            setAllowedStates(path, std::vector<State>(arr, arr+5));
        }
        
        void Schema::setAllowedStates(const std::string& path, const State& s1, const State& s2, const State& s3, const State& s4, const State& s5, const State& s6) {
            const State arr[] = {s1, s2, s3, s4, s5, s6};
            setAllowedStates(path, std::vector<State>(arr, arr+6));
        }
        
        


        bool Schema::hasAllowedStates(const std::string& path) const {
            return m_hash.hasAttribute(path, KARABO_SCHEMA_ALLOWED_STATES);
        }

<<<<<<< HEAD
        const vector<State> Schema::getAllowedStates(const std::string& path) const {
            std::vector<string> stateList =  m_hash.getAttribute<vector<string> >(path, KARABO_SCHEMA_ALLOWED_STATES);
            std::vector<State> ret;
            for(unsigned int i = 0; i != stateList.size(); ++i){
                ret.push_back(State::fromString(stateList[i]));
            }
            return ret;
=======

        const vector<string>& Schema::getAllowedStates(const std::string& path) const {
            return m_hash.getAttribute<vector<string> >(path, KARABO_SCHEMA_ALLOWED_STATES);
>>>>>>> 1b30fded
        }


        //**********************************************
        //                  RequiredAccessLevel                *
        //**********************************************


        void Schema::setRequiredAccessLevel(const std::string& path, const Schema::AccessLevel& value) {
            m_hash.setAttribute<int>(path, KARABO_SCHEMA_REQUIRED_ACCESS_LEVEL, value);
        }


        const int Schema::getRequiredAccessLevel(const std::string& path) const {
            std::vector<std::string> tokens;
            boost::split(tokens, path, boost::is_any_of("."));

            std::string partialPath;
            int highestLevel = Schema::OBSERVER;


            BOOST_FOREACH(std::string token, tokens) {
                if (partialPath.empty()) partialPath = token;
                else partialPath += "." + token;
                if (m_hash.hasAttribute(partialPath, KARABO_SCHEMA_REQUIRED_ACCESS_LEVEL)) {
                    int currentLevel = m_hash.getAttribute<int>(partialPath, KARABO_SCHEMA_REQUIRED_ACCESS_LEVEL);
                    if (currentLevel > highestLevel) highestLevel = currentLevel;
                }
            }
            return highestLevel;
        }


        //**********************************************
        //                  Unit                       *
        //**********************************************


        void Schema::setUnit(const std::string& path, const UnitType& value) {
            m_hash.setAttribute<int>(path, KARABO_SCHEMA_UNIT_ENUM, value);
            pair<string, string> names = karabo::util::getUnit(value);
            m_hash.setAttribute(path, KARABO_SCHEMA_UNIT_NAME, names.first);
            m_hash.setAttribute(path, KARABO_SCHEMA_UNIT_SYMBOL, names.second);
        }


        bool Schema::hasUnit(const std::string& path) const {
            return m_hash.hasAttribute(path, KARABO_SCHEMA_UNIT_ENUM);
        }


        const int Schema::getUnit(const std::string& path) const {
            return m_hash.getAttribute<int>(path, KARABO_SCHEMA_UNIT_ENUM);
        }


        const std::string& Schema::getUnitName(const std::string& path) const {
            return m_hash.getAttribute<string > (path, KARABO_SCHEMA_UNIT_NAME);
        }


        const std::string& Schema::getUnitSymbol(const std::string& path) const {
            return m_hash.getAttribute<string > (path, KARABO_SCHEMA_UNIT_SYMBOL);
        }


        //**********************************************
        //                  MetricPrefix               *
        //**********************************************


        void Schema::setMetricPrefix(const std::string& path, const MetricPrefixType& value) {
            m_hash.setAttribute<int>(path, KARABO_SCHEMA_METRIC_PREFIX_ENUM, value);
            pair<string, string> names = karabo::util::getMetricPrefix(value);
            m_hash.setAttribute(path, KARABO_SCHEMA_METRIC_PREFIX_NAME, names.first);
            m_hash.setAttribute(path, KARABO_SCHEMA_METRIC_PREFIX_SYMBOL, names.second);
        }


        bool Schema::hasMetricPrefix(const std::string& path) const {
            return m_hash.hasAttribute(path, KARABO_SCHEMA_METRIC_PREFIX_ENUM);
        }


        const int Schema::getMetricPrefix(const std::string& path) const {
            return m_hash.getAttribute<int>(path, KARABO_SCHEMA_METRIC_PREFIX_ENUM);
        }


        const std::string& Schema::getMetricPrefixName(const std::string& path) const {
            return m_hash.getAttribute<string > (path, KARABO_SCHEMA_METRIC_PREFIX_NAME);
        }


        const std::string& Schema::getMetricPrefixSymbol(const std::string& path) const {
            return m_hash.getAttribute<string > (path, KARABO_SCHEMA_METRIC_PREFIX_SYMBOL);
        }

        //**********************************************
        //    Minimum Inclusive value                  *
        //**********************************************


        bool Schema::hasMinInc(const std::string& path) const {
            return m_hash.hasAttribute(path, KARABO_SCHEMA_MIN_INC);
        }

        //**********************************************
        //    Maximum Inclusive value                  *                   *
        //**********************************************


        bool Schema::hasMaxInc(const std::string& path) const {
            return m_hash.hasAttribute(path, KARABO_SCHEMA_MAX_INC);
        }


        //**********************************************
        //    Minimum Exclusive value                  *                   *
        //**********************************************


        bool Schema::hasMinExc(const std::string& path) const {
            return m_hash.hasAttribute(path, KARABO_SCHEMA_MIN_EXC);
        }


        //**********************************************
        //    Maximum Exclusive value                  *                   *
        //**********************************************


        bool Schema::hasMaxExc(const std::string& path) const {
            return m_hash.hasAttribute(path, KARABO_SCHEMA_MAX_EXC);
        }

        //**********************************************************
        //       Specific functions for LEAF node which is vector  *
        //       Minimum Size of the vector                        *
        //**********************************************************


        void Schema::setMinSize(const std::string& path, const unsigned int& value) {
            m_hash.setAttribute(path, KARABO_SCHEMA_MIN_SIZE, value);
        }


        bool Schema::hasMinSize(const std::string& path) const {
            return m_hash.hasAttribute(path, KARABO_SCHEMA_MIN_SIZE);
        }


        const unsigned int& Schema::getMinSize(const std::string& path) const {
            return m_hash.getAttribute<unsigned int>(path, KARABO_SCHEMA_MIN_SIZE);
        }


        //******************************************************
        //  Specific functions for LEAF node (which is vector):*
        //  Maximum Size of the vector                         *  
        //******************************************************


        void Schema::setMaxSize(const std::string& path, const unsigned int& value) {
            m_hash.setAttribute(path, KARABO_SCHEMA_MAX_SIZE, value);
        }


        bool Schema::hasMaxSize(const std::string& path) const {
            return m_hash.hasAttribute(path, KARABO_SCHEMA_MAX_SIZE);
        }


        const unsigned int& Schema::getMaxSize(const std::string& path) const {
            return m_hash.getAttribute<unsigned int>(path, KARABO_SCHEMA_MAX_SIZE);
        }

        //******************************************************
        //    has/ WarnLow, WarnHigh, AlarmLow, AlarmHigh      *
        //    also for Variance                                *
        //******************************************************


        bool Schema::hasWarnLow(const std::string& path) const {
            return m_hash.hasAttribute(path, KARABO_SCHEMA_WARN_LOW);
        }


        bool Schema::hasWarnHigh(const std::string& path) const {
            return m_hash.hasAttribute(path, KARABO_SCHEMA_WARN_HIGH);
        }


        bool Schema::hasAlarmLow(const std::string& path) const {
            return m_hash.hasAttribute(path, KARABO_SCHEMA_ALARM_LOW);
        }


        bool Schema::hasAlarmHigh(const std::string& path) const {
            return m_hash.hasAttribute(path, KARABO_SCHEMA_ALARM_HIGH);
        }


        bool Schema::hasWarnVarianceLow(const std::string& path) const {
            return m_hash.hasAttribute(path, KARABO_SCHEMA_WARN_VARIANCE_LOW);
        }


        bool Schema::hasWarnVarianceHigh(const std::string& path) const {
            return m_hash.hasAttribute(path, KARABO_SCHEMA_WARN_VARIANCE_HIGH);
        }


        bool Schema::hasAlarmVarianceLow(const std::string& path) const {
            return m_hash.hasAttribute(path, KARABO_SCHEMA_ALARM_VARIANCE_LOW);
        }


        bool Schema::hasAlarmVarianceHigh(const std::string& path) const {
            return m_hash.hasAttribute(path, KARABO_SCHEMA_ALARM_VARIANCE_HIGH);
        }


        bool Schema::hasRollingStatistics(const std::string& path) const {
            return m_hash.hasAttribute(path, KARABO_SCHEMA_ENABLE_ROLLING_STATS);
        }


        unsigned int Schema::getRollingStatsEvalInterval(const std::string& path) const {
            if (!m_hash.hasAttribute(path, KARABO_SCHEMA_ENABLE_ROLLING_STATS)) {
                KARABO_LOGIC_EXCEPTION("Rolling statistics have not been enabled for '" + path + "'!");
            }
            return m_hash.getAttribute<unsigned int>(path, KARABO_SCHEMA_ROLLING_STATS_EVAL);
        }


        //**********************************************
        //               archivePolicy                 *
        //**********************************************


        void Schema::setArchivePolicy(const std::string& path, const ArchivePolicy& value) {
            m_hash.setAttribute<int>(path, KARABO_SCHEMA_ARCHIVE_POLICY, value);
        }


        bool Schema::hasArchivePolicy(const std::string& path) const {
            return m_hash.hasAttribute(path, KARABO_SCHEMA_ARCHIVE_POLICY);
        }


        const int& Schema::getArchivePolicy(const std::string& path) const {
            return m_hash.getAttribute<int> (path, KARABO_SCHEMA_ARCHIVE_POLICY);
        }

        //******************************************************
        //      min/max for number of nodes in ListElement     *                     *  
        //******************************************************


        void Schema::setMin(const std::string& path, const int& value) {
            m_hash.setAttribute(path, KARABO_SCHEMA_MIN, value);
        }


        bool Schema::hasMin(const std::string& path) const {
            return m_hash.hasAttribute(path, KARABO_SCHEMA_MIN);
        }


        const int& Schema::getMin(const std::string& path) const {
            return m_hash.getAttribute<int>(path, KARABO_SCHEMA_MIN);
        }


        void Schema::setMax(const std::string& path, const int& value) {
            m_hash.setAttribute(path, KARABO_SCHEMA_MAX, value);
        }


        bool Schema::hasMax(const std::string& path) const {
            return m_hash.hasAttribute(path, KARABO_SCHEMA_MAX);
        }


        const int& Schema::getMax(const std::string& path) const {
            return m_hash.getAttribute<int>(path, KARABO_SCHEMA_MAX);
        }


        void Schema::addElement(Hash::Node& node) {

            // TODO It seems the condition below can never be true
            // TODO If so, get rid of this code entirely
            if (node.hasAttribute(KARABO_SCHEMA_OVERWRITE)) {
                this->overwriteAttributes(node);
                return;
            }

            // Ensure completeness of node parameter description
            ensureParameterDescriptionIsComplete(node); // Will throw in case of error

            // Check whether node is allowed to be added
            bool accessModeOk = isAllowedInCurrentAccessMode(node);
            bool accessRoleOk = isAllowedInCurrentAccessLevel(node);
            bool stateOk = isAllowedInCurrentState(node);

            if (!(accessModeOk && accessRoleOk && stateOk)) return;

            if (this->isOrphaned(node)) {
                KARABO_LOG_FRAMEWORK_ERROR << "Cannot add element with key '" << node.getKey()
                        << "' since parent node does not exist, is a leaf element or is a list/choice "
                        << "of nodes, but '" << node.getKey() << "' is not a node.";
            } else {
                this->getParameterHash().setNode(node);
            }
        }


        void Schema::overwriteAttributes(const Hash::Node& node) {

            boost::optional<Hash::Node&> thisNodeOpt = m_hash.find(node.getKey());
            if (thisNodeOpt) {
                const Hash::Attributes& attrs = node.getAttributes();
                for (Hash::Attributes::const_iterator it = attrs.begin(); it != attrs.end(); ++it) {
                    const std::string& attributeKey = it->getKey();
                    if (thisNodeOpt->hasAttribute(attributeKey)) {


                        thisNodeOpt->setAttribute(attributeKey, it->getValueAsAny());
                    }
                }
            }
        }


        void Schema::ensureParameterDescriptionIsComplete(Hash::Node& node) const {
            std::string error;
            if (node.hasAttribute(KARABO_SCHEMA_NODE_TYPE)) {
                int type = node.getAttribute<int>(KARABO_SCHEMA_NODE_TYPE);
                if (type == Schema::LEAF || type == Schema::CHOICE_OF_NODES || type == Schema::LIST_OF_NODES) {
                    if (!node.hasAttribute(KARABO_SCHEMA_ASSIGNMENT)) error = "Missing assignment, i.e. assignmentMandatory() / assignmentOptional(). ";
                }
            } else {
                error = "Missing nodeType attribute. ";
            }
            if (!node.hasAttribute(KARABO_SCHEMA_ACCESS_MODE)) error = "Missing accessMode attribute. ";


            if (!error.empty()) throw KARABO_PARAMETER_EXCEPTION("Bad description for parameter \"" + node.getKey() + "\": " + error);
        }


        bool Schema::isAllowedInCurrentAccessMode(const Hash::Node& node) const {
            return (m_currentAccessMode & node.getAttribute<int>(KARABO_SCHEMA_ACCESS_MODE));
        }


        bool Schema::isAllowedInCurrentAccessLevel(const Hash::Node& node) const {
            if (node.hasAttribute(KARABO_SCHEMA_REQUIRED_ACCESS_LEVEL) && (m_currentAccessLevel != -1)) {
                return m_currentAccessLevel >= node.getAttribute<int>(KARABO_SCHEMA_REQUIRED_ACCESS_LEVEL);
            } else {
                return true;
            }
        }


        bool Schema::isAllowedInCurrentState(const Hash::Node& node) const {
            if (node.hasAttribute(KARABO_SCHEMA_ALLOWED_STATES) && !m_currentState.empty()) {
                const vector<string>& allowedStates = node.getAttribute<vector<string> >(KARABO_SCHEMA_ALLOWED_STATES);
                return (std::find(allowedStates.begin(), allowedStates.end(), m_currentState) != allowedStates.end());
            } else { // If no states are assigned, access/visibility is always possible
                return true;
            }
        }


        bool Schema::isOrphaned(const Hash::Node& node) const {
            const std::string& key = node.getKey();
            const size_t lastSep = key.find_last_of('.'); // can't get default separator from Hash :-(
            if (lastSep == std::string::npos) {
                // first level key is not an orphan
                return false;
            }
            const std::string parentKey(key.substr(0, lastSep));
            if (!this->has(parentKey)) {
                // e.g. key is a.b.c, but a.b is not part of the schema
                return true;
            } else {
                switch (this->getNodeType(parentKey)) {
                    case Schema::LEAF: // leaves cannot be parents
                        return true;
                    case Schema::NODE:
                        return false;
                    case Schema::CHOICE_OF_NODES:
                    case Schema::LIST_OF_NODES:
                        // Only nodes can be members (i.e. children) of lists and choices:
                        return (node.getAttribute<int>(KARABO_SCHEMA_NODE_TYPE) != Schema::NODE);
                    default: // If getNodeType would return Schema::NodeType and not int, default would not be needed:
                        throw KARABO_LOGIC_EXCEPTION("getNodeType returns unknown value '" +
                                                     util::toString(this->getNodeType(parentKey)) += "' for key '" + parentKey + "'");
                        return true;
                }
            }
        }


        ostream& operator<<(ostream& os, const Schema& schema) {
            os << "Schema for: " << schema.getRootName() << endl;
            os << schema.m_hash;
            return os;
        }


        void Schema::help(const string& classId, ostream& os) {
            ostringstream stream;
            stream << "----- HELP -----" << endl;
            if (classId.empty() || classId == getRootName()) {


                stream << "Schema: " << getRootName() << endl;
                vector<string> keys = getKeys();


                BOOST_FOREACH(string key, keys) {
                    int nodeType;
                    try {
                        nodeType = getNodeType(key);
                    } catch (...) {
                        nodeType = -1;
                    }
                    if (nodeType == Schema::LEAF) {
                        processingLeaf(key, stream);
                    } else if (nodeType == Schema::NODE) {
                        processingNode(key, stream);
                    } else if (nodeType == Schema::CHOICE_OF_NODES) {
                        processingChoiceOfNodes(key, stream);
                    } else if (nodeType == Schema::LIST_OF_NODES) {
                        processingListOfNodes(key, stream);
                    }
                }
            } else {
                stream << "Schema: " << getRootName() << ", key: " << classId << endl;

                int nodeTypeClassId;
                try {
                    nodeTypeClassId = getNodeType(classId);
                } catch (...) {
                    nodeTypeClassId = -1;
                }

                if (nodeTypeClassId == Schema::LEAF) {
                    stream << "LEAF element" << endl;
                    processingLeaf(classId, stream);
                }

                if (nodeTypeClassId == Schema::NODE) {

                    vector<string> keys = getKeys(classId);
                    if (!keys.empty()) {


                        stream << "NODE element" << endl;


                        BOOST_FOREACH(string key, keys) {
                            string path = classId + "." + key;
                            int nodeType = -1;
                            try {
                                nodeType = getNodeType(path);
                            } catch (...) {
                                nodeType = -1;
                            }

                            if (nodeType == Schema::LEAF) {
                                processingLeaf(path, stream);
                            } else if (nodeType == Schema::NODE) {
                                processingNode(path, stream);
                            } else if (nodeType == Schema::CHOICE_OF_NODES) {
                                processingChoiceOfNodes(path, stream);
                            } else if (nodeType == Schema::LIST_OF_NODES) {
                                processingListOfNodes(path, stream);
                            }
                        }
                    } else {
                        stream << "NODE element (contains no other elements)" << endl;
                        processingNode(classId, stream);
                    }
                }

                if (nodeTypeClassId == Schema::CHOICE_OF_NODES) {


                    stream << "CHOICE element" << endl;
                    vector<string> keys = getKeys(classId);


                    BOOST_FOREACH(string key, keys) {
                        string path = classId + "." + key;
                        processingNode(path, stream);
                    }
                }

                if (nodeTypeClassId == Schema::LIST_OF_NODES) {


                    stream << "LIST element" << endl;
                    vector<string> keys = getKeys(classId);


                    BOOST_FOREACH(string key, keys) {


                        string path = classId + "." + key;
                        processingNode(path, stream);
                    }
                }
            }

            //show results:
            os << "\n" << stream.str();
        }


        void Schema::processingLeaf(const std::string& key, ostringstream & stream) {
            string showKey = extractKey(key);

            string valueType = Types::to<ToLiteral>(getValueType(key));

            stream << "\n  ." << showKey << " (" << valueType << ")" << endl;

            processingStandardAttributes(key, stream);

            if (getAccessMode(key) == INIT)
                stream << "     " << "Access mode    : initialization" << endl;
            else if (getAccessMode(key) == READ)
                stream << "     " << "Access mode    : read only" << endl;
            else if (getAccessMode(key) == WRITE)
                stream << "     " << "Access mode    : reconfigurable" << endl;

            if (hasAllowedStates(key)) {
                const vector<State> states = getAllowedStates(key);
                stream << "     " << "Allowed states : " << karabo::util::toString(states) << endl;
            }

        }


        void Schema::processingNode(const std::string& key, ostringstream & stream) {
            string showKey = extractKey(key);
            stream << "\n  ." << showKey << " (NODE)" << endl;


            if (hasDescription(key))
                stream << "     " << "Description    : " << getDescription(key) << endl;

        }


        void Schema::processingChoiceOfNodes(const std::string& key, ostringstream & stream) {


            string showKey = extractKey(key);
            stream << "\n  ." << showKey << " (CHOICE_OF_NODES)" << endl;
            processingStandardAttributes(key, stream);
        }


        void Schema::processingListOfNodes(const std::string& key, ostringstream & stream) {


            string showKey = extractKey(key);
            stream << "\n  ." << showKey << " (LIST_OF_NODES)" << endl;
            processingStandardAttributes(key, stream);
        }


        void Schema::processingStandardAttributes(const std::string& key, ostringstream & stream) {
            if (getAssignment(key) == OPTIONAL_PARAM)
                stream << "     " << "Assignment     : OPTIONAL" << endl;
            else if (getAssignment(key) == MANDATORY_PARAM)
                stream << "     " << "Assignment     : MANDATORY" << endl;
            else if (getAssignment(key) == INTERNAL_PARAM)
                stream << "     " << "Assignment     : INTERNAL" << endl;

            if (hasDefaultValue(key))
                stream << "     " << "Default value  : " << getDefaultValueAs<string > (key) << endl;


            if (hasDescription(key))
                stream << "     " << "Description    : " << getDescription(key) << endl;
        }


        string Schema::extractKey(const std::string& key) {
            string newKey;
            if (key.rfind(".") != string::npos) {
                vector<string> tokens;
                boost::split(tokens, key, boost::is_any_of("."));
                int i = tokens.size() - 1;
                newKey = tokens[i];
            } else {
                newKey = key;
            }
            return newKey;
        }


        void Schema::updateAliasMap() {
            r_updateAliasMap(getKeys());
        }


        void Schema::r_updateAliasMap(const vector<string> keys, const std::string oldPath) {


            BOOST_FOREACH(string key, keys) {
                string newPath = key;
                if (!oldPath.empty()) newPath = oldPath + "." + key;
                if (keyHasAlias(newPath)) m_aliasToKey[getAliasAsString(newPath)] = newPath;
                // getNodeType(...)  may throw exception: Key 'nodeType' is not found
                int nodeType;

                try {
                    nodeType = getNodeType(newPath);
                } catch (...) {
                    nodeType = -1;
                }

                if (nodeType == Schema::NODE) {
                    r_updateAliasMap(getKeys(newPath), newPath);
                } else if (nodeType == Schema::CHOICE_OF_NODES) {
                    r_updateAliasMap(getKeys(newPath), newPath);
                } else if (nodeType == Schema::LIST_OF_NODES) {
                    r_updateAliasMap(getKeys(newPath), newPath);
                }
            }
        }


        bool similar(const Schema& left, const Schema& right) {
            return similar(left.getParameterHash(), right.getParameterHash());
        }


    }
}<|MERGE_RESOLUTION|>--- conflicted
+++ resolved
@@ -377,14 +377,10 @@
         //                AllowedStates                *
         //**********************************************
 
-<<<<<<< HEAD
+
         void Schema::setAllowedStates(const std::string& path, const std::string& value) {
             m_hash.setAttribute(path, KARABO_SCHEMA_ALLOWED_STATES, karabo::util::fromString<std::string, std::vector > (value, ","));
-=======
-
-        void Schema::setAllowedStates(const std::string& path, const std::string& value, const std::string& sep) {
-            m_hash.setAttribute(path, KARABO_SCHEMA_ALLOWED_STATES, karabo::util::fromString<std::string, std::vector > (value, sep));
->>>>>>> 1b30fded
+
         }
         
         void Schema::setAllowedStates(const std::string& path, const std::vector<State>& value) {
@@ -428,7 +424,7 @@
             return m_hash.hasAttribute(path, KARABO_SCHEMA_ALLOWED_STATES);
         }
 
-<<<<<<< HEAD
+
         const vector<State> Schema::getAllowedStates(const std::string& path) const {
             std::vector<string> stateList =  m_hash.getAttribute<vector<string> >(path, KARABO_SCHEMA_ALLOWED_STATES);
             std::vector<State> ret;
@@ -436,11 +432,7 @@
                 ret.push_back(State::fromString(stateList[i]));
             }
             return ret;
-=======
-
-        const vector<string>& Schema::getAllowedStates(const std::string& path) const {
-            return m_hash.getAttribute<vector<string> >(path, KARABO_SCHEMA_ALLOWED_STATES);
->>>>>>> 1b30fded
+
         }
 
 
