/*
 * $Id: Schema.cc 4587 2011-10-21 10:52:13Z heisenb@DESY.DE $
 *
 * File:   Schema.cc
 * Author: <burkhard.heisen@xfel.eu>
 *
 * Created on August 11, 2010, 3:44 PM
 *
 * Copyright (C) European XFEL GmbH Hamburg. All rights reserved.
 */
#include <iostream>
#include <iosfwd>
#include <deque>
#include <set>

#include "Exception.hh"
#include "Schema.hh"
#include "Hash.hh"
#include "FromLiteral.hh"
#include "StringTools.hh"
#include "karabo/webAuth/Authenticator.hh"
#include "karabo/log/Logger.hh"

namespace karabo {
    namespace util {

        using namespace std;


        //        Schema::Schema() : m_rootName("") {
        //        };


        Schema::Schema(const std::string& classId, const Schema::AssemblyRules& rules) :
            m_currentAccessMode(rules.m_accessMode), m_currentState(rules.m_state), m_currentAccessLevel(rules.m_accessLevel), m_rootName(classId) {
        }


        void Schema::setRootName(const std::string& rootName) {
            m_rootName = rootName;
        }


        karabo::util::Hash& Schema::getParameterHash() {
            return m_hash;
        }


        void Schema::setParameterHash(const karabo::util::Hash& parameterDescription) {
            m_hash = parameterDescription;
        }


        const karabo::util::Hash& Schema::getParameterHash() const {
            return m_hash;
        }


        //        const karabo::util::Hash& Schema::getParameterHash1() const {
        //            return m_hash;
        //        }


        std::vector<std::string> Schema::getKeys(const std::string& path) const {
            std::vector<std::string> tmp;
            if (path.empty())
                m_hash.getKeys(tmp);
            else if (m_hash.is<Hash > (path))
                m_hash.get<Hash > (path).getKeys(tmp);

            return tmp;
        }


        std::vector<std::string> Schema::getPaths() const {
            std::vector<std::string> tmp;
            m_hash.getPaths(tmp);
            return tmp;
        }


        void Schema::setAssemblyRules(const Schema::AssemblyRules& rules) {
            m_currentAccessMode = rules.m_accessMode;
            m_currentState = rules.m_state;
            m_currentAccessLevel = rules.m_accessLevel;
        }


        Schema::AssemblyRules Schema::getAssemblyRules() const {
            Schema::AssemblyRules rules;
            rules.m_accessMode = m_currentAccessMode;
            rules.m_accessLevel = m_currentAccessLevel;
            rules.m_state = m_currentState;
            return rules;
        }


        const std::string& Schema::getRootName() const {
            return m_rootName;
        }


        bool Schema::has(const std::string& path) const {
            return m_hash.has(path);
        }


        // TODO Implement it such that the current assembly rules are respected


        void Schema::merge(const Schema& schema) {
            this->getParameterHash().merge(schema.getParameterHash());
            updateAliasMap();
        }


        bool Schema::empty() const {
            return m_hash.empty();
        }

        //**********************************************
        //              Node property                  *
        //**********************************************


        bool Schema::isLeaf(const std::string& path) const {
            return m_hash.getAttribute<int>(path, KARABO_SCHEMA_NODE_TYPE) == LEAF;
        }


        bool Schema::isNode(const std::string& path) const {
            return m_hash.getAttribute<int>(path, KARABO_SCHEMA_NODE_TYPE) == NODE;
        }


        bool Schema::isChoiceOfNodes(const std::string& path) const {
            return m_hash.getAttribute<int>(path, KARABO_SCHEMA_NODE_TYPE) == CHOICE_OF_NODES;
        }


        bool Schema::isListOfNodes(const std::string& path) const {
            return m_hash.getAttribute<int>(path, KARABO_SCHEMA_NODE_TYPE) == LIST_OF_NODES;
        }


        bool Schema::hasNodeType(const std::string& path) const {
            return m_hash.hasAttribute(path, KARABO_SCHEMA_NODE_TYPE);
        }


        int Schema::getNodeType(const std::string& path) const {
            return m_hash.getAttribute<int>(path, KARABO_SCHEMA_NODE_TYPE);
        }


        bool Schema::isCommand(const std::string& path) const {
            if (this->isNode(path)) {
                if (this->hasDisplayType(path)) {
                    // TODO Bad hack, clean this up later !!!!
                    if (m_hash.getAttribute<string>(path, KARABO_SCHEMA_DISPLAY_TYPE) == "Slot") return true;
                }
            }
            return false;
        }


        bool Schema::isProperty(const std::string& path) const {
            if (this->isLeaf(path) && m_hash.getAttribute<int>(path, KARABO_SCHEMA_LEAF_TYPE) == PROPERTY) return true;


            else return false;
        }

        //**********************************************
        //                Value Type                   *
        //**********************************************


        //const string& Schema::getValueType(const std::string& path) const {
        //   return m_hash.getAttribute<string > (path, KARABO_SCHEMA_VALUE_TYPE);
        // }


        Types::ReferenceType Schema::getValueType(const std::string& path) const {
            return Types::from<FromLiteral>(m_hash.getAttribute<string > (path, KARABO_SCHEMA_VALUE_TYPE));
        }

        //**********************************************
        //                Access Mode                  *
        //**********************************************


        void Schema::setAccessMode(const std::string& path, const AccessType& value) {
            m_hash.setAttribute<int>(path, KARABO_SCHEMA_ACCESS_MODE, value);
        }


        bool Schema::hasAccessMode(const std::string& path) const {
            return m_hash.hasAttribute(path, KARABO_SCHEMA_ACCESS_MODE);
        }


        bool Schema::isAccessInitOnly(const std::string& path) const {
            return m_hash.getAttribute<int>(path, KARABO_SCHEMA_ACCESS_MODE) == INIT;
        }


        bool Schema::isAccessReadOnly(const std::string& path) const {
            return m_hash.getAttribute<int>(path, KARABO_SCHEMA_ACCESS_MODE) == READ;
        }


        bool Schema::isAccessReconfigurable(const std::string& path) const {
            return m_hash.getAttribute<int>(path, KARABO_SCHEMA_ACCESS_MODE) == WRITE;
        }


        int Schema::getAccessMode(const std::string& path) const {
            return m_hash.getAttribute<int>(path, KARABO_SCHEMA_ACCESS_MODE);
        }

        //**********************************************
        //                DisplayedName                *
        //**********************************************


        void Schema::setDisplayedName(const std::string& path, const std::string& value) {
            m_hash.setAttribute(path, KARABO_SCHEMA_DISPLAYED_NAME, value);
        }


        bool Schema::hasDisplayedName(const std::string& path) const {
            return m_hash.hasAttribute(path, KARABO_SCHEMA_DISPLAYED_NAME);
        }


        const std::string& Schema::getDisplayedName(const std::string& path) const {
            return m_hash.getAttribute<std::string > (path, KARABO_SCHEMA_DISPLAYED_NAME);
        }

        //**********************************************
        //                Description                  *
        //**********************************************


        void Schema::setDescription(const std::string& path, const std::string& value) {
            m_hash.setAttribute(path, KARABO_SCHEMA_DESCRIPTION, value);
        }


        bool Schema::hasDescription(const std::string& path) const {
            return m_hash.hasAttribute(path, KARABO_SCHEMA_DESCRIPTION);
        }


        const std::string& Schema::getDescription(const std::string& path) const {
            return m_hash.getAttribute<std::string > (path, KARABO_SCHEMA_DESCRIPTION);
        }

        //**********************************************
        //                DefaultValue                 *
        //**********************************************


        bool Schema::hasDefaultValue(const std::string& path) const {
            return m_hash.hasAttribute(path, KARABO_SCHEMA_DEFAULT_VALUE);
        }

        //**********************************************
        //                Assignment                   *
        //**********************************************


        void Schema::setAssignment(const std::string& path, const Schema::AssignmentType& value) {
            m_hash.setAttribute<int>(path, KARABO_SCHEMA_ASSIGNMENT, value);
        }


        bool Schema::hasAssignment(const std::string& path) const {
            return m_hash.hasAttribute(path, KARABO_SCHEMA_ASSIGNMENT);
        }


        bool Schema::isAssignmentMandatory(const std::string& path) const {
            return m_hash.getAttribute<int>(path, KARABO_SCHEMA_ASSIGNMENT) == Schema::MANDATORY_PARAM;
        }


        bool Schema::isAssignmentOptional(const std::string& path) const {
            return m_hash.getAttribute<int>(path, KARABO_SCHEMA_ASSIGNMENT) == Schema::OPTIONAL_PARAM;
        }


        bool Schema::isAssignmentInternal(const std::string& path) const {
            return m_hash.getAttribute<int>(path, KARABO_SCHEMA_ASSIGNMENT) == Schema::INTERNAL_PARAM;
        }


        const int Schema::getAssignment(const std::string& path) const {
            return m_hash.getAttribute<int > (path, KARABO_SCHEMA_ASSIGNMENT);
        }

        //**********************************************
        //                   Tags                      *
        //**********************************************


        void Schema::setTags(const std::string& path, const std::string& value, const std::string& sep) {
            m_hash.setAttribute(path, KARABO_SCHEMA_TAGS, karabo::util::fromString<std::string, std::vector > (value, sep));
        }


        bool Schema::hasTags(const std::string& path) const {
            return m_hash.hasAttribute(path, KARABO_SCHEMA_TAGS);
        }


        const std::vector<std::string>& Schema::getTags(const std::string& path) const {
            return m_hash.getAttribute<std::vector<std::string> >(path, KARABO_SCHEMA_TAGS);
        }


        //**********************************************
        //                  DisplayType                      *
        //**********************************************


        void Schema::setDisplayType(const std::string& path, const std::string& value) {
            m_hash.setAttribute(path, KARABO_SCHEMA_DISPLAY_TYPE, value);
        }


        bool Schema::hasDisplayType(const std::string& path) const {
            return m_hash.hasAttribute(path, KARABO_SCHEMA_DISPLAY_TYPE);
        }


        const string& Schema::getDisplayType(const std::string& path) const {
            return m_hash.getAttribute<string > (path, KARABO_SCHEMA_DISPLAY_TYPE);
        }

        //**********************************************
        //                  Alias                      *
        //**********************************************


        bool Schema::keyHasAlias(const std::string& path) const {
            return m_hash.hasAttribute(path, KARABO_SCHEMA_ALIAS);
        }


        string Schema::getAliasAsString(const std::string& path) const {
            return m_hash.getAttributeAs<string>(path, KARABO_SCHEMA_ALIAS);
        }

        //**********************************************
        //                  Options             *
        //**********************************************


        void Schema::setOptions(const std::string& path, const std::string& value, const std::string& sep) {
            m_hash.setAttribute(path, KARABO_SCHEMA_OPTIONS, karabo::util::fromString<std::string, std::vector > (value, sep));
        }


        bool Schema::hasOptions(const std::string& path) const {
            return m_hash.hasAttribute(path, KARABO_SCHEMA_OPTIONS);
        }


        const std::vector<std::string>& Schema::getOptions(const std::string& path) const {
            return m_hash.getAttribute<std::vector<std::string> >(path, KARABO_SCHEMA_OPTIONS);
        }


        //**********************************************
        //                AllowedStates                *
        //**********************************************


        void Schema::setAllowedStates(const std::string& path, const std::string& value, const std::string& sep) {
            m_hash.setAttribute(path, KARABO_SCHEMA_ALLOWED_STATES, karabo::util::fromString<std::string, std::vector > (value, sep));
        }


        bool Schema::hasAllowedStates(const std::string& path) const {
            return m_hash.hasAttribute(path, KARABO_SCHEMA_ALLOWED_STATES);
        }


        const vector<string>& Schema::getAllowedStates(const std::string& path) const {
            return m_hash.getAttribute<vector<string> >(path, KARABO_SCHEMA_ALLOWED_STATES);
        }


        //**********************************************
        //                  RequiredAccessLevel                *
        //**********************************************


        void Schema::setRequiredAccessLevel(const std::string& path, const Schema::AccessLevel& value) {
            m_hash.setAttribute<int>(path, KARABO_SCHEMA_REQUIRED_ACCESS_LEVEL, value);
        }


        const int Schema::getRequiredAccessLevel(const std::string& path) const {
            std::vector<std::string> tokens;
            boost::split(tokens, path, boost::is_any_of("."));

            std::string partialPath;
            int highestLevel = Schema::OBSERVER;


            BOOST_FOREACH(std::string token, tokens) {
                if (partialPath.empty()) partialPath = token;
                else partialPath += "." + token;
                if (m_hash.hasAttribute(partialPath, KARABO_SCHEMA_REQUIRED_ACCESS_LEVEL)) {
                    int currentLevel = m_hash.getAttribute<int>(partialPath, KARABO_SCHEMA_REQUIRED_ACCESS_LEVEL);
                    if (currentLevel > highestLevel) highestLevel = currentLevel;
                }
            }
            return highestLevel;
        }


        //**********************************************
        //                  Unit                       *
        //**********************************************


        void Schema::setUnit(const std::string& path, const UnitType& value) {
            m_hash.setAttribute<int>(path, KARABO_SCHEMA_UNIT_ENUM, value);
            pair<string, string> names = karabo::util::getUnit(value);
            m_hash.setAttribute(path, KARABO_SCHEMA_UNIT_NAME, names.first);
            m_hash.setAttribute(path, KARABO_SCHEMA_UNIT_SYMBOL, names.second);
        }


        bool Schema::hasUnit(const std::string& path) const {
            return m_hash.hasAttribute(path, KARABO_SCHEMA_UNIT_ENUM);
        }


        const int Schema::getUnit(const std::string& path) const {
            return m_hash.getAttribute<int>(path, KARABO_SCHEMA_UNIT_ENUM);
        }


        const std::string& Schema::getUnitName(const std::string& path) const {
            return m_hash.getAttribute<string > (path, KARABO_SCHEMA_UNIT_NAME);
        }


        const std::string& Schema::getUnitSymbol(const std::string& path) const {
            return m_hash.getAttribute<string > (path, KARABO_SCHEMA_UNIT_SYMBOL);
        }


        //**********************************************
        //                  MetricPrefix               *
        //**********************************************


        void Schema::setMetricPrefix(const std::string& path, const MetricPrefixType& value) {
            m_hash.setAttribute<int>(path, KARABO_SCHEMA_METRIC_PREFIX_ENUM, value);
            pair<string, string> names = karabo::util::getMetricPrefix(value);
            m_hash.setAttribute(path, KARABO_SCHEMA_METRIC_PREFIX_NAME, names.first);
            m_hash.setAttribute(path, KARABO_SCHEMA_METRIC_PREFIX_SYMBOL, names.second);
        }


        bool Schema::hasMetricPrefix(const std::string& path) const {
            return m_hash.hasAttribute(path, KARABO_SCHEMA_METRIC_PREFIX_ENUM);
        }


        const int Schema::getMetricPrefix(const std::string& path) const {
            return m_hash.getAttribute<int>(path, KARABO_SCHEMA_METRIC_PREFIX_ENUM);
        }


        const std::string& Schema::getMetricPrefixName(const std::string& path) const {
            return m_hash.getAttribute<string > (path, KARABO_SCHEMA_METRIC_PREFIX_NAME);
        }


        const std::string& Schema::getMetricPrefixSymbol(const std::string& path) const {
            return m_hash.getAttribute<string > (path, KARABO_SCHEMA_METRIC_PREFIX_SYMBOL);
        }

        //**********************************************
        //    Minimum Inclusive value                  *
        //**********************************************


        bool Schema::hasMinInc(const std::string& path) const {
            return m_hash.hasAttribute(path, KARABO_SCHEMA_MIN_INC);
        }

        //**********************************************
        //    Maximum Inclusive value                  *                   *
        //**********************************************


        bool Schema::hasMaxInc(const std::string& path) const {
            return m_hash.hasAttribute(path, KARABO_SCHEMA_MAX_INC);
        }


        //**********************************************
        //    Minimum Exclusive value                  *                   *
        //**********************************************


        bool Schema::hasMinExc(const std::string& path) const {
            return m_hash.hasAttribute(path, KARABO_SCHEMA_MIN_EXC);
        }


        //**********************************************
        //    Maximum Exclusive value                  *                   *
        //**********************************************


        bool Schema::hasMaxExc(const std::string& path) const {
            return m_hash.hasAttribute(path, KARABO_SCHEMA_MAX_EXC);
        }

        //**********************************************************
        //       Specific functions for LEAF node which is vector  *
        //       Minimum Size of the vector                        *
        //**********************************************************


        void Schema::setMinSize(const std::string& path, const unsigned int& value) {
            m_hash.setAttribute(path, KARABO_SCHEMA_MIN_SIZE, value);
        }


        bool Schema::hasMinSize(const std::string& path) const {
            return m_hash.hasAttribute(path, KARABO_SCHEMA_MIN_SIZE);
        }


        const unsigned int& Schema::getMinSize(const std::string& path) const {
            return m_hash.getAttribute<unsigned int>(path, KARABO_SCHEMA_MIN_SIZE);
        }


        //******************************************************
        //  Specific functions for LEAF node (which is vector):*
        //  Maximum Size of the vector                         *  
        //******************************************************


        void Schema::setMaxSize(const std::string& path, const unsigned int& value) {
            m_hash.setAttribute(path, KARABO_SCHEMA_MAX_SIZE, value);
        }


        bool Schema::hasMaxSize(const std::string& path) const {
            return m_hash.hasAttribute(path, KARABO_SCHEMA_MAX_SIZE);
        }


        const unsigned int& Schema::getMaxSize(const std::string& path) const {
            return m_hash.getAttribute<unsigned int>(path, KARABO_SCHEMA_MAX_SIZE);
        }

        //******************************************************
        //    has/ WarnLow, WarnHigh, AlarmLow, AlarmHigh      *
        //    also for Variance                                *
        //******************************************************


        bool Schema::hasWarnLow(const std::string& path) const {
            return m_hash.hasAttribute(path, KARABO_SCHEMA_WARN_LOW);
        }


        bool Schema::hasWarnHigh(const std::string& path) const {
            return m_hash.hasAttribute(path, KARABO_SCHEMA_WARN_HIGH);
        }


        bool Schema::hasAlarmLow(const std::string& path) const {
            return m_hash.hasAttribute(path, KARABO_SCHEMA_ALARM_LOW);
        }


        bool Schema::hasAlarmHigh(const std::string& path) const {
            return m_hash.hasAttribute(path, KARABO_SCHEMA_ALARM_HIGH);
        }


        bool Schema::hasWarnVarianceLow(const std::string& path) const {
            return m_hash.hasAttribute(path, KARABO_SCHEMA_WARN_VARIANCE_LOW);
        }


        bool Schema::hasWarnVarianceHigh(const std::string& path) const {
            return m_hash.hasAttribute(path, KARABO_SCHEMA_WARN_VARIANCE_HIGH);
        }


        bool Schema::hasAlarmVarianceLow(const std::string& path) const {
            return m_hash.hasAttribute(path, KARABO_SCHEMA_ALARM_VARIANCE_LOW);
        }


        bool Schema::hasAlarmVarianceHigh(const std::string& path) const {
            return m_hash.hasAttribute(path, KARABO_SCHEMA_ALARM_VARIANCE_HIGH);
        }


        bool Schema::hasRollingStatistics(const std::string& path) const {
            return m_hash.hasAttribute(path, KARABO_SCHEMA_ENABLE_ROLLING_STATS);
        }


        unsigned int Schema::getRollingStatsEvalInterval(const std::string& path) const {
            if (!m_hash.hasAttribute(path, KARABO_SCHEMA_ENABLE_ROLLING_STATS)) {
                KARABO_LOGIC_EXCEPTION("Rolling statistics have not been enabled for '" + path + "'!");
            }
            return m_hash.getAttribute<unsigned int>(path, KARABO_SCHEMA_ROLLING_STATS_EVAL);
        }


        //**********************************************
        //               archivePolicy                 *
        //**********************************************


        void Schema::setArchivePolicy(const std::string& path, const ArchivePolicy& value) {
            m_hash.setAttribute<int>(path, KARABO_SCHEMA_ARCHIVE_POLICY, value);
        }


        bool Schema::hasArchivePolicy(const std::string& path) const {
            return m_hash.hasAttribute(path, KARABO_SCHEMA_ARCHIVE_POLICY);
        }


        const int& Schema::getArchivePolicy(const std::string& path) const {
            return m_hash.getAttribute<int> (path, KARABO_SCHEMA_ARCHIVE_POLICY);
        }

        //******************************************************
        //      min/max for number of nodes in ListElement     *                     *  
        //******************************************************


        void Schema::setMin(const std::string& path, const int& value) {
            m_hash.setAttribute(path, KARABO_SCHEMA_MIN, value);
        }


        bool Schema::hasMin(const std::string& path) const {
            return m_hash.hasAttribute(path, KARABO_SCHEMA_MIN);
        }


        const int& Schema::getMin(const std::string& path) const {
            return m_hash.getAttribute<int>(path, KARABO_SCHEMA_MIN);
        }


        void Schema::setMax(const std::string& path, const int& value) {
            m_hash.setAttribute(path, KARABO_SCHEMA_MAX, value);
        }


        bool Schema::hasMax(const std::string& path) const {
            return m_hash.hasAttribute(path, KARABO_SCHEMA_MAX);
        }


        const int& Schema::getMax(const std::string& path) const {
            return m_hash.getAttribute<int>(path, KARABO_SCHEMA_MAX);
        }


        void Schema::addElement(Hash::Node& node) {

            // TODO It seems the condition below can never be true
            // TODO If so, get rid of this code entirely
            if (node.hasAttribute(KARABO_SCHEMA_OVERWRITE)) {
                this->overwriteAttributes(node);
                return;
            }

            // Ensure completeness of node parameter description
            ensureParameterDescriptionIsComplete(node); // Will throw in case of error

            // Check whether node is allowed to be added
            bool accessModeOk = isAllowedInCurrentAccessMode(node);
            bool accessRoleOk = isAllowedInCurrentAccessLevel(node);
            bool stateOk = isAllowedInCurrentState(node);

            if (!(accessModeOk && accessRoleOk && stateOk)) return;

            if (this->isOrphaned(node)) {
                KARABO_LOG_FRAMEWORK_ERROR << "Cannot add element with key '" << node.getKey()
                        << "' since parent node does not exist, is a leaf element or is a list/choice "
                        << "of nodes, but '" << node.getKey() << "' is not a node.";
            } else {
                this->getParameterHash().setNode(node);
            }
        }


        void Schema::overwriteAttributes(const Hash::Node& node) {

            boost::optional<Hash::Node&> thisNodeOpt = m_hash.find(node.getKey());
            if (thisNodeOpt) {
                const Hash::Attributes& attrs = node.getAttributes();
                for (Hash::Attributes::const_iterator it = attrs.begin(); it != attrs.end(); ++it) {
                    const std::string& attributeKey = it->getKey();
                    if (thisNodeOpt->hasAttribute(attributeKey)) {


                        thisNodeOpt->setAttribute(attributeKey, it->getValueAsAny());
                    }
                }
            }
        }


        void Schema::ensureParameterDescriptionIsComplete(Hash::Node& node) const {
            std::string error;
            if (node.hasAttribute(KARABO_SCHEMA_NODE_TYPE)) {
                int type = node.getAttribute<int>(KARABO_SCHEMA_NODE_TYPE);
                if (type == Schema::LEAF || type == Schema::CHOICE_OF_NODES || type == Schema::LIST_OF_NODES) {
                    if (!node.hasAttribute(KARABO_SCHEMA_ASSIGNMENT)) error = "Missing assignment, i.e. assignmentMandatory() / assignmentOptional(). ";
                }
            } else {
                error = "Missing nodeType attribute. ";
            }
            if (!node.hasAttribute(KARABO_SCHEMA_ACCESS_MODE)) error = "Missing accessMode attribute. ";


            if (!error.empty()) throw KARABO_PARAMETER_EXCEPTION("Bad description for parameter \"" + node.getKey() + "\": " + error);
        }


        bool Schema::isAllowedInCurrentAccessMode(const Hash::Node& node) const {
            return (m_currentAccessMode & node.getAttribute<int>(KARABO_SCHEMA_ACCESS_MODE));
        }


        bool Schema::isAllowedInCurrentAccessLevel(const Hash::Node& node) const {
            if (node.hasAttribute(KARABO_SCHEMA_REQUIRED_ACCESS_LEVEL) && (m_currentAccessLevel != -1)) {
                return m_currentAccessLevel >= node.getAttribute<int>(KARABO_SCHEMA_REQUIRED_ACCESS_LEVEL);
            } else {
                return true;
            }
        }


        bool Schema::isAllowedInCurrentState(const Hash::Node& node) const {
            if (node.hasAttribute(KARABO_SCHEMA_ALLOWED_STATES) && !m_currentState.empty()) {
                const vector<string>& allowedStates = node.getAttribute<vector<string> >(KARABO_SCHEMA_ALLOWED_STATES);
                return (std::find(allowedStates.begin(), allowedStates.end(), m_currentState) != allowedStates.end());
            } else { // If no states are assigned, access/visibility is always possible
                return true;
            }
        }


        bool Schema::isOrphaned(const Hash::Node& node) const {
            const std::string& key = node.getKey();
            const size_t lastSep = key.find_last_of('.'); // can't get default separator from Hash :-(
            if (lastSep == std::string::npos) {
                // first level key is not an orphan
                return false;
            }
            const std::string parentKey(key.substr(0, lastSep));
            if (!this->has(parentKey)) {
                // e.g. key is a.b.c, but a.b is not part of the schema
                return true;
            } else {
                switch (this->getNodeType(parentKey)) {
                    case Schema::LEAF: // leaves cannot be parents
                        return true;
                    case Schema::NODE:
                        return false;
                    case Schema::CHOICE_OF_NODES:
                    case Schema::LIST_OF_NODES:
                        // Only nodes can be members (i.e. children) of lists and choices:
                        return (node.getAttribute<int>(KARABO_SCHEMA_NODE_TYPE) != Schema::NODE);
                    default: // If getNodeType would return Schema::NodeType and not int, default would not be needed:
                        throw KARABO_LOGIC_EXCEPTION("getNodeType returns unknown value '" +
                                                     util::toString(this->getNodeType(parentKey)) += "' for key '" + parentKey + "'");
                        return true;
                }
            }
        }


        ostream& operator<<(ostream& os, const Schema& schema) {
            os << "Schema for: " << schema.getRootName() << endl;
            os << schema.m_hash;
            return os;
        }


        void Schema::help(const string& classId, ostream& os) {
            ostringstream stream;
            stream << "----- HELP -----" << endl;
            if (classId.empty() || classId == getRootName()) {


                stream << "Schema: " << getRootName() << endl;
                vector<string> keys = getKeys();


                BOOST_FOREACH(string key, keys) {
                    int nodeType;
                    try {
                        nodeType = getNodeType(key);
                    } catch (...) {
                        nodeType = -1;
                    }
                    if (nodeType == Schema::LEAF) {
                        processingLeaf(key, stream);
                    } else if (nodeType == Schema::NODE) {
                        processingNode(key, stream);
                    } else if (nodeType == Schema::CHOICE_OF_NODES) {
                        processingChoiceOfNodes(key, stream);
                    } else if (nodeType == Schema::LIST_OF_NODES) {
                        processingListOfNodes(key, stream);
                    }
                }
            } else {
                stream << "Schema: " << getRootName() << ", key: " << classId << endl;

                int nodeTypeClassId;
                try {
                    nodeTypeClassId = getNodeType(classId);
                } catch (...) {
                    nodeTypeClassId = -1;
                }

                if (nodeTypeClassId == Schema::LEAF) {
                    stream << "LEAF element" << endl;
                    processingLeaf(classId, stream);
                }

                if (nodeTypeClassId == Schema::NODE) {

                    vector<string> keys = getKeys(classId);
                    if (!keys.empty()) {


                        stream << "NODE element" << endl;


                        BOOST_FOREACH(string key, keys) {
                            string path = classId + "." + key;
                            int nodeType = -1;
                            try {
                                nodeType = getNodeType(path);
                            } catch (...) {
                                nodeType = -1;
                            }

                            if (nodeType == Schema::LEAF) {
                                processingLeaf(path, stream);
                            } else if (nodeType == Schema::NODE) {
                                processingNode(path, stream);
                            } else if (nodeType == Schema::CHOICE_OF_NODES) {
                                processingChoiceOfNodes(path, stream);
                            } else if (nodeType == Schema::LIST_OF_NODES) {
                                processingListOfNodes(path, stream);
                            }
                        }
                    } else {
                        stream << "NODE element (contains no other elements)" << endl;
                        processingNode(classId, stream);
                    }
                }

                if (nodeTypeClassId == Schema::CHOICE_OF_NODES) {


                    stream << "CHOICE element" << endl;
                    vector<string> keys = getKeys(classId);


                    BOOST_FOREACH(string key, keys) {
                        string path = classId + "." + key;
                        processingNode(path, stream);
                    }
                }

                if (nodeTypeClassId == Schema::LIST_OF_NODES) {


                    stream << "LIST element" << endl;
                    vector<string> keys = getKeys(classId);


                    BOOST_FOREACH(string key, keys) {


                        string path = classId + "." + key;
                        processingNode(path, stream);
                    }
                }
            }

            //show results:
            os << "\n" << stream.str();
        }


        void Schema::processingLeaf(const std::string& key, ostringstream & stream) {
            string showKey = extractKey(key);

            string valueType = Types::to<ToLiteral>(getValueType(key));

            stream << "\n  ." << showKey << " (" << valueType << ")" << endl;

            processingStandardAttributes(key, stream);

            if (getAccessMode(key) == INIT)
                stream << "     " << "Access mode    : initialization" << endl;
            else if (getAccessMode(key) == READ)
                stream << "     " << "Access mode    : read only" << endl;
            else if (getAccessMode(key) == WRITE)
                stream << "     " << "Access mode    : reconfigurable" << endl;

            if (hasAllowedStates(key)) {
                vector<string> states = getAllowedStates(key);
                stream << "     " << "Allowed states : " << karabo::util::toString(states) << endl;
            }

        }


        void Schema::processingNode(const std::string& key, ostringstream & stream) {
            string showKey = extractKey(key);
            stream << "\n  ." << showKey << " (NODE)" << endl;


            if (hasDescription(key))
                stream << "     " << "Description    : " << getDescription(key) << endl;

        }


        void Schema::processingChoiceOfNodes(const std::string& key, ostringstream & stream) {


            string showKey = extractKey(key);
            stream << "\n  ." << showKey << " (CHOICE_OF_NODES)" << endl;
            processingStandardAttributes(key, stream);
        }


        void Schema::processingListOfNodes(const std::string& key, ostringstream & stream) {


            string showKey = extractKey(key);
            stream << "\n  ." << showKey << " (LIST_OF_NODES)" << endl;
            processingStandardAttributes(key, stream);
        }


        void Schema::processingStandardAttributes(const std::string& key, ostringstream & stream) {
            if (getAssignment(key) == OPTIONAL_PARAM)
                stream << "     " << "Assignment     : OPTIONAL" << endl;
            else if (getAssignment(key) == MANDATORY_PARAM)
                stream << "     " << "Assignment     : MANDATORY" << endl;
            else if (getAssignment(key) == INTERNAL_PARAM)
                stream << "     " << "Assignment     : INTERNAL" << endl;

            if (hasDefaultValue(key))
                stream << "     " << "Default value  : " << getDefaultValueAs<string > (key) << endl;


            if (hasDescription(key))
                stream << "     " << "Description    : " << getDescription(key) << endl;
        }


        string Schema::extractKey(const std::string& key) {
            string newKey;
            if (key.rfind(".") != string::npos) {
                vector<string> tokens;
                boost::split(tokens, key, boost::is_any_of("."));
                int i = tokens.size() - 1;
                newKey = tokens[i];
            } else {
                newKey = key;
            }
            return newKey;
        }


        void Schema::updateAliasMap() {
            r_updateAliasMap(getKeys());
        }


        void Schema::r_updateAliasMap(const vector<string> keys, const std::string oldPath) {


            BOOST_FOREACH(string key, keys) {
                string newPath = key;
                if (!oldPath.empty()) newPath = oldPath + "." + key;
                if (keyHasAlias(newPath)) m_aliasToKey[getAliasAsString(newPath)] = newPath;
                // getNodeType(...)  may throw exception: Key 'nodeType' is not found
                int nodeType;

                try {
                    nodeType = getNodeType(newPath);
                } catch (...) {
                    nodeType = -1;
                }

                if (nodeType == Schema::NODE) {
                    r_updateAliasMap(getKeys(newPath), newPath);
                } else if (nodeType == Schema::CHOICE_OF_NODES) {
                    r_updateAliasMap(getKeys(newPath), newPath);
                } else if (nodeType == Schema::LIST_OF_NODES) {
                    r_updateAliasMap(getKeys(newPath), newPath);
                }
            }
        }


        bool similar(const Schema& left, const Schema& right) {
            return similar(left.getParameterHash(), right.getParameterHash());
        }
<<<<<<< HEAD
        
        const std::string Schema::getInfoForAlarm(const std::string& path, const AlarmCondition& condition) const {
            const std::string attr = std::string(KARABO_SCHEMA_ALARM_INFO)+"_"+condition.asString();
            if(m_hash.hasAttribute(path, attr)){
                return m_hash.getAttribute<std::string>(path, attr);
            } else {
                return std::string();
            }
        }
=======


>>>>>>> baccba22
    }
}<|MERGE_RESOLUTION|>--- conflicted
+++ resolved
@@ -1033,7 +1033,6 @@
         bool similar(const Schema& left, const Schema& right) {
             return similar(left.getParameterHash(), right.getParameterHash());
         }
-<<<<<<< HEAD
         
         const std::string Schema::getInfoForAlarm(const std::string& path, const AlarmCondition& condition) const {
             const std::string attr = std::string(KARABO_SCHEMA_ALARM_INFO)+"_"+condition.asString();
@@ -1043,9 +1042,6 @@
                 return std::string();
             }
         }
-=======
-
-
->>>>>>> baccba22
+
     }
 }