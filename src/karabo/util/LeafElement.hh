/*
 * $Id$
 *
 * File:   LeafElement.hh
 * Author: <burkhard.heisen@xfel.eu>
 *
 * Created on February 5, 2013, 6:14 PM
 *
 * Copyright (C) European XFEL GmbH Hamburg. All rights reserved.
 */


#ifndef KARABO_UTIL_LEAF_ELEMENT_HH
#define	KARABO_UTIL_LEAF_ELEMENT_HH

#include "GenericElement.hh"
<<<<<<< HEAD
#include "State.hh"
=======
#include "AlarmConditions.hh"
>>>>>>> 9a4c91d1

namespace karabo {
    namespace util {

        // Forwards
        template<class T, class U> class DefaultValue;
        template<class T, class U> class ReadOnlySpecific;
        template<class T, class U, class W> class AlarmSpecific;
        template<class T, class U> class RollingStatsSpecific;

        /**
         * The LeafElement represents a leaf and can be of any (supported) type
         */
        template<class Derived, typename ValueType>
        class LeafElement : public GenericElement<Derived> {

            DefaultValue<Derived, ValueType> m_defaultValue; // the default value type depends on the type of element
            ReadOnlySpecific<Derived, ValueType> m_readOnlySpecific;


        public:

            LeafElement(Schema& expected) : GenericElement<Derived>(expected) {
                m_defaultValue.setElement(static_cast<Derived*> (this));
                m_readOnlySpecific.setElement(static_cast<Derived*> (this));
            }

            /**
             * The <b>unit</b> method serves for setting up a name for units
             * @param unitName The name describing units
             * @return reference to the Element (to allow method's chaining)
             */
            Derived& unit(const UnitType& unit) {
                this->m_node->template setAttribute<int>(KARABO_SCHEMA_UNIT_ENUM, unit);
                std::pair<std::string, std::string> names = karabo::util::getUnit(unit);
                this->m_node->setAttribute(KARABO_SCHEMA_UNIT_NAME, names.first);
                this->m_node->setAttribute(KARABO_SCHEMA_UNIT_SYMBOL, names.second);
                return *(static_cast<Derived*> (this));
            }

            /**
             * The <b>metricPrefix</b> describes the metric for the unit (e.g. milli, mega, femto, etc.)
             * @param metricPrefix The metric prefix
             * @return reference to the Element (to allow method's chaining)
             */
            Derived& metricPrefix(const MetricPrefixType& metricPrefix) {
                this->m_node->template setAttribute<int>(KARABO_SCHEMA_METRIC_PREFIX_ENUM, metricPrefix);
                std::pair<std::string, std::string> names = karabo::util::getMetricPrefix(metricPrefix);
                this->m_node->setAttribute(KARABO_SCHEMA_METRIC_PREFIX_NAME, names.first);
                this->m_node->setAttribute(KARABO_SCHEMA_METRIC_PREFIX_SYMBOL, names.second);
                return *(static_cast<Derived*> (this));
            }

            /**
             * The <b>allowedStates</b> method serves for setting up allowed states for the element
             * @param states A string describing list of possible states.
             * @param sep A separator symbol used for parsing previous argument for list of states
             * @return reference to the Element (to allow method's chaining)
             */
            Derived& allowedStates(const std::vector<karabo::util::State>& value) {
                const std::string stateString = karabo::util::toString(value);
                this->m_node->setAttribute(KARABO_SCHEMA_ALLOWED_STATES, karabo::util::fromString<std::string, std::vector>(stateString, ","));
                return *(static_cast<Derived*> (this));
            }

            //overloads for up to six elements

            Derived& allowedStates(const karabo::util::State& s1) {
                const karabo::util::State arr[] = {s1};
                return allowedStates(std::vector<karabo::util::State>(arr, arr + 1));
            }

            Derived& allowedStates(const karabo::util::State& s1, const karabo::util::State& s2) {
                const karabo::util::State arr[] = {s1, s2};
                return allowedStates(std::vector<karabo::util::State>(arr, arr + 2));
            }

            Derived& allowedStates(const karabo::util::State& s1, const karabo::util::State& s2, const karabo::util::State& s3) {
                const karabo::util::State arr[] = {s1, s2, s3};
                return allowedStates(std::vector<karabo::util::State>(arr, arr + 3));
            }

            Derived& allowedStates(const karabo::util::State& s1, const karabo::util::State& s2, const karabo::util::State& s3, const karabo::util::State& s4) {
                const karabo::util::State arr[] = {s1, s2, s3, s4};
                return allowedStates(std::vector<karabo::util::State>(arr, arr + 4));
            }

            Derived& allowedStates(const karabo::util::State& s1, const karabo::util::State& s2, const karabo::util::State& s3, const karabo::util::State& s4, const karabo::util::State& s5) {
                const karabo::util::State arr[] = {s1, s2, s3, s4, s5};
                return allowedStates(std::vector<karabo::util::State>(arr, arr + 5));
            }

            Derived& allowedStates(const karabo::util::State& s1, const karabo::util::State& s2, const karabo::util::State& s3, const karabo::util::State& s4, const karabo::util::State& s5, const karabo::util::State& s6) {
                const karabo::util::State arr[] = {s1, s2, s3, s4, s5, s6};
                return allowedStates(std::vector<karabo::util::State>(arr, arr + 6));
            }

            /**
             * The <b>assignmentMandatory</b> method serves for setting up a mode that requires the value
             * of the element always being specified. No default value is possible.
             * @return reference to the Element (to allow method's chaining)
             */
            virtual Derived& assignmentMandatory() {
                this->m_node->template setAttribute<int>(KARABO_SCHEMA_ASSIGNMENT, Schema::MANDATORY_PARAM);
                return *(static_cast<Derived*> (this));
            }

            /**
             * The <b>assignmentOptional</b> method serves for setting up a mode that allows the value of
             * element be optional, so it can be omitted in configuration. Default value is injected if defined.
             * If you chain functions for definition of expected parameters the next
             * function may be only defaultValue or noDefaultValue.
             * When the default value is not specified (noDefaultValue) you must always check
             * if the parameter has a value set in delivered User configuration.
             * @return reference to DefaultValue object allowing proper <b>defaultValue</b> method chaining.
             *
             * <b>Example:</b>
             * @code
             * SOME_ELEMENT(expected)
             *         ...
             *         .assignmentOptional().defaultValue("client")
             *         ...
             *         .commit();
             * @endcode
             */
            virtual DefaultValue<Derived, ValueType>& assignmentOptional() {
                this->m_node->template setAttribute<int>(KARABO_SCHEMA_ASSIGNMENT, Schema::OPTIONAL_PARAM);
                return m_defaultValue;
            }

            /**
             * The <b>assignmentInternal</b> method serves for setting up the element to be internal. In the code
             * it behaves like optional parameter but it is not exposed to the user. It is omitted when the schema
             * is serialized to XSD. The value of this parameter should be defined programmatically. Conceptually,
             * internal parameter with internal flag can be treated as an argument to the constructor.
             * @return reference to DefaultValue (to allow method's chaining)
             */
            virtual DefaultValue<Derived, ValueType>& assignmentInternal() {
                this->m_node->template setAttribute<int>(KARABO_SCHEMA_ASSIGNMENT, Schema::INTERNAL_PARAM);
                return m_defaultValue;
            }

            /**
             * The <b>init</b> method serves for setting up an access type property that allows the element
             * to be included in initial schema.
             * @return reference to the Element (to allow method's chaining)
             */
            virtual Derived& init() {
                this->m_node->template setAttribute<int>(KARABO_SCHEMA_ACCESS_MODE, INIT);
                return *(static_cast<Derived*> (this));
            }

            /**
             * The <b>reconfigurable</b> method serves for setting up an access type property that allows the element
             * to be included in initial, reconfiguration and monitoring schemas.
             * @return reference to the Element (to allow method's chaining)
             */
            virtual Derived& reconfigurable() {
                this->m_node->template setAttribute<int>(KARABO_SCHEMA_ACCESS_MODE, WRITE);
                return *(static_cast<Derived*> (this));
            }

            /**
             * The <b>readOnly</b> method serves for setting up an access type property that allows the element
             * to be included  in monitoring schema only.
             * @return reference to the Element (to allow method's chaining)
             */
            virtual ReadOnlySpecific<Derived, ValueType>& readOnly() {
                this->m_node->template setAttribute<int>(KARABO_SCHEMA_ACCESS_MODE, READ);
                // Set the assignment and defaults here, as the API would look strange to assign something to a read-only
                this->m_node->template setAttribute<int>(KARABO_SCHEMA_ASSIGNMENT, Schema::OPTIONAL_PARAM);
                this->m_node->setAttribute(KARABO_SCHEMA_DEFAULT_VALUE, ValueType());
                return m_readOnlySpecific;
            }
        };

        /**
         * The DefaultValue class defines a default value for element.
         */
        template<class Element, class ValueType>
        class DefaultValue {

            Element* m_genericElement;

        public:

            DefaultValue() : m_genericElement(0) {
            }

            void setElement(Element* el) {
                m_genericElement = el;
            }

            /**
             * The <b>defaultValue</b> method serves for setting up the default value to be used when User
             * configuration does not specify another value.
             * @param val  Default value
             * @return reference to the Element for proper methods chaining
             */
            Element& defaultValue(const ValueType& defaultValue) {
                m_genericElement->getNode().setAttribute(KARABO_SCHEMA_DEFAULT_VALUE, defaultValue);
                return *m_genericElement;
            }

            /**
             * The <b>defaultValueFromString</b> method enables setting up a default value in a form of a string.
             * This may, for example, be convenient for vector elements.
             * @param defaultValue A string representation of the default value
             * @return reference to the Element for proper methods chaining
             */
            Element& defaultValueFromString(const std::string& defaultValue) {
                m_genericElement->getNode().setAttribute(KARABO_SCHEMA_DEFAULT_VALUE, defaultValue);
                Types::ReferenceType type = Types::from<FromTypeInfo>(typeid (ValueType));
                Hash::Attributes::Node& attrNode = m_genericElement->getNode().getAttributeNode(KARABO_SCHEMA_DEFAULT_VALUE);
                attrNode.setType(type);
                return *m_genericElement;
            }

            /**
             * The <b>noDefaultValue</b> serves for setting up the element that does not have a default value.
             * @return reference to the Element for proper methods chaining
             */
            Element& noDefaultValue() {
                return *m_genericElement;
            }
        };

        /**
         * The AlarmSpecific Class assures acknowledgements are configured for
         * alarm conditions
         */
        template<class Element, class ValueType, class ReturnType>
        class AlarmSpecific {

            ReturnType* m_returnElement;
            ReadOnlySpecific<Element, ValueType>* m_readOnlyElement;
            std::string m_lastConfig;

        public:

            template< class U, class V> friend class ReadOnlySpecific;
            template< class U, class V> friend class RollingStatsSpecific;

            /**
             * The <b>needsAcknowledging</b> method serves for setting up whether
             * an alarm condition needs to be acknowledged to clear from alarm
             * service devices
             * @param ack: acknowledgement is needed if true.
             * @return reference to the Element for proper methods chaining
             */
            ReturnType& needsAcknowledging(const bool ack) {
                m_readOnlyElement->getElement()->getNode().setAttribute(std::string(KARABO_ALARM_ACK) + "_" + m_lastConfig, ack);
                return *m_returnElement;
            }

            /**
             * The <b>info</b> method allows for setting an optional description
             * of the alarm
             * @param description: optional description
             * @return reference to the Element for proper methods chaining
             */
            AlarmSpecific<Element, ValueType, ReturnType>& info(const std::string& desc) {
                m_readOnlyElement->getElement()->getNode().setAttribute(std::string(KARABO_ALARM_INFO) + "_" + m_lastConfig, desc);

                return *this;
            }

        private:

            AlarmSpecific() : m_readOnlyElement(0) {
            }

            void setScope(ReadOnlySpecific<Element, ValueType>* el, ReturnType* rel, const std::string & config) {
                m_readOnlyElement = el;
                m_returnElement = rel;
                m_lastConfig = config;
            }

        };

        /**
         * The RollingStatsSpecific Class configures alarms on rolling statistics
         */
        template<class Element, class ValueType>
        class RollingStatsSpecific {

            typedef RollingStatsSpecific<Element, ValueType> Self;
            ReadOnlySpecific<Element, ValueType>* m_readOnlyElement;
            AlarmSpecific<Element, ValueType, Self> m_alarmSpecific;

        public:

            template< class U, class V> friend class ReadOnlySpecific;
            template< class U, class V, class W> friend class AlarmSpecific;

            /**
             * The <b>needsAcknowledging</b> method serves for setting up whether
             * an alarm condition needs to be acknowledged to clear from alarm
             * service devices
             * @param ack: acknowledgement is needed if true.
             * @return reference to the Element for proper methods chaining
             */
            AlarmSpecific<Element, ValueType, Self>& warnVarianceLow(const double value) {
                m_readOnlyElement->getElement()->getNode().setAttribute(KARABO_WARN_VARIANCE_LOW, value);
                m_alarmSpecific.setScope(m_readOnlyElement, this, KARABO_WARN_VARIANCE_LOW);
                return m_alarmSpecific;
            }

            AlarmSpecific<Element, ValueType, Self>& warnVarianceHigh(const double value) {
                m_readOnlyElement->getElement()->getNode().setAttribute(KARABO_WARN_VARIANCE_HIGH, value);
                m_alarmSpecific.setScope(m_readOnlyElement, this, KARABO_WARN_VARIANCE_HIGH);
                return m_alarmSpecific;
            }

            AlarmSpecific<Element, ValueType, Self>& alarmVarianceLow(const double value) {
                m_readOnlyElement->getElement()->getNode().setAttribute(KARABO_ALARM_VARIANCE_LOW, value);
                m_alarmSpecific.setScope(m_readOnlyElement, this, KARABO_ALARM_VARIANCE_LOW);
                return m_alarmSpecific;
            }

            AlarmSpecific<Element, ValueType, Self>& alarmVarianceHigh(const double value) {
                m_readOnlyElement->getElement()->getNode().setAttribute(KARABO_ALARM_VARIANCE_HIGH, value);
                m_alarmSpecific.setScope(m_readOnlyElement, this, KARABO_ALARM_VARIANCE_HIGH);
                return m_alarmSpecific;
            }

            ReadOnlySpecific<Element, ValueType>& evaluationInterval(const unsigned int interval) {
                m_readOnlyElement->getElement()->getNode().setAttribute(KARABO_SCHEMA_ROLLING_STATS_EVAL, interval);
                return *m_readOnlyElement;
            }

        private:

            RollingStatsSpecific() : m_readOnlyElement(0) {
            }

            void setElement(ReadOnlySpecific<Element, ValueType>* el) {
                m_readOnlyElement = el;

            }


        };

        /**
         * The ReadOnlySpecific class defines specific values for 'readOnly'-element.
         */
        template<class Element, class ValueType>
        class ReadOnlySpecific {

            typedef ReadOnlySpecific<Element, ValueType> Self;
            Element* m_genericElement;
            AlarmSpecific<Element, ValueType, Self> m_alarmSpecific;
            RollingStatsSpecific<Element, ValueType> m_rollingStatsSpecific;

        public:

            template< class U, class V> friend class LeafElement;
            template< class U, class V> friend class RollingStatsSpecific;
            template< class U, class V, class W> friend class AlarmSpecific;

            /**
             * The <b>initialValue</b> method serves for setting up the initial value reported for this parameter.
             * @param val  Initial value
             * @return reference to the Element for proper methods chaining
             */
            ReadOnlySpecific& initialValue(const ValueType& initialValue) {
                m_genericElement->getNode().setAttribute(KARABO_SCHEMA_DEFAULT_VALUE, initialValue);
                return *this;
            }

            /**
             * The <b>initialValueFromString</b> method enables setting up a default value in a form of a string.
             * This may, for example, be convenient for vector elements.
             * @param defaultValue A string representation of the default value
             * @return reference to the Element for proper methods chaining
             */
            ReadOnlySpecific& initialValueFromString(const std::string& initialValue) {
                m_genericElement->getNode().setAttribute(KARABO_SCHEMA_DEFAULT_VALUE, initialValue);
                return *this;
            }

            AlarmSpecific<Element, ValueType, Self> & warnLow(const ValueType& value) {
                m_genericElement->getNode().setAttribute(KARABO_WARN_LOW, value);
                m_alarmSpecific.setScope(this, this, KARABO_WARN_LOW);
                return m_alarmSpecific;
            }

            AlarmSpecific<Element, ValueType, Self> & warnHigh(const ValueType& value) {
                m_genericElement->getNode().setAttribute(KARABO_WARN_HIGH, value);
                m_alarmSpecific.setScope(this, this, KARABO_WARN_HIGH);
                return m_alarmSpecific;
            }

            AlarmSpecific<Element, ValueType, Self> & alarmLow(const ValueType& value) {
                m_genericElement->getNode().setAttribute(KARABO_ALARM_LOW, value);
                m_alarmSpecific.setScope(this, this, KARABO_ALARM_LOW);
                return m_alarmSpecific;
            }

            AlarmSpecific<Element, ValueType, Self> & alarmHigh(const ValueType& value) {
                m_genericElement->getNode().setAttribute(KARABO_ALARM_HIGH, value);
                m_alarmSpecific.setScope(this, this, KARABO_ALARM_HIGH);
                return m_alarmSpecific;
            }

            RollingStatsSpecific<Element, ValueType> & enableRollingStats() {
                m_genericElement->getNode().setAttribute(KARABO_SCHEMA_ENABLE_ROLLING_STATS, true);
                m_rollingStatsSpecific.setElement(this);
                return m_rollingStatsSpecific;
            }

            ReadOnlySpecific& archivePolicy(const Schema::ArchivePolicy& value) {
                m_genericElement->getNode().template setAttribute<int>(KARABO_SCHEMA_ARCHIVE_POLICY, value);
                return *this;
            }

            void commit() {
                m_genericElement->commit();
            }

            ReadOnlySpecific& observerAccess() {
                m_genericElement->observerAccess();
                return *this;
            }

            ReadOnlySpecific& userAccess() {
                m_genericElement->userAccess();
                return *this;
            }

            ReadOnlySpecific& operatorAccess() {
                m_genericElement->operatorAccess();
                return *this;
            }

            ReadOnlySpecific& expertAccess() {
                m_genericElement->expertAccess();
                return *this;
            }

            ReadOnlySpecific& adminAccess() {
                m_genericElement->adminAccess();
                return *this;
            }

        private:

            // ReadOnlySpecific object can be only constructed by its friends

            ReadOnlySpecific() : m_genericElement(0) {
            }

            void setElement(Element* el) {
                m_genericElement = el;
            }

            Element* getElement() {
                return m_genericElement;
            }



        };
    }
}

#endif
<|MERGE_RESOLUTION|>--- conflicted
+++ resolved
@@ -14,11 +14,9 @@
 #define	KARABO_UTIL_LEAF_ELEMENT_HH
 
 #include "GenericElement.hh"
-<<<<<<< HEAD
 #include "State.hh"
-=======
 #include "AlarmConditions.hh"
->>>>>>> 9a4c91d1
+
 
 namespace karabo {
     namespace util {
