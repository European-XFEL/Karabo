--- conflicted
+++ resolved
@@ -31,7 +31,6 @@
         template<class Derived, typename ValueType>
         class LeafElement : public GenericElement<Derived> {
 
-
             DefaultValue<Derived, ValueType> m_defaultValue; // the default value type depends on the type of element
             ReadOnlySpecific<Derived, ValueType> m_readOnlySpecific;
 
@@ -80,41 +79,38 @@
                 this->m_node->setAttribute(KARABO_SCHEMA_ALLOWED_STATES, karabo::util::fromString<std::string, std::vector>(stateString, ","));
                 return *(static_cast<Derived*> (this));
             }
-<<<<<<< HEAD
-            
+
             //overloads for up to six elements
+
             Derived& allowedStates(const karabo::util::State& s1) {
                 const karabo::util::State arr[] = {s1};
-                return allowedStates(std::vector<karabo::util::State>(arr, arr+1));
-            }
-            
+                return allowedStates(std::vector<karabo::util::State>(arr, arr + 1));
+            }
+
             Derived& allowedStates(const karabo::util::State& s1, const karabo::util::State& s2) {
                 const karabo::util::State arr[] = {s1, s2};
-                return allowedStates(std::vector<karabo::util::State>(arr, arr+2));
-            }
-            
+                return allowedStates(std::vector<karabo::util::State>(arr, arr + 2));
+            }
+
             Derived& allowedStates(const karabo::util::State& s1, const karabo::util::State& s2, const karabo::util::State& s3) {
                 const karabo::util::State arr[] = {s1, s2, s3};
-                return allowedStates(std::vector<karabo::util::State>(arr, arr+3));
-            }
-            
+                return allowedStates(std::vector<karabo::util::State>(arr, arr + 3));
+            }
+
             Derived& allowedStates(const karabo::util::State& s1, const karabo::util::State& s2, const karabo::util::State& s3, const karabo::util::State& s4) {
                 const karabo::util::State arr[] = {s1, s2, s3, s4};
-                return allowedStates(std::vector<karabo::util::State>(arr, arr+4));
-            }
-            
+                return allowedStates(std::vector<karabo::util::State>(arr, arr + 4));
+            }
+
             Derived& allowedStates(const karabo::util::State& s1, const karabo::util::State& s2, const karabo::util::State& s3, const karabo::util::State& s4, const karabo::util::State& s5) {
                 const karabo::util::State arr[] = {s1, s2, s3, s4, s5};
-                return allowedStates(std::vector<karabo::util::State>(arr, arr+5));
-            }
-            
+                return allowedStates(std::vector<karabo::util::State>(arr, arr + 5));
+            }
+
             Derived& allowedStates(const karabo::util::State& s1, const karabo::util::State& s2, const karabo::util::State& s3, const karabo::util::State& s4, const karabo::util::State& s5, const karabo::util::State& s6) {
                 const karabo::util::State arr[] = {s1, s2, s3, s4, s5, s6};
-                return allowedStates(std::vector<karabo::util::State>(arr, arr+6));
-            }
-            
-=======
->>>>>>> 79caeba4
+                return allowedStates(std::vector<karabo::util::State>(arr, arr + 6));
+            }
 
             /**
              * The <b>assignmentMandatory</b> method serves for setting up a mode that requires the value
@@ -134,7 +130,7 @@
              * When the default value is not specified (noDefaultValue) you must always check
              * if the parameter has a value set in delivered User configuration.
              * @return reference to DefaultValue object allowing proper <b>defaultValue</b> method chaining.
-             * 
+             *
              * <b>Example:</b>
              * @code
              * SOME_ELEMENT(expected)
@@ -201,7 +197,6 @@
         template<class Element, class ValueType>
         class DefaultValue {
 
-
             Element* m_genericElement;
 
         public:
@@ -254,7 +249,6 @@
         template<class Element, class ValueType, class ReturnType>
         class AlarmSpecific {
 
-
             ReturnType* m_returnElement;
             ReadOnlySpecific<Element, ValueType>* m_readOnlyElement;
             std::string m_lastConfig;
@@ -306,7 +300,6 @@
         template<class Element, class ValueType>
         class RollingStatsSpecific {
 
-
             typedef RollingStatsSpecific<Element, ValueType> Self;
             ReadOnlySpecific<Element, ValueType>* m_readOnlyElement;
             AlarmSpecific<Element, ValueType, Self> m_alarmSpecific;
@@ -371,7 +364,6 @@
         template<class Element, class ValueType>
         class ReadOnlySpecific {
 
-
             typedef ReadOnlySpecific<Element, ValueType> Self;
             Element* m_genericElement;
             AlarmSpecific<Element, ValueType, Self> m_alarmSpecific;
