/*
 * $Id$
 *
 * File:   LeafElement.hh
 * Author: <burkhard.heisen@xfel.eu>
 *
 * Created on February 5, 2013, 6:14 PM
 *
 * Copyright (C) European XFEL GmbH Hamburg. All rights reserved.
 */


#ifndef KARABO_UTIL_LEAF_ELEMENT_HH
#define	KARABO_UTIL_LEAF_ELEMENT_HH

#include "GenericElement.hh"
<<<<<<< HEAD
#include "State.hh"
=======
#include "AlarmConditions.hh"
>>>>>>> c24103f2

namespace karabo {
    namespace util {

        // Forwards
        template<class T, class U> class DefaultValue;
        template<class T, class U> class ReadOnlySpecific;
        template<class T, class U, class W> class AlarmSpecific;
        template<class T, class U> class RollingStatsSpecific;

        /**
         * The LeafElement represents a leaf and can be of any (supported) type
         */
        template<class Derived, typename ValueType>
        class LeafElement : public GenericElement<Derived> {

            DefaultValue<Derived, ValueType> m_defaultValue; // the default value type depends on the type of element
            ReadOnlySpecific<Derived, ValueType> m_readOnlySpecific;


        public:

            LeafElement(Schema& expected) : GenericElement<Derived>(expected) {
                m_defaultValue.setElement(static_cast<Derived*> (this));
                m_readOnlySpecific.setElement(static_cast<Derived*> (this));
            }

            /**
             * The <b>unit</b> method serves for setting up a name for units
             * @param unitName The name describing units
             * @return reference to the Element (to allow method's chaining)
             */
            Derived& unit(const UnitType& unit) {
                this->m_node->template setAttribute<int>(KARABO_SCHEMA_UNIT_ENUM, unit);
                std::pair<std::string, std::string> names = karabo::util::getUnit(unit);
                this->m_node->setAttribute(KARABO_SCHEMA_UNIT_NAME, names.first);
                this->m_node->setAttribute(KARABO_SCHEMA_UNIT_SYMBOL, names.second);
                return *(static_cast<Derived*> (this));
            }

            /**
             * The <b>metricPrefix</b> describes the metric for the unit (e.g. milli, mega, femto, etc.)
             * @param metricPrefix The metric prefix
             * @return reference to the Element (to allow method's chaining)
             */
            Derived& metricPrefix(const MetricPrefixType& metricPrefix) {
                this->m_node->template setAttribute<int>(KARABO_SCHEMA_METRIC_PREFIX_ENUM, metricPrefix);
                std::pair<std::string, std::string> names = karabo::util::getMetricPrefix(metricPrefix);
                this->m_node->setAttribute(KARABO_SCHEMA_METRIC_PREFIX_NAME, names.first);
                this->m_node->setAttribute(KARABO_SCHEMA_METRIC_PREFIX_SYMBOL, names.second);
                return *(static_cast<Derived*> (this));
            }

            /**
             * The <b>allowedStates</b> method serves for setting up allowed states for the element
             * @param states A string describing list of possible states.
             * @param sep A separator symbol used for parsing previous argument for list of states
             * @return reference to the Element (to allow method's chaining)
             */
            Derived& allowedStates(const std::vector<karabo::util::State>& value) {
                const std::string stateString = karabo::util::toString(value);
                this->m_node->setAttribute(KARABO_SCHEMA_ALLOWED_STATES, karabo::util::fromString<std::string, std::vector>(stateString, ","));
                return *(static_cast<Derived*> (this));
            }

            //overloads for up to six elements

            Derived& allowedStates(const karabo::util::State& s1) {
                const karabo::util::State arr[] = {s1};
                return allowedStates(std::vector<karabo::util::State>(arr, arr + 1));
            }

            Derived& allowedStates(const karabo::util::State& s1, const karabo::util::State& s2) {
                const karabo::util::State arr[] = {s1, s2};
                return allowedStates(std::vector<karabo::util::State>(arr, arr + 2));
            }

            Derived& allowedStates(const karabo::util::State& s1, const karabo::util::State& s2, const karabo::util::State& s3) {
                const karabo::util::State arr[] = {s1, s2, s3};
                return allowedStates(std::vector<karabo::util::State>(arr, arr + 3));
            }

            Derived& allowedStates(const karabo::util::State& s1, const karabo::util::State& s2, const karabo::util::State& s3, const karabo::util::State& s4) {
                const karabo::util::State arr[] = {s1, s2, s3, s4};
                return allowedStates(std::vector<karabo::util::State>(arr, arr + 4));
            }

            Derived& allowedStates(const karabo::util::State& s1, const karabo::util::State& s2, const karabo::util::State& s3, const karabo::util::State& s4, const karabo::util::State& s5) {
                const karabo::util::State arr[] = {s1, s2, s3, s4, s5};
                return allowedStates(std::vector<karabo::util::State>(arr, arr + 5));
            }

            Derived& allowedStates(const karabo::util::State& s1, const karabo::util::State& s2, const karabo::util::State& s3, const karabo::util::State& s4, const karabo::util::State& s5, const karabo::util::State& s6) {
                const karabo::util::State arr[] = {s1, s2, s3, s4, s5, s6};
                return allowedStates(std::vector<karabo::util::State>(arr, arr + 6));
            }

            /**
             * The <b>assignmentMandatory</b> method serves for setting up a mode that requires the value
             * of the element always being specified. No default value is possible.
             * @return reference to the Element (to allow method's chaining)
             */
            virtual Derived& assignmentMandatory() {
                this->m_node->template setAttribute<int>(KARABO_SCHEMA_ASSIGNMENT, Schema::MANDATORY_PARAM);
                return *(static_cast<Derived*> (this));
            }

            /**
             * The <b>assignmentOptional</b> method serves for setting up a mode that allows the value of
             * element be optional, so it can be omitted in configuration. Default value is injected if defined.
             * If you chain functions for definition of expected parameters the next
             * function may be only defaultValue or noDefaultValue.
             * When the default value is not specified (noDefaultValue) you must always check
             * if the parameter has a value set in delivered User configuration.
             * @return reference to DefaultValue object allowing proper <b>defaultValue</b> method chaining.
             *
             * <b>Example:</b>
             * @code
             * SOME_ELEMENT(expected)
             *         ...
             *         .assignmentOptional().defaultValue("client")
             *         ...
             *         .commit();
             * @endcode
             */
            virtual DefaultValue<Derived, ValueType>& assignmentOptional() {
                this->m_node->template setAttribute<int>(KARABO_SCHEMA_ASSIGNMENT, Schema::OPTIONAL_PARAM);
                return m_defaultValue;
            }

            /**
             * The <b>assignmentInternal</b> method serves for setting up the element to be internal. In the code
             * it behaves like optional parameter but it is not exposed to the user. It is omitted when the schema
             * is serialized to XSD. The value of this parameter should be defined programmatically. Conceptually,
             * internal parameter with internal flag can be treated as an argument to the constructor.
             * @return reference to DefaultValue (to allow method's chaining)
             */
            virtual DefaultValue<Derived, ValueType>& assignmentInternal() {
                this->m_node->template setAttribute<int>(KARABO_SCHEMA_ASSIGNMENT, Schema::INTERNAL_PARAM);
                return m_defaultValue;
            }

            /**
             * The <b>init</b> method serves for setting up an access type property that allows the element
             * to be included in initial schema.
             * @return reference to the Element (to allow method's chaining)
             */
            virtual Derived& init() {
                this->m_node->template setAttribute<int>(KARABO_SCHEMA_ACCESS_MODE, INIT);
                return *(static_cast<Derived*> (this));
            }

            /**
             * The <b>reconfigurable</b> method serves for setting up an access type property that allows the element
             * to be included in initial, reconfiguration and monitoring schemas.
             * @return reference to the Element (to allow method's chaining)
             */
            virtual Derived& reconfigurable() {
                this->m_node->template setAttribute<int>(KARABO_SCHEMA_ACCESS_MODE, WRITE);
                return *(static_cast<Derived*> (this));
            }

            /**
             * The <b>readOnly</b> method serves for setting up an access type property that allows the element
             * to be included  in monitoring schema only.
             * @return reference to the Element (to allow method's chaining)
             */
            virtual ReadOnlySpecific<Derived, ValueType>& readOnly() {
                this->m_node->template setAttribute<int>(KARABO_SCHEMA_ACCESS_MODE, READ);
                // Set the assignment and defaults here, as the API would look strange to assign something to a read-only
                this->m_node->template setAttribute<int>(KARABO_SCHEMA_ASSIGNMENT, Schema::OPTIONAL_PARAM);
                this->m_node->setAttribute(KARABO_SCHEMA_DEFAULT_VALUE, ValueType());
                return m_readOnlySpecific;
            }
        };

        /**
         * The DefaultValue class defines a default value for element.
         */
        template<class Element, class ValueType>
        class DefaultValue {

            Element* m_genericElement;

        public:

            DefaultValue() : m_genericElement(0) {
            }

            void setElement(Element* el) {
                m_genericElement = el;
            }

            /**
             * The <b>defaultValue</b> method serves for setting up the default value to be used when User
             * configuration does not specify another value.
             * @param val  Default value
             * @return reference to the Element for proper methods chaining
             */
            Element& defaultValue(const ValueType& defaultValue) {
                m_genericElement->getNode().setAttribute(KARABO_SCHEMA_DEFAULT_VALUE, defaultValue);
                return *m_genericElement;
            }

            /**
             * The <b>defaultValueFromString</b> method enables setting up a default value in a form of a string.
             * This may, for example, be convenient for vector elements.
             * @param defaultValue A string representation of the default value
             * @return reference to the Element for proper methods chaining
             */
            Element& defaultValueFromString(const std::string& defaultValue) {
                m_genericElement->getNode().setAttribute(KARABO_SCHEMA_DEFAULT_VALUE, defaultValue);
                Types::ReferenceType type = Types::from<FromTypeInfo>(typeid (ValueType));
                Hash::Attributes::Node& attrNode = m_genericElement->getNode().getAttributeNode(KARABO_SCHEMA_DEFAULT_VALUE);
                attrNode.setType(type);
                return *m_genericElement;
            }

            /**
             * The <b>noDefaultValue</b> serves for setting up the element that does not have a default value.
             * @return reference to the Element for proper methods chaining
             */
            Element& noDefaultValue() {
                return *m_genericElement;
            }
        };

        /**
         * The AlarmSpecific Class assures acknowledgements are configured for
         * alarm conditions
         */
        template<class Element, class ValueType, class ReturnType>
        class AlarmSpecific {

            ReturnType* m_returnElement;
            ReadOnlySpecific<Element, ValueType>* m_readOnlyElement;
            std::string m_lastConfig;

        public:

            template< class U, class V> friend class ReadOnlySpecific;
            template< class U, class V> friend class RollingStatsSpecific;

            /**
             * The <b>needsAcknowledging</b> method serves for setting up whether
             * an alarm condition needs to be acknowledged to clear from alarm
             * service devices
             * @param ack: acknowledgement is needed if true.
             * @return reference to the Element for proper methods chaining
             */
            ReturnType& needsAcknowledging(const bool ack) {
                m_readOnlyElement->getElement()->getNode().setAttribute(std::string(KARABO_ALARM_ACK) + "_" + m_lastConfig, ack);
                return *m_returnElement;
            }

            /**
             * The <b>info</b> method allows for setting an optional description
             * of the alarm
             * @param description: optional description
             * @return reference to the Element for proper methods chaining
             */
            AlarmSpecific<Element, ValueType, ReturnType>& info(const std::string& desc) {
                m_readOnlyElement->getElement()->getNode().setAttribute(std::string(KARABO_ALARM_INFO) + "_" + m_lastConfig, desc);

                return *this;
            }

        private:

            AlarmSpecific() : m_readOnlyElement(0) {
            }

            void setScope(ReadOnlySpecific<Element, ValueType>* el, ReturnType* rel, const std::string & config) {
                m_readOnlyElement = el;
                m_returnElement = rel;
                m_lastConfig = config;
            }

        };

        /**
         * The RollingStatsSpecific Class configures alarms on rolling statistics
         */
        template<class Element, class ValueType>
        class RollingStatsSpecific {

            typedef RollingStatsSpecific<Element, ValueType> Self;
            ReadOnlySpecific<Element, ValueType>* m_readOnlyElement;
            AlarmSpecific<Element, ValueType, Self> m_alarmSpecific;

        public:

            template< class U, class V> friend class ReadOnlySpecific;
            template< class U, class V, class W> friend class AlarmSpecific;

            /**
             * The <b>needsAcknowledging</b> method serves for setting up whether
             * an alarm condition needs to be acknowledged to clear from alarm
             * service devices
             * @param ack: acknowledgement is needed if true.
             * @return reference to the Element for proper methods chaining
             */
            AlarmSpecific<Element, ValueType, Self>& warnVarianceLow(const double value) {
                m_readOnlyElement->getElement()->getNode().setAttribute(KARABO_WARN_VARIANCE_LOW, value);
                m_alarmSpecific.setScope(m_readOnlyElement, this, KARABO_WARN_VARIANCE_LOW);
                return m_alarmSpecific;
            }

            AlarmSpecific<Element, ValueType, Self>& warnVarianceHigh(const double value) {
                m_readOnlyElement->getElement()->getNode().setAttribute(KARABO_WARN_VARIANCE_HIGH, value);
                m_alarmSpecific.setScope(m_readOnlyElement, this, KARABO_WARN_VARIANCE_HIGH);
                return m_alarmSpecific;
            }

            AlarmSpecific<Element, ValueType, Self>& alarmVarianceLow(const double value) {
                m_readOnlyElement->getElement()->getNode().setAttribute(KARABO_ALARM_VARIANCE_LOW, value);
                m_alarmSpecific.setScope(m_readOnlyElement, this, KARABO_ALARM_VARIANCE_LOW);
                return m_alarmSpecific;
            }

            AlarmSpecific<Element, ValueType, Self>& alarmVarianceHigh(const double value) {
                m_readOnlyElement->getElement()->getNode().setAttribute(KARABO_ALARM_VARIANCE_HIGH, value);
                m_alarmSpecific.setScope(m_readOnlyElement, this, KARABO_ALARM_VARIANCE_HIGH);
                return m_alarmSpecific;
            }

            ReadOnlySpecific<Element, ValueType>& evaluationInterval(const unsigned int interval) {
                m_readOnlyElement->getElement()->getNode().setAttribute(KARABO_SCHEMA_ROLLING_STATS_EVAL, interval);
                return *m_readOnlyElement;
            }

        private:

            RollingStatsSpecific() : m_readOnlyElement(0) {
            }

            void setElement(ReadOnlySpecific<Element, ValueType>* el) {
                m_readOnlyElement = el;

            }


        };

        /**
         * The ReadOnlySpecific class defines specific values for 'readOnly'-element.
         */
        template<class Element, class ValueType>
        class ReadOnlySpecific {

            typedef ReadOnlySpecific<Element, ValueType> Self;
            Element* m_genericElement;
            AlarmSpecific<Element, ValueType, Self> m_alarmSpecific;
            RollingStatsSpecific<Element, ValueType> m_rollingStatsSpecific;

        public:

            template< class U, class V> friend class LeafElement;
            template< class U, class V> friend class RollingStatsSpecific;
            template< class U, class V, class W> friend class AlarmSpecific;

            /**
             * The <b>initialValue</b> method serves for setting up the initial value reported for this parameter.
             * @param val  Initial value
             * @return reference to the Element for proper methods chaining
             */
            ReadOnlySpecific& initialValue(const ValueType& initialValue) {
                m_genericElement->getNode().setAttribute(KARABO_SCHEMA_DEFAULT_VALUE, initialValue);
                return *this;
            }

            /**
             * The <b>initialValueFromString</b> method enables setting up a default value in a form of a string.
             * This may, for example, be convenient for vector elements.
             * @param defaultValue A string representation of the default value
             * @return reference to the Element for proper methods chaining
             */
            ReadOnlySpecific& initialValueFromString(const std::string& initialValue) {
                m_genericElement->getNode().setAttribute(KARABO_SCHEMA_DEFAULT_VALUE, initialValue);
                return *this;
            }

            AlarmSpecific<Element, ValueType, Self> & warnLow(const ValueType& value) {
                m_genericElement->getNode().setAttribute(KARABO_WARN_LOW, value);
                m_alarmSpecific.setScope(this, this, KARABO_WARN_LOW);
                return m_alarmSpecific;
            }

            AlarmSpecific<Element, ValueType, Self> & warnHigh(const ValueType& value) {
                m_genericElement->getNode().setAttribute(KARABO_WARN_HIGH, value);
                m_alarmSpecific.setScope(this, this, KARABO_WARN_HIGH);
                return m_alarmSpecific;
            }

            AlarmSpecific<Element, ValueType, Self> & alarmLow(const ValueType& value) {
                m_genericElement->getNode().setAttribute(KARABO_ALARM_LOW, value);
                m_alarmSpecific.setScope(this, this, KARABO_ALARM_LOW);
                return m_alarmSpecific;
            }

            AlarmSpecific<Element, ValueType, Self> & alarmHigh(const ValueType& value) {
                m_genericElement->getNode().setAttribute(KARABO_ALARM_HIGH, value);
                m_alarmSpecific.setScope(this, this, KARABO_ALARM_HIGH);
                return m_alarmSpecific;
            }

            RollingStatsSpecific<Element, ValueType> & enableRollingStats() {
                m_genericElement->getNode().setAttribute(KARABO_SCHEMA_ENABLE_ROLLING_STATS, true);
                m_rollingStatsSpecific.setElement(this);
                return m_rollingStatsSpecific;
            }

            ReadOnlySpecific& archivePolicy(const Schema::ArchivePolicy& value) {
                m_genericElement->getNode().template setAttribute<int>(KARABO_SCHEMA_ARCHIVE_POLICY, value);
                return *this;
            }

            void commit() {
                m_genericElement->commit();
            }

            ReadOnlySpecific& observerAccess() {
                m_genericElement->observerAccess();
                return *this;
            }

            ReadOnlySpecific& userAccess() {
                m_genericElement->userAccess();
                return *this;
            }

            ReadOnlySpecific& operatorAccess() {
                m_genericElement->operatorAccess();
                return *this;
            }

            ReadOnlySpecific& expertAccess() {
                m_genericElement->expertAccess();
                return *this;
            }

            ReadOnlySpecific& adminAccess() {
                m_genericElement->adminAccess();
                return *this;
            }

        private:

            // ReadOnlySpecific object can be only constructed by its friends

            ReadOnlySpecific() : m_genericElement(0) {
            }

            void setElement(Element* el) {
                m_genericElement = el;
            }

            Element* getElement() {
                return m_genericElement;
            }



        };
    }
}

#endif
<|MERGE_RESOLUTION|>--- conflicted
+++ resolved
@@ -14,11 +14,9 @@
 #define	KARABO_UTIL_LEAF_ELEMENT_HH
 
 #include "GenericElement.hh"
-<<<<<<< HEAD
 #include "State.hh"
-=======
 #include "AlarmConditions.hh"
->>>>>>> c24103f2
+
 
 namespace karabo {
     namespace util {
