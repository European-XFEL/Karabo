/*
 * File:   Element.hh
 * Author: <djelloul.boukhelef@xfel.eu>
 * Author: <burkhard.heisen@xfel.eu>
 *
 * Created on December 14, 2012, 11:07 AM
 */

#ifndef KARABO_UTIL_NODE_HH
#define	KARABO_UTIL_NODE_HH

#include <typeinfo>
#include <string>
#include <complex>
#include <vector>

#include <boost/any.hpp>
#include <boost/cast.hpp>
#include <boost/type_traits/is_base_of.hpp>

#include "MetaTools.hh"
#include "Types.hh"
#include "Exception.hh"
#include "FromTypeInfo.hh"

#include "ToCppString.hh"


namespace karabo {
    namespace util {

        // Class forward (needed to prevent assignment of Hash to Attribute)
        class Hash;

        template <class T> class GenericElement;

        template<typename KeyType, typename AttributesType = bool>
        class Element {

            // Grant friendship to container
            template<typename T, typename U>
            friend class OrderedMap;

            // Grant friendship to GenericElement (needs to setKey)
            template<class T>
            friend class GenericElement;

            // Members
            KeyType m_key;
            AttributesType m_attributes;
            boost::any m_value;

            /**
             * Helper struct adding a classId attribute to nested Hashes or classes inheriting Hash.
             */
            template <typename ValueType, typename isHashTheBase>
            struct SetClassIdAttribute {

                SetClassIdAttribute(const ValueType& value, Element& e) {
                    e.setAttribute("__classId", value.getClassInfo().getClassId());
                }
            };

            /**
             * Types that aren't Hashes or derived Hashes are not touched.
             */
            template <typename ValueType>
            struct SetClassIdAttribute<ValueType, boost::false_type> {

                SetClassIdAttribute(const ValueType& value, Element& e) {
                    // Do nothing on purpose!
                }
            };

        public:

            Element();

            Element(const KeyType& key, boost::any value);

            template <class ValueType>
            Element(const KeyType& key, const ValueType& value);

            // TODO Constructor with attributes container ??

            virtual ~Element();

            const KeyType& getKey() const;

            template<class ValueType>
            inline void setValue(const ValueType& value);

            template<class ValueType>
            inline void setValue(const boost::shared_ptr<ValueType>& value);

            // This overload specializes the behavior for inserting plain Hashes
<<<<<<< HEAD
            void setValue(const Hash& value);

            // This overload specializes the behavior for inserting Hash::Pointers
=======
            // Objects derived from Hash are treated differently
            void setValue(const Hash& value);

            // Keeping downward compatibility we allow insertion of
            // shared_ptr<Hash>. In general, we will create a compiler
            // error for all objects deriving from Hash and wrapped as shared pointer.
>>>>>>> 0aca849c
            void setValue(const boost::shared_ptr<Hash>& value);

            void setValue(const char* const& value);

            void setValue(const wchar_t* const& value);

            void setValue(wchar_t* const& value);

            void setValue(const boost::any& value);

            void setValue(const Element<KeyType, AttributesType>& value);

            template<class ValueType>
            inline const ValueType& getValue() const;

            template<class ValueType>
            inline ValueType& getValue();

            boost::any& getValueAsAny();

            const boost::any& getValueAsAny() const;

            template <typename ValueType >
            ValueType getValueAs() const;

            template<typename T,
            template <typename Elem, typename = std::allocator<Elem> > class Cont >
            Cont<T> getValueAs() const;

            template<class T>
            inline void setAttribute(const std::string& key, const T& value);

            inline void setAttribute(const std::string& key, const boost::any& value);

            template<class T>
            inline T& getAttribute(const std::string& key);

            template<class T>
            inline void getAttribute(const std::string& key, T& value) const;

            template<class T>
            inline const T& getAttribute(const std::string& key) const;

            template<class T>
            inline void getAttribute(const std::string& key, const T& value) const;

            inline const boost::any& getAttributeAsAny(const std::string& key) const;

            inline boost::any& getAttributeAsAny(const std::string& key);

            template <class T>
            inline T getAttributeAs(const std::string& key) const;

            template<typename T, template <typename Elem, typename = std::allocator<Elem> > class Cont >
            inline Cont<T> getAttributeAs(const std::string& key) const;

            Element<KeyType>& getAttributeNode(const std::string& key);

            const Element<KeyType>& getAttributeNode(const std::string& key) const;

            inline bool hasAttribute(const std::string& key) const;

            inline void setAttributes(const AttributesType& attributes);

            inline const AttributesType& getAttributes() const;

            inline AttributesType& getAttributes();

            template <typename T>
            inline bool is() const;

            Types::ReferenceType getType() const;

            const std::type_info& type() const;

            void setType(const Types::ReferenceType& tgtType);

            bool operator==(const Element<KeyType, AttributesType>& other) const;

            bool operator!=(const Element<KeyType, AttributesType>& other) const;

        private:

            template<class ValueType, typename is_hash_the_base>
            void setValue(const ValueType& value);


            template<class ValueType>
            inline const ValueType& getValue(boost::true_type /*is_hash_the_base*/) const;

            template<class ValueType>
            inline const ValueType& getValue(boost::false_type /*is_hash_the_base*/) const;


            inline void setKey(const KeyType& key);

            inline std::string getValueAsString() const;

        };

        /**********************************************************************
         *
         * Implementation Node
         *
         **********************************************************************/

        // TODO This should be implemented in a cleaner way

        template<class KeyType, typename AttributeType>
        Element<KeyType, AttributeType>::Element() {
            //            if (typeid (m_attributes) == typeid (bool)) {
            //                *reinterpret_cast<bool*> (&m_attributes) = false;
            //            }
        }

        template<class KeyType, typename AttributeType>
        Element<KeyType, AttributeType>::Element(const KeyType& key, boost::any value) : m_key(key), m_value(value) {
        }

        template <class KeyType, typename AttributeType>
        template <class ValueType>
        Element<KeyType, AttributeType>::Element(const KeyType& key, const ValueType& value) : m_key(key) {
            this->setValue(value);
        }

        template<class KeyType, typename AttributesType>
        Element<KeyType, AttributesType>::~Element() {
        }

        template<class KeyType, typename AttributeType>
        inline const KeyType & Element<KeyType, AttributeType>::getKey() const {
            return m_key;
        }

        template<class KeyType, typename AttributeType>
        void Element<KeyType, AttributeType>::setKey(const KeyType& key) {
            m_key = key;
        }

        template<class KeyType, typename AttributeType>
        bool Element<KeyType, AttributeType>::operator==(const Element<KeyType, AttributeType>& other) const {
            return this->m_key == other.m_key;
        }

        template<class KeyType, typename AttributeType>
        bool Element<KeyType, AttributeType>::operator!=(const Element<KeyType, AttributeType>& other) const {
            return this->m_key != other.m_key;
        }

        template<class KeyType, typename AttributeType>
        template <typename T>
        inline bool Element<KeyType, AttributeType>::is() const {
            return m_value.type() == typeid (T);
        }

        template<class KeyType, typename AttributeType>
        Types::ReferenceType Element<KeyType, AttributeType>::getType() const {
            return FromType<FromTypeInfo>::from(m_value.type());
        }

        template<class KeyType, typename AttributeType>
        const std::type_info& Element<KeyType, AttributeType>::type() const {
            return m_value.type();
        }

        template<class KeyType, typename AttributeType>
        template<class ValueType>
        inline void Element<KeyType, AttributeType>::setValue(const ValueType& value) {
            this->setValue<ValueType, typename boost::is_base_of<Hash, ValueType>::type > (value);
        }

        template<class KeyType, typename AttributeType>
        template<class ValueType>

        inline void Element<KeyType, AttributeType>::setValue(const boost::shared_ptr<ValueType>& value) {
            this->setValue < boost::shared_ptr<ValueType>, typename boost::is_base_of<Hash, ValueType>::type > (value);
        }

        template<class KeyType, typename AttributeType>
        template<class ValueType, typename is_hash_the_base>
        void Element<KeyType, AttributeType>::setValue(const ValueType& value) {
            m_value = conditional_hash_cast<is_hash_the_base>::cast(value);
<<<<<<< HEAD
=======
            SetClassIdAttribute<ValueType, is_hash_the_base>(value, *this);
>>>>>>> 0aca849c
        }

        template<class KeyType, class AttributeType>
        inline void Element<KeyType, AttributeType>::setValue(const Hash& value) {
            m_value = value;
        }

        template<class KeyType, class AttributeType>
        inline void Element<KeyType, AttributeType>::setValue(const boost::shared_ptr<Hash>& value) {
            m_value = value;
        }

        template<class KeyType, class AttributeType>
        inline void Element<KeyType, AttributeType>::setValue(const char* const& value) {
            m_value = std::string(value);
        }

        template<class KeyType, class AttributeType>
        inline void Element<KeyType, AttributeType>::setValue(const wchar_t* const& value) {
            m_value = std::wstring(value);
        }

        template<class KeyType, class AttributeType>
        inline void Element<KeyType, AttributeType>::setValue(wchar_t* const& value) {
            m_value = std::wstring(value);
        }

        template<class KeyType, class AttributeType>
        inline void Element<KeyType, AttributeType>::setValue(const boost::any & value) {
            m_value = value;
        }

        template<class KeyType, typename AttributeType>
        inline void Element<KeyType, AttributeType>::setValue(const Element<KeyType, AttributeType>& other) {
            if (this != &other) {
                this->m_value = other.m_value;
            }
        }

        template<class KeyType, typename AttributeType>
        template<class ValueType>
        inline const ValueType& Element<KeyType, AttributeType>::getValue() const {
            return getValue<ValueType>(typename boost::is_base_of<Hash, ValueType>::type());
        }

        template<class KeyType, typename AttributeType>
        template<class ValueType>
        inline ValueType& Element<KeyType, AttributeType>::getValue() {
            return const_cast<ValueType&>
                    (static_cast<const Element*> (this)->getValue<ValueType>(typename boost::is_base_of<Hash, ValueType>::type()));

        }

        template<class KeyType, typename AttributeType>
        template<class ValueType>
        inline const ValueType& Element<KeyType, AttributeType>::getValue(boost::true_type /*is_hash_the_base*/) const {
            const Hash* ptr = boost::any_cast<Hash> (&m_value);
            if (ptr) return reinterpret_cast<const ValueType&> (*ptr);
            throw KARABO_CAST_EXCEPTION(karabo::util::createCastFailureMessage(m_key, m_value.type(), typeid (ValueType)));

        }

        template<class KeyType, typename AttributeType>
        template<class ValueType>
        inline const ValueType& Element<KeyType, AttributeType>::getValue(boost::false_type /*is_hash_the_base*/) const {
            const ValueType* ptr = boost::any_cast<ValueType > (&m_value);
            if (ptr) return *ptr;
            throw KARABO_CAST_EXCEPTION(karabo::util::createCastFailureMessage(m_key, m_value.type(), typeid (ValueType)));
        }

        template<class KeyType, typename AttributeType>
        template <typename ValueType >
        inline ValueType Element<KeyType, AttributeType>::getValueAs() const {
            if (m_value.type() == typeid (ValueType)) return this->getValue<ValueType > ();

            Types::ReferenceType srcType = this->getType();
            Types::ReferenceType tgtType = Types::from<ValueType > ();

            if (srcType == Types::UNKNOWN) throw KARABO_CAST_EXCEPTION("Unknown source type for key: \"" + m_key + "\". Cowardly refusing to cast.");

            try {
                return ValueType(karabo::util::fromString<ValueType > (this->getValueAsString()));
            } catch (...) {
                KARABO_RETHROW_AS(KARABO_CAST_EXCEPTION(karabo::util::createCastFailureMessage(m_key, srcType, tgtType)
                                                        += " (string '" + this->getValueAsString() += "')"));
            }
            return ValueType();
        }

        template<class KeyType, typename AttributeType>
        template<typename T, template <typename Elem, typename = std::allocator<Elem> > class Cont >
        inline Cont<T> Element<KeyType, AttributeType>::getValueAs() const {

            Types::ReferenceType srcType = this->getType();
            Types::ReferenceType tgtType = Types::from<Cont<T> >();

            if (tgtType == srcType) return this->getValue<Cont<T> > ();
            if (srcType == Types::UNKNOWN) throw KARABO_CAST_EXCEPTION("Unknown source type for key: \"" + m_key + "\". Cowardly refusing to cast.");

            try {
                std::string value = this->getValueAsString();

                if (value.empty()) return Cont<T>();

                return karabo::util::fromString<T, Cont > (value);
            } catch (...) {
                KARABO_RETHROW_AS(KARABO_CAST_EXCEPTION(karabo::util::createCastFailureMessage(m_key, srcType, tgtType)
                                                        += " (string '" + this->getValueAsString() += "')"));
                return Cont<T>(); // Make the compiler happy
            }
        }

        template<class KeyType, typename AttributeType>
        boost::any& Element<KeyType, AttributeType>::getValueAsAny() {
            return m_value;
        }

        template<class KeyType, typename AttributeType>
        const boost::any& Element<KeyType, AttributeType>::getValueAsAny() const {
            return m_value;
        }

        template<class KeyType, typename AttributeType>
        inline const AttributeType&
        Element<KeyType, AttributeType>::getAttributes() const {
            return m_attributes;
        }

        template<class KeyType, typename AttributeType>
        inline AttributeType&
        Element<KeyType, AttributeType>::getAttributes() {
            return m_attributes;
        }

        template<class KeyType, typename AttributeType>
        inline void Element<KeyType, AttributeType>::setAttributes(const AttributeType& attributes) {
            m_attributes = attributes;
        }

        template<typename KeyType, typename AttributeType>
        template<class T>
        inline void Element<KeyType, AttributeType>::setAttribute(const std::string& key, const T& value) {
            m_attributes.template set<T>(key, value);
        }

        template<typename KeyType, typename AttributeType>
        inline void Element<KeyType, AttributeType>::setAttribute(const std::string& key, const boost::any& value) {
            m_attributes.set(key, value);
        }

        template<typename KeyType, typename AttributeType>
        template<class T>
        inline T& Element<KeyType, AttributeType>::getAttribute(const std::string& key) {
            return m_attributes.template get<T > (key);
        }

        template<typename KeyType, typename AttributeType>
        template<class T>
        inline void Element<KeyType, AttributeType>::getAttribute(const std::string& key, T& value) const {
            m_attributes.template get(key, value);
        }

        template<typename KeyType, typename AttributeType>
        template<class T>
        inline const T& Element<KeyType, AttributeType>::getAttribute(const std::string& key) const {
            return m_attributes.template get<T > (key);
        }

        template<typename KeyType, typename AttributeType>
        template<class T>
        inline void Element<KeyType, AttributeType>::getAttribute(const std::string& key, const T& value) const {
            m_attributes.template get(key, value);
        }

        template<typename KeyType, typename AttributeType>
        inline const boost::any& Element<KeyType, AttributeType>::getAttributeAsAny(const std::string& key) const {
            return m_attributes.getAny(key);
        }

        template<typename KeyType, typename AttributeType>
        inline boost::any& Element<KeyType, AttributeType>::getAttributeAsAny(const std::string& key) {
            return m_attributes.getAny(key);
        }

        template<typename KeyType, typename AttributeType>
        template<class T>
        inline T Element<KeyType, AttributeType>::getAttributeAs(const std::string& key) const {
            return m_attributes.template getAs<T>(key);
        }

        template<typename KeyType, typename AttributeType>
        template<typename T, template <typename Elem, typename = std::allocator<Elem> > class Cont >
        inline Cont<T> Element<KeyType, AttributeType>::getAttributeAs(const std::string& key) const {
            return m_attributes.template getAs<T, Cont >(key);
        }

        template<typename KeyType, typename AttributeType>
        inline Element<KeyType>& Element<KeyType, AttributeType>::getAttributeNode(const std::string& key) {
            return m_attributes.getNode(key);
        }

        template<typename KeyType, typename AttributeType>
        inline const Element<KeyType>& Element<KeyType, AttributeType>::getAttributeNode(const std::string& key) const {
            return m_attributes.getNode(key);
        }

        template<typename KeyType, typename AttributeType>
        bool Element<KeyType, AttributeType>::hasAttribute(const std::string& key) const {
            return m_attributes.has(key);
        }

        template<typename KeyType, typename AttributeType>
        void Element<KeyType, AttributeType>::setType(const Types::ReferenceType & tgtType) {

#define _KARABO_HELPER_MACRO(RefType, T)\
                   case Types::RefType: m_value = this->getValueAs<T>(); break;\
                   case Types::VECTOR_##RefType: m_value = this->getValueAs<T, std::vector>(); break;

            Types::ReferenceType srcType = this->getType();
            if (tgtType == srcType) return;
            try {
                switch (tgtType) {
                        _KARABO_HELPER_MACRO(BOOL, bool)
                        _KARABO_HELPER_MACRO(CHAR, char)
                        _KARABO_HELPER_MACRO(INT8, signed char)
                        _KARABO_HELPER_MACRO(UINT8, unsigned char)
                        _KARABO_HELPER_MACRO(INT16, short)
                        _KARABO_HELPER_MACRO(UINT16, unsigned short)
                        _KARABO_HELPER_MACRO(INT32, int)
                        _KARABO_HELPER_MACRO(UINT32, unsigned int)
                        _KARABO_HELPER_MACRO(INT64, long long)
                        _KARABO_HELPER_MACRO(UINT64, unsigned long long)
                        _KARABO_HELPER_MACRO(FLOAT, float)
                        _KARABO_HELPER_MACRO(DOUBLE, double)
                        _KARABO_HELPER_MACRO(COMPLEX_FLOAT, std::complex<float>)
                        _KARABO_HELPER_MACRO(COMPLEX_DOUBLE, std::complex<double>)
                        _KARABO_HELPER_MACRO(STRING, std::string)
                        _KARABO_HELPER_MACRO(NONE, CppNone)
                    default:
                        throw KARABO_CAST_EXCEPTION("Casting of '" + Types::to<ToCppString>(srcType) += "' to '"
                                                    + Types::to<ToCppString>(tgtType) += "' is not supported");
                }
            } catch (...) {
                KARABO_RETHROW_AS(KARABO_CAST_EXCEPTION("Problems with casting"));
            }
#undef _KARABO_HELPER_MACRO
        }

        template<typename KeyType, typename AttributeType>
        inline std::string Element<KeyType, AttributeType>::getValueAsString() const {

#define _KARABO_HELPER_MACRO(RefType, CppType)\
                    case Types::RefType: return karabo::util::toString(getValue<CppType>());\
                    case Types::VECTOR_##RefType: return karabo::util::toString(getValue<std::vector<CppType> >());

            Types::ReferenceType type = this->getType();
            switch (type) {
                    _KARABO_HELPER_MACRO(BOOL, bool)
                    _KARABO_HELPER_MACRO(CHAR, char)
                    _KARABO_HELPER_MACRO(INT8, signed char)
                    _KARABO_HELPER_MACRO(UINT8, unsigned char)
                    _KARABO_HELPER_MACRO(INT16, short)
                    _KARABO_HELPER_MACRO(UINT16, unsigned short)
                    _KARABO_HELPER_MACRO(INT32, int)
                    _KARABO_HELPER_MACRO(UINT32, unsigned int)
                    _KARABO_HELPER_MACRO(INT64, long long)
                    _KARABO_HELPER_MACRO(UINT64, unsigned long long)
                    _KARABO_HELPER_MACRO(FLOAT, float)
                    _KARABO_HELPER_MACRO(DOUBLE, double)
                    _KARABO_HELPER_MACRO(COMPLEX_FLOAT, std::complex<float>)
                    _KARABO_HELPER_MACRO(COMPLEX_DOUBLE, std::complex<double>)
                    _KARABO_HELPER_MACRO(STRING, std::string)
                    _KARABO_HELPER_MACRO(HASH, Hash)
                    _KARABO_HELPER_MACRO(NONE, CppNone)
                case Types::SCHEMA: return std::string("Schema Object");

                default:
                    throw KARABO_CAST_EXCEPTION("Could not convert value of key \"" + m_key + "\" to string");
            }
#undef _KARABO_HELPER_MACRO
        }
    }
}
#endif
<|MERGE_RESOLUTION|>--- conflicted
+++ resolved
@@ -94,18 +94,12 @@
             inline void setValue(const boost::shared_ptr<ValueType>& value);
 
             // This overload specializes the behavior for inserting plain Hashes
-<<<<<<< HEAD
-            void setValue(const Hash& value);
-
-            // This overload specializes the behavior for inserting Hash::Pointers
-=======
             // Objects derived from Hash are treated differently
             void setValue(const Hash& value);
 
             // Keeping downward compatibility we allow insertion of
             // shared_ptr<Hash>. In general, we will create a compiler
             // error for all objects deriving from Hash and wrapped as shared pointer.
->>>>>>> 0aca849c
             void setValue(const boost::shared_ptr<Hash>& value);
 
             void setValue(const char* const& value);
@@ -288,10 +282,7 @@
         template<class ValueType, typename is_hash_the_base>
         void Element<KeyType, AttributeType>::setValue(const ValueType& value) {
             m_value = conditional_hash_cast<is_hash_the_base>::cast(value);
-<<<<<<< HEAD
-=======
             SetClassIdAttribute<ValueType, is_hash_the_base>(value, *this);
->>>>>>> 0aca849c
         }
 
         template<class KeyType, class AttributeType>
