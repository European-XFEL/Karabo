--- conflicted
+++ resolved
@@ -15,14 +15,13 @@
 
         class Schema;
         class State;
+
         /**
          * The StateElement represents a leaf and needs to be of type State
          */
         class StateElement : public GenericElement<StateElement> {
 
-
-
-            public:
+        public:
 
             StateElement(Schema& expected);
 
@@ -59,37 +58,7 @@
 
         protected:
 
-<<<<<<< HEAD
-            void beforeAddition() {
-                /**
-                 * Schema is a read-only, leaf property
-                 */
-                this->m_node->template setAttribute<int>(KARABO_SCHEMA_NODE_TYPE, Schema::LEAF);
-                this->m_node->template setAttribute<int>(KARABO_SCHEMA_LEAF_TYPE, Schema::STATE);
-                this->m_node->template setAttribute<std::string>(KARABO_SCHEMA_VALUE_TYPE, ToLiteral::to<Types::STRING>());
-                this->m_node->template setAttribute<int>(KARABO_SCHEMA_ACCESS_MODE, READ);
-                this->m_node->template setAttribute<int>(KARABO_SCHEMA_ASSIGNMENT, Schema::OPTIONAL_PARAM);
-                this->m_node->template setAttribute<int>(KARABO_SCHEMA_ARCHIVE_POLICY, Schema::EVERY_EVENT);
-                this->m_node->template setAttribute<bool>(KARABO_INDICATE_STATE_SET, true);
-
-                //finally protect setting options etc to state element via overwrite
-                OverwriteElement::Restrictions restrictions;
-                restrictions.options = true;
-                restrictions.minInc = true;
-                restrictions.minExc = true;
-                restrictions.maxInc = true;
-                restrictions.maxExc = true;
-                restrictions.readOnly = true;
-                restrictions.reconfigurable = true;
-                restrictions.displayedName = true;
-                restrictions.overwriteRestrictions = true;
-                restrictions.stateOptions = false; //set to true by default
-                m_node->setAttribute(KARABO_OVERWRITE_RESTRICTIONS, restrictions.toVectorAttribute());
-
-            }
-=======
             void beforeAddition();
->>>>>>> 6fe6c69e
 
         private:
 
