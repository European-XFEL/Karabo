#include "AlarmConditions.hh"
#include "Exception.hh"
#include "Schema.hh" // for attribute definitions

namespace karabo {
    namespace util {


        AlarmCondition::AlarmCondition() : m_conditionString("UNDEFINED"), m_rank(0) {

        };


        AlarmCondition::AlarmCondition(std::string cs, unsigned int r) : m_conditionString(cs), m_rank(r) {

        };


        AlarmCondition::AlarmCondition(std::string cs, const AlarmCondition & b) : m_conditionString(cs), m_rank(b.m_rank), m_base(boost::make_shared<AlarmCondition>(b)) {

        };


        boost::shared_ptr<const AlarmCondition> AlarmCondition::getBase() const {
            return m_base;
        }


        const AlarmCondition & AlarmCondition::returnMoreSignificant(const AlarmCondition & other) const {
            if (other.m_rank > this->m_rank) {
                return other;
            } else {
                return *this;
            }
        }


        const std::string & AlarmCondition::asString() const {
            return m_conditionString;
        }


        const std::string & AlarmCondition::asBaseString() const {
            return (m_base.get() ? m_base->asString() : this->asString());
        }


        AlarmCondition::operator std::string() const {
            return this->m_conditionString;
        }


        bool AlarmCondition::isSameCriticality(const AlarmCondition & test) const {
            return test.m_rank == this->m_rank;
        }


        AlarmCondition AlarmCondition::returnMostSignificant(const std::vector<AlarmCondition> & v) {
            if (v.empty()) return NONE;
            const AlarmCondition* s = &(v[0]);
            for (std::vector<AlarmCondition>::const_iterator i = v.begin(); i != v.end(); i++) {
                s = &(i->returnMoreSignificant(*s));
                if (s->isSameCriticality(INTERLOCK)) break; // can't go higher than this
            }

            return (s->getBase() ? *(s->getBase()) : *s);

        }

<<<<<<< HEAD
        const AlarmCondition & AlarmCondition::fromString(const std::string & condition){
            
            if (m_alarmFactory.empty()){
                #define KRB_ALARM_INSERT(alarmType) m_alarmFactory.insert(std::pair<std::string, const AlarmCondition& >(AlarmCondition::alarmType.asString(), AlarmCondition::alarmType));
=======

        const AlarmCondition & AlarmCondition::fromString(const std::string & condition) {

            if (m_alarmFactory.empty()) {
#define KRB_ALARM_INSERT(alarmType) m_alarmFactory.insert(std::pair<std::string, const AlarmCondition& >(std::string(#alarmType), AlarmCondition::alarmType));
>>>>>>> d69d65ac
                KRB_ALARM_INSERT(NONE)
                KRB_ALARM_INSERT(WARN)
                KRB_ALARM_INSERT(WARN_HIGH)
                KRB_ALARM_INSERT(WARN_LOW)
                KRB_ALARM_INSERT(WARN_VARIANCE_HIGH)
                KRB_ALARM_INSERT(WARN_VARIANCE_LOW)
                KRB_ALARM_INSERT(ALARM)
                KRB_ALARM_INSERT(ALARM_LOW)
                KRB_ALARM_INSERT(ALARM_HIGH)
                KRB_ALARM_INSERT(ALARM_VARIANCE_LOW)
                KRB_ALARM_INSERT(ALARM_VARIANCE_HIGH)
                KRB_ALARM_INSERT(INTERLOCK)
            }

            std::map<std::string, const AlarmCondition &>::const_iterator iter = m_alarmFactory.find(condition);
            if (iter == m_alarmFactory.end()) {
                throw KARABO_LOGIC_EXCEPTION("Alarm condition  " + condition + " does not exist!");
            } else {
                return iter->second;
            }
        }
<<<<<<< HEAD
        
        
       
        const AlarmCondition AlarmCondition::NONE(KARABO_SCHEMA_ALARM_NONE, 0);
        const AlarmCondition AlarmCondition::WARN(KARABO_SCHEMA_WARN, 1);
        const AlarmCondition AlarmCondition::WARN_LOW(KARABO_SCHEMA_WARN_LOW, WARN);
        const AlarmCondition AlarmCondition::WARN_HIGH(KARABO_SCHEMA_WARN_HIGH, WARN);
        const AlarmCondition AlarmCondition::WARN_VARIANCE_LOW(KARABO_SCHEMA_WARN_VARIANCE_LOW, WARN);
        const AlarmCondition AlarmCondition::WARN_VARIANCE_HIGH(KARABO_SCHEMA_WARN_VARIANCE_HIGH, WARN);
        const AlarmCondition AlarmCondition::ALARM(KARABO_SCHEMA_ALARM, 2);
        const AlarmCondition AlarmCondition::ALARM_LOW(KARABO_SCHEMA_ALARM_LOW, ALARM);
        const AlarmCondition AlarmCondition::ALARM_HIGH(KARABO_SCHEMA_ALARM_HIGH, ALARM);
        const AlarmCondition AlarmCondition::ALARM_VARIANCE_LOW(KARABO_SCHEMA_ALARM_VARIANCE_LOW, ALARM);
        const AlarmCondition AlarmCondition::ALARM_VARIANCE_HIGH(KARABO_SCHEMA_ALARM_VARIANCE_HIGH, ALARM);
        const AlarmCondition AlarmCondition::INTERLOCK(KARABO_SCHEMA_INTERLOCK, 3);
       //interlock is assumed to always be the highest conditions and knowledge of this is used in returnMostSignificant
        
=======



        const AlarmCondition AlarmCondition::NONE("NONE", 0);
        const AlarmCondition AlarmCondition::WARN("WARN", 1);
        const AlarmCondition AlarmCondition::WARN_LOW("WARN_LOW", WARN);
        const AlarmCondition AlarmCondition::WARN_HIGH("WARN_HIGH", WARN);
        const AlarmCondition AlarmCondition::WARN_VARIANCE_LOW("WARN_VARIANCE_LOW", WARN);
        const AlarmCondition AlarmCondition::WARN_VARIANCE_HIGH("WARN_VARIANCE_HIGH", WARN);
        const AlarmCondition AlarmCondition::ALARM("ALARM", 2);
        const AlarmCondition AlarmCondition::ALARM_LOW("ALARM_LOW", ALARM);
        const AlarmCondition AlarmCondition::ALARM_HIGH("ALARM_HIGH", ALARM);
        const AlarmCondition AlarmCondition::ALARM_VARIANCE_LOW("ALARM_VARIANCE_LOW", ALARM);
        const AlarmCondition AlarmCondition::ALARM_VARIANCE_HIGH("ALARM_VARIANCE_HIGH", ALARM);
        const AlarmCondition AlarmCondition::INTERLOCK("INTERLOCK", 3);
        //interlock is assumed to always be the highest conditions and knowledge of this is used in returnMostSignificant

>>>>>>> d69d65ac
        std::map<std::string, const AlarmCondition & > AlarmCondition::m_alarmFactory = std::map<std::string, const AlarmCondition &> ();

    }
}<|MERGE_RESOLUTION|>--- conflicted
+++ resolved
@@ -67,18 +67,12 @@
 
         }
 
-<<<<<<< HEAD
+
         const AlarmCondition & AlarmCondition::fromString(const std::string & condition){
             
             if (m_alarmFactory.empty()){
                 #define KRB_ALARM_INSERT(alarmType) m_alarmFactory.insert(std::pair<std::string, const AlarmCondition& >(AlarmCondition::alarmType.asString(), AlarmCondition::alarmType));
-=======
 
-        const AlarmCondition & AlarmCondition::fromString(const std::string & condition) {
-
-            if (m_alarmFactory.empty()) {
-#define KRB_ALARM_INSERT(alarmType) m_alarmFactory.insert(std::pair<std::string, const AlarmCondition& >(std::string(#alarmType), AlarmCondition::alarmType));
->>>>>>> d69d65ac
                 KRB_ALARM_INSERT(NONE)
                 KRB_ALARM_INSERT(WARN)
                 KRB_ALARM_INSERT(WARN_HIGH)
@@ -100,10 +94,8 @@
                 return iter->second;
             }
         }
-<<<<<<< HEAD
         
-        
-       
+ 
         const AlarmCondition AlarmCondition::NONE(KARABO_SCHEMA_ALARM_NONE, 0);
         const AlarmCondition AlarmCondition::WARN(KARABO_SCHEMA_WARN, 1);
         const AlarmCondition AlarmCondition::WARN_LOW(KARABO_SCHEMA_WARN_LOW, WARN);
@@ -118,25 +110,7 @@
         const AlarmCondition AlarmCondition::INTERLOCK(KARABO_SCHEMA_INTERLOCK, 3);
        //interlock is assumed to always be the highest conditions and knowledge of this is used in returnMostSignificant
         
-=======
 
-
-
-        const AlarmCondition AlarmCondition::NONE("NONE", 0);
-        const AlarmCondition AlarmCondition::WARN("WARN", 1);
-        const AlarmCondition AlarmCondition::WARN_LOW("WARN_LOW", WARN);
-        const AlarmCondition AlarmCondition::WARN_HIGH("WARN_HIGH", WARN);
-        const AlarmCondition AlarmCondition::WARN_VARIANCE_LOW("WARN_VARIANCE_LOW", WARN);
-        const AlarmCondition AlarmCondition::WARN_VARIANCE_HIGH("WARN_VARIANCE_HIGH", WARN);
-        const AlarmCondition AlarmCondition::ALARM("ALARM", 2);
-        const AlarmCondition AlarmCondition::ALARM_LOW("ALARM_LOW", ALARM);
-        const AlarmCondition AlarmCondition::ALARM_HIGH("ALARM_HIGH", ALARM);
-        const AlarmCondition AlarmCondition::ALARM_VARIANCE_LOW("ALARM_VARIANCE_LOW", ALARM);
-        const AlarmCondition AlarmCondition::ALARM_VARIANCE_HIGH("ALARM_VARIANCE_HIGH", ALARM);
-        const AlarmCondition AlarmCondition::INTERLOCK("INTERLOCK", 3);
-        //interlock is assumed to always be the highest conditions and knowledge of this is used in returnMostSignificant
-
->>>>>>> d69d65ac
         std::map<std::string, const AlarmCondition & > AlarmCondition::m_alarmFactory = std::map<std::string, const AlarmCondition &> ();
 
     }
