--- conflicted
+++ resolved
@@ -113,22 +113,16 @@
 #define KARABO_SCHEMA_MIN_SIZE "minSize"
 #define KARABO_SCHEMA_MAX_SIZE "maxSize"
 
-<<<<<<< HEAD
-            #define KARABO_SCHEMA_ALARM_NONE "none"
-            #define KARABO_SCHEMA_WARN "warn"
-            #define KARABO_SCHEMA_WARN_LOW "warnLow"
-            #define KARABO_SCHEMA_WARN_HIGH "warnHigh"
- 
-            #define KARABO_SCHEMA_ALARM "alarm"
-            #define KARABO_SCHEMA_ALARM_LOW "alarmLow"
-            #define KARABO_SCHEMA_ALARM_HIGH "alarmHigh"
-=======
+
+#define KARABO_SCHEMA_ALARM_NONE "none"
+#define KARABO_SCHEMA_WARN "warn"
 #define KARABO_SCHEMA_WARN_LOW "warnLow"
 #define KARABO_SCHEMA_WARN_HIGH "warnHigh"
 
+#define KARABO_SCHEMA_ALARM "alarm"
 #define KARABO_SCHEMA_ALARM_LOW "alarmLow"
 #define KARABO_SCHEMA_ALARM_HIGH "alarmHigh"
->>>>>>> baccba22
+
 
 #define KARABO_SCHEMA_WARN_VARIANCE_LOW "warnVarianceLow"
 #define KARABO_SCHEMA_WARN_VARIANCE_HIGH "warnVarianceHigh"
@@ -136,15 +130,12 @@
 #define KARABO_SCHEMA_ALARM_VARIANCE_LOW "alarmVarianceLow"
 #define KARABO_SCHEMA_ALARM_VARIANCE_HIGH "alarmVarianceHigh"
 
-<<<<<<< HEAD
-            #define KARABO_SCHEMA_INTERLOCK "interlock"
-
-            #define KARABO_SCHEMA_ENABLE_ROLLING_STATS "enableRollingStats"
-            #define KARABO_SCHEMA_ROLLING_STATS_EVAL "rollingStatsEvalInterval"
-=======
+
+#define KARABO_SCHEMA_INTERLOCK "interlock"
+
 #define KARABO_SCHEMA_ENABLE_ROLLING_STATS "enableRollingStats"
 #define KARABO_SCHEMA_ROLLING_STATS_EVAL "rollingStatsEvalInterval"
->>>>>>> baccba22
+
 
 #define KARABO_SCHEMA_ARCHIVE_POLICY "archivePolicy"
 
@@ -790,11 +781,9 @@
             bool hasRollingStatistics(const std::string& path) const;
 
             unsigned int getRollingStatsEvalInterval(const std::string& path) const;
-<<<<<<< HEAD
-            
+
             const std::string getInfoForAlarm(const std::string& path, const karabo::util::AlarmCondition& condition) const;
-=======
->>>>>>> baccba22
+
 
             //**********************************************
             //               archivePolicy                 *
