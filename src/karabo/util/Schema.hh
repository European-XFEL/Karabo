/*
 * $Id: Schema.hh 4626 2011-11-01 13:01:01Z heisenb@DESY.DE $
 *
 * File:   Schema.hh
 * Author: <burkhard.heisen@xfel.eu>
 *
 * Created on August 11, 2010, 3:44 PM
 *
 * Copyright (C) European XFEL GmbH Hamburg. All rights reserved.
 */


#ifndef KARABO_UTIL_SCHEMA_HH
#define	KARABO_UTIL_SCHEMA_HH

#include <boost/algorithm/string.hpp>
#include <boost/foreach.hpp>
#include <boost/lexical_cast.hpp>
#include <boost/tuple/tuple.hpp>

#include "Hash.hh"
#include "StringTools.hh"
#include "ToLiteral.hh"
#include "Units.hh"
<<<<<<< HEAD
#include "State.hh"
=======
#include "AlarmConditions.hh"
>>>>>>> 79caeba4

#include "karaboDll.hh"

/**
 * The main European XFEL namespace
 */
namespace karabo {

    /**
     * Namespace for package util
     */
    namespace util {

        enum AccessType {


            INIT = 1 << 0,
            READ = 1 << 1,
            WRITE = 1 << 2,
        };

        inline AccessType operator|(AccessType __a, AccessType __b) {
            return AccessType(static_cast<int> (__a) | static_cast<int> (__b));
        }

        inline AccessType & operator|=(AccessType& __a, AccessType __b) {
            return __a = __a | __b;
        }

        inline AccessType operator&(AccessType __a, AccessType __b) {
            return AccessType(static_cast<int> (__a) & static_cast<int> (__b));
        }

        inline AccessType & operator&=(AccessType& __a, AccessType __b) {
            return __a = __a & __b;
        }

        /**
         * The Schema class correlates to the Hash class like an XML Schema document correlates to an XML document.
         * The Schema object is a description of type of Hash objects, expressed in terms of constraints
         * on the structure and content of Hash objects of that type. Because generally the Hash object is
         * a collection of key/value pairs of quite a common nature (std::string, boost::any), the constraints
         * applied by Schema object may define which keys has to be in Hash, some rules for the value range,
         * access type, assignment type, existence of additional attributes associated with some particular key
         * like description, visual representation, aliases, default value and so on. The Schema object is the
         * place where one can enter all these informations.
         * 
         */
        class KARABO_DECLSPEC Schema {


#define KARABO_SCHEMA_NODE_TYPE "nodeType"
#define KARABO_SCHEMA_LEAF_TYPE "leafType"
#define KARABO_SCHEMA_VALUE_TYPE "valueType"
#define KARABO_SCHEMA_CLASS_ID "classId"

#define KARABO_SCHEMA_DISPLAYED_NAME "displayedName"
#define KARABO_SCHEMA_DESCRIPTION "description"
#define KARABO_SCHEMA_DEFAULT_VALUE "defaultValue"
#define KARABO_SCHEMA_DISPLAY_TYPE "displayType"

#define KARABO_SCHEMA_ACCESS_MODE "accessMode"
#define KARABO_SCHEMA_ALIAS "alias"
#define KARABO_SCHEMA_ALLOWED_STATES "allowedStates"
#define KARABO_SCHEMA_ASSIGNMENT "assignment"
#define KARABO_SCHEMA_TAGS "tags"
#define KARABO_SCHEMA_ROW_SCHEMA "rowSchema"

#define KARABO_SCHEMA_OPTIONS "options"
#define KARABO_SCHEMA_REQUIRED_ACCESS_LEVEL "requiredAccessLevel"

#define KARABO_SCHEMA_UNIT_ENUM "unitEnum"
#define KARABO_SCHEMA_UNIT_NAME "unitName"
#define KARABO_SCHEMA_UNIT_SYMBOL "unitSymbol"

#define KARABO_SCHEMA_METRIC_PREFIX_ENUM "metricPrefixEnum"
#define KARABO_SCHEMA_METRIC_PREFIX_NAME "metricPrefixName"
#define KARABO_SCHEMA_METRIC_PREFIX_SYMBOL "metricPrefixSymbol"

#define KARABO_SCHEMA_MIN_INC "minInc"
#define KARABO_SCHEMA_MAX_INC "maxInc"
#define KARABO_SCHEMA_MIN_EXC "minExc"
#define KARABO_SCHEMA_MAX_EXC "maxExc"

#define KARABO_SCHEMA_RELATIVE_ERROR "relativeError"
#define KARABO_SCHEMA_ABSOLUTE_ERROR "absoluteError"

#define KARABO_SCHEMA_MIN_SIZE "minSize"
#define KARABO_SCHEMA_MAX_SIZE "maxSize"

#define KARABO_SCHEMA_WARN_LOW "warnLow"
#define KARABO_SCHEMA_WARN_HIGH "warnHigh"

#define KARABO_SCHEMA_ALARM_LOW "alarmLow"
#define KARABO_SCHEMA_ALARM_HIGH "alarmHigh"

#define KARABO_SCHEMA_WARN_VARIANCE_LOW "warnVarianceLow"
#define KARABO_SCHEMA_WARN_VARIANCE_HIGH "warnVarianceHigh"

#define KARABO_SCHEMA_ALARM_VARIANCE_LOW "alarmVarianceLow"
#define KARABO_SCHEMA_ALARM_VARIANCE_HIGH "alarmVarianceHigh"

#define KARABO_SCHEMA_ENABLE_ROLLING_STATS "enableRollingStats"
#define KARABO_SCHEMA_ROLLING_STATS_EVAL "rollingStatsEvalInterval"

#define KARABO_SCHEMA_ARCHIVE_POLICY "archivePolicy"

#define KARABO_SCHEMA_MIN "min"
#define KARABO_SCHEMA_MAX "max"

#define KARABO_SCHEMA_OVERWRITE "overwrite"

#define KARABO_SCHEMA_ALARM_ACK "alarmNeedsAck"
#define KARABO_SCHEMA_ALARM_INFO "alarmInfo"

            // Grant friendship to the GenericElement
            // GenericElement is the base class for all schema build-up helper classes
            // It will use the private addElement function
            template <class T> friend class GenericElement;

            // Container
            Hash m_hash;

            // Filter
            AccessType m_currentAccessMode;
            std::string m_currentState;
            int m_currentAccessLevel;

            // Root name
            std::string m_rootName;

            // Indices
            std::map<std::string, std::string> m_aliasToKey;

        public:

            KARABO_CLASSINFO(Schema, "Schema", "1.0")

            struct AssemblyRules {


                AccessType m_accessMode;
                std::string m_state;
                int m_accessLevel;

                AssemblyRules(const AccessType& accessMode = INIT | WRITE | READ, const std::string& state = "", const int accessLevel = -1) :
                    m_accessMode(accessMode), m_state(state), m_accessLevel(accessLevel) {
                }
            };

            enum NodeType {


                LEAF,
                NODE,
                CHOICE_OF_NODES,
                LIST_OF_NODES
            };

            enum LeafType {


                PROPERTY,
                COMMAND
            };

            enum AssignmentType {


                OPTIONAL_PARAM,
                MANDATORY_PARAM,
                INTERNAL_PARAM
            };

            enum ArchivePolicy {


                EVERY_EVENT,
                EVERY_100MS,
                EVERY_1S,
                EVERY_5S,
                EVERY_10S,
                EVERY_1MIN,
                EVERY_10MIN,
                NO_ARCHIVING
            };

            enum AccessLevel {


                OBSERVER = 0,
                USER,
                OPERATOR,
                EXPERT,
                ADMIN
            };

        public:

            /**
             * Constructs empty schema for given classId
             * @param classId The factory key of the configurable class (will be stored outside the inner hash)
             * @param rules Assembly rules if the schema is assembled from a class configurations (filters access modes, states and access rights)
             */
            Schema(const std::string& classId = "", const Schema::AssemblyRules& rules = Schema::AssemblyRules());

            void setAssemblyRules(const Schema::AssemblyRules& rules);

            Schema::AssemblyRules getAssemblyRules() const;

            const std::string& getRootName() const;

            void setRootName(const std::string& rootName);

            const karabo::util::Hash& getParameterHash() const;

            karabo::util::Hash& getParameterHash();

            void setParameterHash(const karabo::util::Hash& parameterDescription);

            /**
             * This function updates the internal mapping between keys and their aliases
             * The function must be called after de-serialization in order to construct the proper inner structure
             */
            void updateAliasMap();

            /**
             * Returns all keys in the schema (no recursion)
             * Keys in inner-structures are not provided
             * @param level from which to start the traversal
             * @return array of strings
             */
            std::vector<std::string> getKeys(const std::string& path = "") const;

            /**
             * Returns all root-to-leaves paths of the schema
             * @return array of strings
             */
            std::vector<std::string> getPaths() const;

            //**********************************************
            //          General functions on Schema        *
            //**********************************************

            bool has(const std::string& path) const;

            /**
             * Merges another schema into the current one
             * @param schema Another schema to be merged
             */
            void merge(const Schema& schema);

            bool empty() const;

            //**********************************************
            //              Node property                  *
            //**********************************************

            bool isCommand(const std::string& path) const;

            bool isProperty(const std::string& path) const;

            bool isLeaf(const std::string& path) const;

            bool isNode(const std::string& path) const;

            bool isChoiceOfNodes(const std::string& path) const;

            bool isListOfNodes(const std::string& path) const;

            bool hasNodeType(const std::string& path) const;

            int getNodeType(const std::string& path) const;

            //**********************************************
            //                Value Type                  *
            //**********************************************

            //const string& getValueType(const std::string& path) const;

            Types::ReferenceType getValueType(const std::string& path) const;

            //**********************************************
            //                Access Mode                  *
            //**********************************************

            void setAccessMode(const std::string& path, const AccessType& value);

            bool hasAccessMode(const std::string& path) const;

            bool isAccessInitOnly(const std::string& path) const;

            bool isAccessReadOnly(const std::string& path) const;

            bool isAccessReconfigurable(const std::string& path) const;

            int getAccessMode(const std::string& path) const;

            //**********************************************
            //             DisplayedName                   *
            //**********************************************

            void setDisplayedName(const std::string& path, const std::string& value);

            bool hasDisplayedName(const std::string& path) const;

            const std::string& getDisplayedName(const std::string& path) const;

            //**********************************************
            //               Description                   *
            //**********************************************

            void setDescription(const std::string& path, const std::string& value);

            bool hasDescription(const std::string& path) const;

            const std::string& getDescription(const std::string& path) const;

            //**********************************************
            //                   Tags                      *
            //**********************************************

            void setTags(const std::string& path, const std::string& value, const std::string& sep = " ,;");

            bool hasTags(const std::string& path) const;

            const std::vector<std::string>& getTags(const std::string& path) const;

            //**********************************************
            //               DisplayType                   *
            //**********************************************

            void setDisplayType(const std::string& path, const std::string& value);

            bool hasDisplayType(const std::string& path) const;

            const std::string& getDisplayType(const std::string& path) const;

            //**********************************************
            //               Assignment                    *
            //**********************************************

            void setAssignment(const std::string& path, const AssignmentType& value);

            bool hasAssignment(const std::string& path) const;

            bool isAssignmentMandatory(const std::string& path) const;

            bool isAssignmentOptional(const std::string& path) const;

            bool isAssignmentInternal(const std::string& path) const;

            const int getAssignment(const std::string& path) const;

            //**********************************************
            //                  Options                    *
            //**********************************************

            void setOptions(const std::string& path, const std::string& value, const std::string& sep);

            bool hasOptions(const std::string& path) const;

            const std::vector<std::string>& getOptions(const std::string& path) const;

            //**********************************************
            //                AllowedStates                *
            //**********************************************

            //overloads for up to six states
            void setAllowedStates(const std::string& path, const karabo::util::State& s1);
            void setAllowedStates(const std::string& path, const karabo::util::State& s1, const karabo::util::State& s2);
            void setAllowedStates(const std::string& path, const karabo::util::State& s1, const karabo::util::State& s2, const karabo::util::State& s3);
            void setAllowedStates(const std::string& path, const karabo::util::State& s1, const karabo::util::State& s2, const karabo::util::State& s3, const karabo::util::State& s4);
            void setAllowedStates(const std::string& path, const karabo::util::State& s1, const karabo::util::State& s2, const karabo::util::State& s3, const karabo::util::State& s4, const karabo::util::State& s5);
            void setAllowedStates(const std::string& path, const karabo::util::State& s1, const karabo::util::State& s2, const karabo::util::State& s3, const karabo::util::State& s4, const karabo::util::State& s5, const karabo::util::State& s6);
            
            
            //generic interface
            void setAllowedStates(const std::string& path, const std::vector<karabo::util::State>& value);
            
            

            bool hasAllowedStates(const std::string& path) const;

            const std::vector<karabo::util::State> getAllowedStates(const std::string& path) const;


            //**********************************************
            //                  RequiredAccessLevel                *
            //**********************************************

            void setRequiredAccessLevel(const std::string& path, const AccessLevel& value);

            const int getRequiredAccessLevel(const std::string& path) const;

            //**********************************************
            //                DefaultValue                 *
            //**********************************************

            template <class ValueType>
            void setDefaultValue(const std::string& path, const ValueType& value) {
                m_hash.setAttribute(path, KARABO_SCHEMA_DEFAULT_VALUE, value);
            }

            bool hasDefaultValue(const std::string&) const;

            template <class ValueType>
            const ValueType& getDefaultValue(const std::string& path) const {
                return m_hash.getAttribute<ValueType > (path, KARABO_SCHEMA_DEFAULT_VALUE);
            }

            template <class T>
            T getDefaultValueAs(const std::string& path) const {
                return m_hash.getAttributeAs<T > (path, KARABO_SCHEMA_DEFAULT_VALUE);
            }

            template<typename T, template <typename Elem, typename = std::allocator<Elem> > class Cont >
            Cont<T> getDefaultValueAs(const std::string& path) const {
                return m_hash.getAttributeAs<T, Cont>(path, KARABO_SCHEMA_DEFAULT_VALUE);
            }

            //**********************************************
            //                  Alias                      *
            //**********************************************

            bool keyHasAlias(const std::string& path) const;

            template <class AliasType>
            bool aliasHasKey(const AliasType& alias) const {
                return (m_aliasToKey.find(karabo::util::toString(alias)) != m_aliasToKey.end());
            }

            template <class AliasType>
            const AliasType& getAliasFromKey(const std::string& path) const {
                return m_hash.getAttribute < AliasType > (path, KARABO_SCHEMA_ALIAS);
            }

            template <class AliasType>
            const std::string& getKeyFromAlias(const AliasType& alias) const {
                return (m_aliasToKey.find(karabo::util::toString(alias)))->second;
            }

            std::string getAliasAsString(const std::string& path) const;

            template <class AliasType>
            void setAlias(const std::string& path, const AliasType& value) {
                m_aliasToKey[karabo::util::toString(value)] = path;
                m_hash.setAttribute<AliasType > (path, KARABO_SCHEMA_ALIAS, value);
            }

            //**********************************************
            //                  Unit                       *
            //**********************************************

            void setUnit(const std::string& path, const UnitType& value);

            bool hasUnit(const std::string& path) const;

            const int getUnit(const std::string& path) const;

            const std::string& getUnitName(const std::string& path) const;

            const std::string& getUnitSymbol(const std::string& path) const;

            //**********************************************
            //                  UnitMetricPrefix           *
            //**********************************************

            void setMetricPrefix(const std::string& path, const MetricPrefixType& value);

            bool hasMetricPrefix(const std::string& path) const;

            const int getMetricPrefix(const std::string& path) const;

            const std::string& getMetricPrefixName(const std::string& path) const;

            const std::string& getMetricPrefixSymbol(const std::string& path) const;

            //******************************************************************
            //    Specific functions for LEAF node (which is not a vector) :   *
            //    Minimum Inclusive value                                      *
            //******************************************************************

            template <class ValueType>
            void setMinInc(const std::string& path, const ValueType& value) {
                m_hash.setAttribute(path, KARABO_SCHEMA_MIN_INC, value);
            }

            template <class ValueType>
            const ValueType& getMinInc(const std::string& path) const {
                return m_hash.getAttribute<ValueType > (path, KARABO_SCHEMA_MIN_INC);
            }

            template <class T>
            T getMinIncAs(const std::string& path) const {
                return m_hash.getAttributeAs<T > (path, KARABO_SCHEMA_MIN_INC);
            }

            bool hasMinInc(const std::string& path) const;

            //******************************************************************
            //    Maximum Inclusive value                                      *
            //******************************************************************

            template <class ValueType>
            void setMaxInc(const std::string& path, const ValueType & value) {
                m_hash.setAttribute(path, KARABO_SCHEMA_MAX_INC, value);
            }

            template <class ValueType>
            const ValueType& getMaxInc(const std::string& path) const {
                return m_hash.getAttribute<ValueType > (path, KARABO_SCHEMA_MAX_INC);
            }

            template <class T>
            T getMaxIncAs(const std::string& path) const {
                return m_hash.getAttributeAs<T > (path, KARABO_SCHEMA_MAX_INC);
            }

            bool hasMaxInc(const std::string& path) const;

            //******************************************************************
            //    Minimum Exclusive value                                      *
            //******************************************************************

            template <class ValueType>
            void setMinExc(const std::string& path, const ValueType & value) {
                m_hash.setAttribute(path, KARABO_SCHEMA_MIN_EXC, value);
            }

            template <class ValueType>
            const ValueType& getMinExc(const std::string& path) const {
                return m_hash.getAttribute<ValueType > (path, KARABO_SCHEMA_MIN_EXC);
            }

            template <class T>
            T getMinExcAs(const std::string& path) const {
                return m_hash.getAttributeAs<T > (path, KARABO_SCHEMA_MIN_EXC);
            }

            bool hasMinExc(const std::string& path) const;

            //******************************************************************
            //    Maximum Exclusive value                                      *
            //******************************************************************

            template <class ValueType>
            void setMaxExc(const std::string& path, const ValueType & value) {
                m_hash.setAttribute(path, KARABO_SCHEMA_MAX_EXC, value);
            }

            template <class ValueType>
            const ValueType& getMaxExc(const std::string& path) const {
                return m_hash.getAttribute<ValueType > (path, KARABO_SCHEMA_MAX_EXC);
            }

            template <class T>
            T getMaxExcAs(const std::string& path) const {
                return m_hash.getAttributeAs<T > (path, KARABO_SCHEMA_MAX_EXC);
            }

            bool hasMaxExc(const std::string& path) const;

            //******************************************************
            //  Specific functions for LEAF node (which is vector):*
            //  Minimum Size of the vector                         *
            //******************************************************

            void setMinSize(const std::string& path, const unsigned int& value);

            bool hasMinSize(const std::string& path) const;

            const unsigned int& getMinSize(const std::string& path) const;

            //******************************************************
            //  Specific functions for LEAF node (which is vector):*
            //  Maximum Size of the vector                         *  
            //******************************************************

            void setMaxSize(const std::string& path, const unsigned int& value);

            bool hasMaxSize(const std::string& path) const;

            const unsigned int& getMaxSize(const std::string& path) const;

            //******************************************************
            //                   WarnLow                          *  
            //******************************************************

            template <class ValueType>
            void setWarnLow(const std::string& path, const ValueType & value) {
                m_hash.setAttribute(path, KARABO_SCHEMA_WARN_LOW, value);
            }

            template <class ValueType>
            const ValueType& getWarnLow(const std::string& path) const {
                return m_hash.getAttribute<ValueType > (path, KARABO_SCHEMA_WARN_LOW);
            }

            template <class T>
            T getWarnLowAs(const std::string& path) const {
                return m_hash.getAttributeAs<T > (path, KARABO_SCHEMA_WARN_LOW);
            }

            bool hasWarnLow(const std::string& path) const;


            //******************************************************
            //                   WarnHigh                         *  
            //******************************************************

            template <class ValueType>
            void setWarnHigh(const std::string& path, const ValueType & value) {
                m_hash.setAttribute(path, KARABO_SCHEMA_WARN_HIGH, value);
            }

            template <class ValueType>
            const ValueType& getWarnHigh(const std::string& path) const {
                return m_hash.getAttribute<ValueType > (path, KARABO_SCHEMA_WARN_HIGH);
            }

            template <class T>
            T getWarnHighAs(const std::string& path) const {
                return m_hash.getAttributeAs<T > (path, KARABO_SCHEMA_WARN_HIGH);
            }

            bool hasWarnHigh(const std::string& path) const;

            //******************************************************
            //                   AlarmLow                          *  
            //******************************************************

            template <class ValueType>
            void setAlarmLow(const std::string& path, const ValueType & value) {
                m_hash.setAttribute(path, KARABO_SCHEMA_ALARM_LOW, value);
            }

            template <class ValueType>
            const ValueType& getAlarmLow(const std::string& path) const {
                return m_hash.getAttribute<ValueType > (path, KARABO_SCHEMA_ALARM_LOW);
            }

            template <class T>
            T getAlarmLowAs(const std::string& path) const {
                return m_hash.getAttributeAs<T > (path, KARABO_SCHEMA_ALARM_LOW);
            }

            bool hasAlarmLow(const std::string& path) const;

            //******************************************************
            //                   AlarmHigh                          *  
            //******************************************************

            template <class ValueType>
            void setAlarmHigh(const std::string& path, const ValueType & value) {
                m_hash.setAttribute(path, KARABO_SCHEMA_ALARM_HIGH, value);
            }

            template <class ValueType>
            const ValueType& getAlarmHigh(const std::string& path) const {
                return m_hash.getAttribute<ValueType > (path, KARABO_SCHEMA_ALARM_HIGH);
            }

            template <class T>
            T getAlarmHighAs(const std::string& path) const {
                return m_hash.getAttributeAs<T > (path, KARABO_SCHEMA_ALARM_HIGH);
            }

            bool hasAlarmHigh(const std::string& path) const;

            //******************************************************
            //                   WarnVarianceLow                          *  
            //******************************************************

            void setWarnVarianceLow(const std::string& path, const double value) {
                if (!m_hash.hasAttribute(path, KARABO_SCHEMA_ENABLE_ROLLING_STATS)) {
                    KARABO_LOGIC_EXCEPTION("Rolling statistics have not been enabled for '" + path + "'!");
                }
                m_hash.setAttribute(path, KARABO_SCHEMA_WARN_VARIANCE_LOW, value);
            }

            double getWarnVarianceLow(const std::string& path) const {
                if (!m_hash.hasAttribute(path, KARABO_SCHEMA_ENABLE_ROLLING_STATS)) {
                    KARABO_LOGIC_EXCEPTION("Rolling statistics have not been enabled for '" + path + "'!");
                }
                return m_hash.getAttribute<double> (path, KARABO_SCHEMA_WARN_VARIANCE_LOW);
            }



            bool hasWarnVarianceLow(const std::string& path) const;

            //******************************************************
            //                   WarnVarianceHigh                          *  
            //******************************************************

            void setWarnVarianceHigh(const std::string& path, const double value) {
                if (!m_hash.hasAttribute(path, KARABO_SCHEMA_ENABLE_ROLLING_STATS)) {
                    KARABO_LOGIC_EXCEPTION("Rolling statistics have not been enabled for '" + path + "'!");
                }
                m_hash.setAttribute(path, KARABO_SCHEMA_WARN_VARIANCE_HIGH, value);
            }

            double getWarnVarianceHigh(const std::string& path) const {
                if (!m_hash.hasAttribute(path, KARABO_SCHEMA_ENABLE_ROLLING_STATS)) {
                    KARABO_LOGIC_EXCEPTION("Rolling statistics have not been enabled for '" + path + "'!");
                }
                return m_hash.getAttribute<double > (path, KARABO_SCHEMA_WARN_VARIANCE_HIGH);
            }



            bool hasWarnVarianceHigh(const std::string& path) const;


            //******************************************************
            //                   AlarmVarianceLow                          *  
            //******************************************************

            void setAlarmVarianceLow(const std::string& path, const double value) {
                if (!m_hash.hasAttribute(path, KARABO_SCHEMA_ENABLE_ROLLING_STATS)) {
                    KARABO_LOGIC_EXCEPTION("Rolling statistics have not been enabled for '" + path + "'!");
                }
                m_hash.setAttribute(path, KARABO_SCHEMA_ALARM_VARIANCE_LOW, value);
            }

            double getAlarmVarianceLow(const std::string& path) const {
                if (!m_hash.hasAttribute(path, KARABO_SCHEMA_ENABLE_ROLLING_STATS)) {
                    KARABO_LOGIC_EXCEPTION("Rolling statistics have not been enabled for '" + path + "'!");
                }
                return m_hash.getAttribute<double > (path, KARABO_SCHEMA_ALARM_VARIANCE_LOW);
            }


            bool hasAlarmVarianceLow(const std::string& path) const;

            //******************************************************
            //                   WarnVarianceHigh                          *  
            //******************************************************

            void setAlarmVarianceHigh(const std::string& path, const double value) {
                if (!m_hash.hasAttribute(path, KARABO_SCHEMA_ENABLE_ROLLING_STATS)) {
                    KARABO_LOGIC_EXCEPTION("Rolling statistics have not been enabled for '" + path + "'!");
                }
                m_hash.setAttribute(path, KARABO_SCHEMA_ALARM_VARIANCE_HIGH, value);
            }

            double getAlarmVarianceHigh(const std::string& path) const {
                if (!m_hash.hasAttribute(path, KARABO_SCHEMA_ENABLE_ROLLING_STATS)) {
                    KARABO_LOGIC_EXCEPTION("Rolling statistics have not been enabled for '" + path + "'!");
                }
                return m_hash.getAttribute<double> (path, KARABO_SCHEMA_ALARM_VARIANCE_HIGH);
            }



            bool hasAlarmVarianceHigh(const std::string& path) const;

            bool hasRollingStatistics(const std::string& path) const;

            unsigned int getRollingStatsEvalInterval(const std::string& path) const;

            //**********************************************
            //               archivePolicy                 *
            //**********************************************

            void setArchivePolicy(const std::string& path, const ArchivePolicy& value);

            bool hasArchivePolicy(const std::string& path) const;

            const int& getArchivePolicy(const std::string& path) const;

            //******************************************************
            //      min/max for number of nodes in ListElement     *                       
            //******************************************************

            void setMin(const std::string& path, const int& value);

            bool hasMin(const std::string& path) const;

            const int& getMin(const std::string& path) const;

            void setMax(const std::string& path, const int& value);

            bool hasMax(const std::string& path) const;

            const int& getMax(const std::string& path) const;


            template <class T>
            void overwrite(const T& defaultValue);


            /**
             *  Help function to show all parameters
             */
            void help(const std::string& classId = "", std::ostream& os = std::cout);

            /**
             * Default output using help function
             * @param key
             * @return 
             */
            KARABO_DECLSPEC friend std::ostream & operator<<(std::ostream& os, const Schema& schema);


        private: // functions            

            void addElement(Hash::Node& node);

            void overwriteAttributes(const Hash::Node& node);

            void ensureParameterDescriptionIsComplete(Hash::Node& node) const;

            bool isAllowedInCurrentAccessMode(const Hash::Node& node) const;

            bool isAllowedInCurrentAccessLevel(const Hash::Node& node) const;

            bool isAllowedInCurrentState(const Hash::Node& node) const;

            /// True if node's key points to a subnode whose parent does not
            /// exist or is of inappropriate node type.
            bool isOrphaned(const Hash::Node& node) const;

            void processingLeaf(const std::string& key, ostringstream& stream);

            void processingNode(const std::string& key, ostringstream& stream);

            void processingChoiceOfNodes(const std::string& key, ostringstream& stream);

            void processingListOfNodes(const std::string& key, ostringstream& stream);

            void processingStandardAttributes(const std::string& key, ostringstream & stream);

            std::string extractKey(const std::string& key);

            bool checkRequiredAccessLevel(const std::string& path, const Schema::AccessLevel& accessLevel) const;

            void r_updateAliasMap(const std::vector<std::string> keys, const std::string oldPath = "");
            
            void setAllowedStates(const std::string& path, const std::string& value);

        };

        bool similar(const Schema& left, const Schema& right);
    } // namespace util
} // namespace karabo

#endif	/* KARABO_UTIL_MASTERCONFIG_HH */<|MERGE_RESOLUTION|>--- conflicted
+++ resolved
@@ -22,11 +22,11 @@
 #include "StringTools.hh"
 #include "ToLiteral.hh"
 #include "Units.hh"
-<<<<<<< HEAD
+
 #include "State.hh"
-=======
+
 #include "AlarmConditions.hh"
->>>>>>> 79caeba4
+
 
 #include "karaboDll.hh"
 
@@ -41,7 +41,6 @@
     namespace util {
 
         enum AccessType {
-
 
             INIT = 1 << 0,
             READ = 1 << 1,
@@ -73,10 +72,9 @@
          * access type, assignment type, existence of additional attributes associated with some particular key
          * like description, visual representation, aliases, default value and so on. The Schema object is the
          * place where one can enter all these informations.
-         * 
+         *
          */
         class KARABO_DECLSPEC Schema {
-
 
 #define KARABO_SCHEMA_NODE_TYPE "nodeType"
 #define KARABO_SCHEMA_LEAF_TYPE "leafType"
@@ -167,7 +165,6 @@
 
             struct AssemblyRules {
 
-
                 AccessType m_accessMode;
                 std::string m_state;
                 int m_accessLevel;
@@ -178,7 +175,6 @@
             };
 
             enum NodeType {
-
 
                 LEAF,
                 NODE,
@@ -188,13 +184,11 @@
 
             enum LeafType {
 
-
                 PROPERTY,
                 COMMAND
             };
 
             enum AssignmentType {
-
 
                 OPTIONAL_PARAM,
                 MANDATORY_PARAM,
@@ -202,7 +196,6 @@
             };
 
             enum ArchivePolicy {
-
 
                 EVERY_EVENT,
                 EVERY_100MS,
@@ -216,7 +209,6 @@
 
             enum AccessLevel {
 
-
                 OBSERVER = 0,
                 USER,
                 OPERATOR,
@@ -402,12 +394,12 @@
             void setAllowedStates(const std::string& path, const karabo::util::State& s1, const karabo::util::State& s2, const karabo::util::State& s3, const karabo::util::State& s4);
             void setAllowedStates(const std::string& path, const karabo::util::State& s1, const karabo::util::State& s2, const karabo::util::State& s3, const karabo::util::State& s4, const karabo::util::State& s5);
             void setAllowedStates(const std::string& path, const karabo::util::State& s1, const karabo::util::State& s2, const karabo::util::State& s3, const karabo::util::State& s4, const karabo::util::State& s5, const karabo::util::State& s6);
-            
-            
+
+
             //generic interface
             void setAllowedStates(const std::string& path, const std::vector<karabo::util::State>& value);
-            
-            
+
+
 
             bool hasAllowedStates(const std::string& path) const;
 
@@ -603,7 +595,7 @@
 
             //******************************************************
             //  Specific functions for LEAF node (which is vector):*
-            //  Maximum Size of the vector                         *  
+            //  Maximum Size of the vector                         *
             //******************************************************
 
             void setMaxSize(const std::string& path, const unsigned int& value);
@@ -613,7 +605,7 @@
             const unsigned int& getMaxSize(const std::string& path) const;
 
             //******************************************************
-            //                   WarnLow                          *  
+            //                   WarnLow                          *
             //******************************************************
 
             template <class ValueType>
@@ -635,7 +627,7 @@
 
 
             //******************************************************
-            //                   WarnHigh                         *  
+            //                   WarnHigh                         *
             //******************************************************
 
             template <class ValueType>
@@ -656,7 +648,7 @@
             bool hasWarnHigh(const std::string& path) const;
 
             //******************************************************
-            //                   AlarmLow                          *  
+            //                   AlarmLow                          *
             //******************************************************
 
             template <class ValueType>
@@ -677,7 +669,7 @@
             bool hasAlarmLow(const std::string& path) const;
 
             //******************************************************
-            //                   AlarmHigh                          *  
+            //                   AlarmHigh                          *
             //******************************************************
 
             template <class ValueType>
@@ -698,7 +690,7 @@
             bool hasAlarmHigh(const std::string& path) const;
 
             //******************************************************
-            //                   WarnVarianceLow                          *  
+            //                   WarnVarianceLow                          *
             //******************************************************
 
             void setWarnVarianceLow(const std::string& path, const double value) {
@@ -720,7 +712,7 @@
             bool hasWarnVarianceLow(const std::string& path) const;
 
             //******************************************************
-            //                   WarnVarianceHigh                          *  
+            //                   WarnVarianceHigh                          *
             //******************************************************
 
             void setWarnVarianceHigh(const std::string& path, const double value) {
@@ -743,7 +735,7 @@
 
 
             //******************************************************
-            //                   AlarmVarianceLow                          *  
+            //                   AlarmVarianceLow                          *
             //******************************************************
 
             void setAlarmVarianceLow(const std::string& path, const double value) {
@@ -764,7 +756,7 @@
             bool hasAlarmVarianceLow(const std::string& path) const;
 
             //******************************************************
-            //                   WarnVarianceHigh                          *  
+            //                   WarnVarianceHigh                          *
             //******************************************************
 
             void setAlarmVarianceHigh(const std::string& path, const double value) {
@@ -800,7 +792,7 @@
             const int& getArchivePolicy(const std::string& path) const;
 
             //******************************************************
-            //      min/max for number of nodes in ListElement     *                       
+            //      min/max for number of nodes in ListElement     *
             //******************************************************
 
             void setMin(const std::string& path, const int& value);
@@ -828,12 +820,12 @@
             /**
              * Default output using help function
              * @param key
-             * @return 
+             * @return
              */
             KARABO_DECLSPEC friend std::ostream & operator<<(std::ostream& os, const Schema& schema);
 
 
-        private: // functions            
+        private: // functions
 
             void addElement(Hash::Node& node);
 
@@ -866,7 +858,7 @@
             bool checkRequiredAccessLevel(const std::string& path, const Schema::AccessLevel& accessLevel) const;
 
             void r_updateAliasMap(const std::vector<std::string> keys, const std::string oldPath = "");
-            
+
             void setAllowedStates(const std::string& path, const std::string& value);
 
         };
