--- conflicted
+++ resolved
@@ -376,341 +376,10 @@
             template <typename T>
             T getAttributeAs(const std::string& path, const std::string& attribute, const char separator = '.') const;
             
-<<<<<<< HEAD
-            /**
-             * The function checks if the path is associated with some object in hierarchical Hash
-             * @param path  Path to the queried object
-             * @param sep   The separator used for representing a hierarchy
-             * @return   boolean value
-             */
-            bool hasFromPath(const std::string& path, std::string sep = ".") const {
-                std::string p(path);
-                std::vector<std::string> v;
-                boost::trim(p);
-                boost::split(v, p, boost::is_any_of(sep));
-                size_t nElements = v.size();
-                if (nElements == 0) return false;
-                const Hash* ctx = this;
-                for (size_t i = 0; i < nElements; i++) {
-                    boost::tuple<bool, std::string, int> arrayType = checkKeyForArrayType(v[i]);
-                    if (arrayType.get < 0 > ()) {
-                        std::string key = arrayType.get < 1 > (); // key
-                        if (!ctx->has(key)) return false;
-                        if (arrayType.get < 2 > () >= 0) {
-                            size_t index = arrayType.get < 2 > (); // index
-                            if (ctx->is<std::vector<Hash> >(key)) {
-                                const std::vector<Hash>& tmp = ctx->get<std::vector<Hash> >(key);
-                                if (index >= tmp.size()) return false;
-                                ctx = &(ctx->get<std::vector<Hash> >(key)[index]);
-                                continue;
-                            } else
-                                // this is vector but not a vector<Hash>!
-                                throw NOT_SUPPORTED_EXCEPTION("The square bracket syntax may be used only for vector<Hash>!");
-                        } else if (arrayType.get < 2 > () == -1) { // Use last element
-                            if (ctx->is<std::vector<Hash> >(key)) {
-                                ctx = &(*(ctx->get<std::vector<Hash> > (key).rbegin()));
-                                continue;
-                            } else
-                                throw NOT_SUPPORTED_EXCEPTION("The square bracket syntax may be used only for vector<Hash>!");
-                        } else {
-                            return false;
-                        }
-                    } else {
-                        if (!ctx->has(v[i])) return false;
-                        if (ctx->is<Hash > (v[i])) {
-                            ctx = &(ctx->get<Hash > (v[i]));
-                            continue;
-                        }
-                    }
-                    if (i == nElements - 1) return true;
-                    return false;
-                }
-                return true;
-            }
-
-            /**
-             * This function queries the Hash if the path is associated with the object of type <b>'type'</b>
-             * @param path  Path to the queried object
-             * @param type  Expected object type
-             * @param sep   Separator used for representing a hierarchy in the Hash
-             * @return true or false
-             */
-            bool isFromPath(const std::string& path, Types::Type type, const std::string& sep = ".") const {
-                std::string p(path);
-                std::vector<std::string> v;
-                boost::trim(p);
-                boost::split(v, p, boost::is_any_of(sep));
-                size_t nElements = v.size();
-                if (nElements == 0) return false;
-                const Hash* ctx = this;
-
-                for (size_t i = 0; i < nElements; i++) {
-                    boost::tuple<bool, std::string, int> arrayType = checkKeyForArrayType(v[i]);
-                    if (arrayType.get < 0 > ()) {
-                        std::string key = arrayType.get < 1 > (); // key
-                        if (!ctx->has(key)) return false;
-                        if (arrayType.get < 2 > () >= 0) {
-                            size_t index = arrayType.get < 2 > (); // index
-                            if (ctx->is(key, Types::VECTOR_HASH)) {
-                                const std::vector<Hash>& tmp = ctx->get<std::vector<Hash> >(key);
-                                if (index >= tmp.size()) return false;
-                                if (i == nElements - 1 && type == Types::HASH) return true;
-                                ctx = &(ctx->get<std::vector<Hash> >(key)[index]);
-                                continue;
-                            } else
-                                // this is vector but not a vector<Hash>!
-                                throw NOT_SUPPORTED_EXCEPTION("The square bracket syntax may be used only for vector<Hash>!");
-                        } else if (arrayType.get < 2 > () == -1) { // Use last element
-                            if (ctx->is(key, Types::VECTOR_HASH)) {
-                                if (i == nElements - 1 && type == Types::HASH) return true;
-                                ctx = &(*(ctx->get<std::vector<Hash> > (key).rbegin()));
-                                continue;
-                            } else
-                                throw NOT_SUPPORTED_EXCEPTION("The square bracket syntax may be used only for vector<Hash>!");
-                        } else {
-                            return false;
-                        }
-                    } else {
-                        if (!ctx->has(v[i])) return false;
-                        if (ctx->is<Hash > (v[i])) {
-                            if (i == nElements - 1 && type == Types::HASH) return true;
-                            ctx = &(ctx->get<Hash > (v[i]));
-                            continue;
-                        }
-                    }
-                    if (i == nElements - 1) return ctx->is(v[i], type);
-                }
-                return false;
-            }
-
-            /**
-             * This function queries the Hash if the path is associated with the object of type <b>'type'</b>
-             * @param path  Path to the queried object
-             * @param type  Expected object type
-             * @param sep   Separator used for representing a hierarchy in the Hash
-             * @return true or false
-             */
-            bool isFromPath(const std::string& path, Types::Type type, const std::string& sep = ".") {
-                std::string p(path);
-                std::vector<std::string> v;
-                boost::trim(p);
-                boost::split(v, p, boost::is_any_of(sep));
-                size_t nElements = v.size();
-                if (nElements == 0) return false;
-                Hash* ctx = this;
-
-                for (size_t i = 0; i < nElements; i++) {
-                    boost::tuple<bool, std::string, int> arrayType = checkKeyForArrayType(v[i]);
-                    if (arrayType.get < 0 > ()) {
-                        std::string key = arrayType.get < 1 > (); // key
-                        if (!ctx->has(key)) return false;
-                        if (arrayType.get < 2 > () >= 0) {
-                            size_t index = arrayType.get < 2 > (); // index
-                            if (ctx->is(key, Types::VECTOR_HASH)) {
-                                const std::vector<Hash>& tmp = ctx->get<std::vector<Hash> >(key);
-                                if (index >= tmp.size()) return false;
-                                if (i == nElements - 1 && type == Types::HASH) return true;
-                                ctx = &(ctx->get<std::vector<Hash> >(key)[index]);
-                                continue;
-                            } else
-                                // this is vector but not a vector<Hash>!
-                                throw NOT_SUPPORTED_EXCEPTION("The square bracket syntax may be used only for vector<Hash>!");
-                        } else if (arrayType.get < 2 > () == -1) { // Use last element
-                            if (ctx->is(key, Types::VECTOR_HASH)) {
-                                if (i == nElements - 1 && type == Types::HASH) return true;
-                                ctx = &(*(ctx->get<std::vector<Hash> > (key).rbegin()));
-                                continue;
-                            } else
-                                throw NOT_SUPPORTED_EXCEPTION("The square bracket syntax may be used only for vector<Hash>!");
-                        } else {
-                            return false;
-                        }
-                    } else {
-                        if (!ctx->has(v[i])) return false;
-                        if (ctx->is<Hash > (v[i])) {
-                            if (i == nElements - 1 && type == Types::HASH) return true;
-                            ctx = &(ctx->get<Hash > (v[i]));
-                            continue;
-                        }
-                    }
-                    if (i == nElements - 1) return ctx->is(v[i], type);
-                }
-                return false;
-            }
-
-            /**
-             * This function queries the Hash if the path is associated with the object of type equal template parameter
-             * @param path  Path to the queried object
-             * @param sep   Separator used for representing a hierarchy in the Hash
-             * @return true or false
-             */
-            template<typename T>
-            bool isFromPath(const std::string& path, const std::string& sep = ".") {
-                std::string p(path);
-                std::vector<std::string> v;
-                boost::trim(p);
-                boost::split(v, p, boost::is_any_of(sep));
-                size_t nElements = v.size();
-                if (nElements == 0) return false;
-                Hash* ctx = this;
-                for (size_t i = 0; i < nElements; i++) {
-                    boost::tuple<bool, std::string, int> arrayType = checkKeyForArrayType(v[i]);
-                    if (arrayType.get < 0 > ()) {
-                        std::string key = arrayType.get < 1 > (); // key
-                        if (!ctx->has(key)) return false;
-                        if (arrayType.get < 2 > () >= 0) {
-                            size_t index = arrayType.get < 2 > (); // index
-                            if (ctx->is<std::vector<Hash> >(key)) {
-                                const std::vector<Hash>& tmp = ctx->get<std::vector<Hash> >(key);
-                                if (index >= tmp.size()) return false;
-                                if (i == nElements - 1) return true; // last element
-                                ctx = &(ctx->get<std::vector<Hash> >(key)[index]);
-                                continue;
-                            } else if (i == nElements - 1 && ctx->is<std::vector<T> >(key)) {
-                                const std::vector<T>& tmp = ctx->get<std::vector<T> >(key);
-                                if (index >= tmp.size()) return false;
-                                return true;
-                            } else
-                                return false;
-                        } else if (arrayType.get < 2 > () == -1) { // Use last element
-                            if (ctx->is<std::vector<Hash> >(key)) {
-                                if (i == nElements - 1) return true;
-                                ctx = &(*(ctx->get<std::vector<Hash> > (key).rbegin()));
-                                continue;
-                            } else if (i == nElements - 1)
-                                return ctx->is<std::vector<T> >(key);
-                            else
-                                return false;
-                        } else {
-                            return false;
-                        }
-                    } else {
-                        if (!ctx->has(v[i])) return false;
-                        if (i == nElements - 1) return ctx->is<T > (v[i]);
-                        ctx = &(ctx->get<Hash > (v[i]));
-                        continue;
-                    }
-                }
-                return false;
-            }
-
-            /**
-             * This function queries the Hash if the path is associated with the object of type equal template parameter
-             * @param path  Path to the queried object
-             * @param sep   Separator used for representing a hierarchy in the Hash
-             * @return true or false
-             */
-            template<typename T>
-            bool isFromPath(const std::string& path, const std::string& sep = ".") const {
-                std::string p(path);
-                std::vector<std::string> v;
-                boost::trim(p);
-                boost::split(v, p, boost::is_any_of(sep));
-                size_t nElements = v.size();
-                if (nElements == 0) return false;
-                const Hash* ctx = this;
-                for (size_t i = 0; i < nElements; i++) {
-                    boost::tuple<bool, std::string, int> arrayType = checkKeyForArrayType(v[i]);
-                    if (arrayType.get < 0 > ()) {
-                        std::string key = arrayType.get < 1 > (); // key
-                        if (!ctx->has(key)) return false;
-                        if (arrayType.get < 2 > () >= 0) {
-                            size_t index = arrayType.get < 2 > (); // index
-                            if (ctx->is<std::vector<Hash> >(key)) {
-                                const std::vector<Hash>& tmp = ctx->get<std::vector<Hash> >(key);
-                                if (index >= tmp.size()) return false;
-                                if (i == nElements - 1) return true; // last element
-                                ctx = &(ctx->get<std::vector<Hash> >(key)[index]);
-                                continue;
-                            } else if (i == nElements - 1 && ctx->is<std::vector<T> >(key)) {
-                                const std::vector<T>& tmp = ctx->get<std::vector<T> >(key);
-                                if (index >= tmp.size()) return false;
-                                return true;
-                            } else
-                                return false;
-                        } else if (arrayType.get < 2 > () == -1) { // Use last element
-                            if (ctx->is<std::vector<Hash> >(key)) {
-                                if (i == nElements - 1) return true;
-                                ctx = &(*(ctx->get<std::vector<Hash> > (key).rbegin()));
-                                continue;
-                            } else if (i == nElements - 1)
-                                return ctx->is<std::vector<T> >(key);
-                            else
-                                return false;
-                        } else {
-                            return false;
-                        }
-                    } else {
-                        if (!ctx->has(v[i])) return false;
-                        if (i == nElements - 1) return ctx->is<T > (v[i]);
-                        ctx = &(ctx->get<Hash > (v[i]));
-                        continue;
-                    }
-                }
-                return false;
-            }
-
-            /**
-             * Erase leaf of Hash tree represented by path
-             * @param path Path to the queried object
-             * @param sep Separator used for representing a tree in the Hash
-             * @return 0 if no erase and 1 if the leaf was erased
-             */
-            std::size_t eraseFromPath(const std::string& path, const std::string& sep = ".") {
-                std::string p(path);
-                std::vector<std::string> v;
-                boost::trim(p);
-                boost::split(v, p, boost::is_any_of(sep));
-                size_t nElements = v.size();
-                if (nElements == 0) return 0;
-                Hash* ctx = this;
-                for (size_t i = 0; i < nElements; i++) {
-                    boost::tuple<bool, std::string, int> arrayType = checkKeyForArrayType(v[i]);
-                    if (arrayType.get < 0 > ()) {
-                        std::string key = arrayType.get < 1 > (); // key
-                        if (!ctx->has(key)) return 0;
-                        if (arrayType.get < 2 > () >= 0) {
-                            size_t index = arrayType.get < 2 > (); // index
-                            if (ctx->is<std::vector<Hash> >(key)) {
-                                std::vector<Hash>& tmp = ctx->get<std::vector<Hash> >(key);
-                                if (index >= tmp.size()) return 0;
-                                if (i == nElements - 1) { // last element in path
-                                    tmp.erase(tmp.begin() + index);
-                                    return 1;
-                                }
-                                ctx = &(ctx->get<std::vector<Hash> >(key)[index]);
-                                continue;
-                            } else
-                                throw NOT_SUPPORTED_EXCEPTION("The square bracket syntax may be used only for vector<Hash>!");
-                        } else if (arrayType.get < 2 > () == -1) { // Use 'last' element
-                            if (ctx->is<std::vector<Hash> >(key)) {
-                                if (i == nElements - 1) {
-                                    std::vector<Hash>& tmp = ctx->get<std::vector<Hash> >(key);
-                                    tmp.erase(tmp.begin() + tmp.size()-1);
-                                    return 1;
-                                }
-                                ctx = &(*(ctx->get<std::vector<Hash> > (key).rbegin()));
-                                continue;
-                            } else
-                                throw NOT_SUPPORTED_EXCEPTION("The square bracket syntax may be used only for vector<Hash>!");
-                        } else {
-                            return 0;
-                        }
-                    } else {
-                        if (!ctx->has(v[i])) return 0;
-                        if (i == nElements - 1) return ctx->erase(v[i]);
-                        ctx = &(ctx->get<Hash > (v[i]));
-                        continue;
-                    }
-                }
-                return 0;
-            }
-=======
             template<typename T, template <typename Elem, typename = std::allocator<Elem> > class Cont >
             Cont<T> getAttributeAs(const std::string& path, const std::string& attribute, const char separator = '.') const;
 
             boost::any& getAttributeAsAny(const std::string& path,  const std::string& attribute, const char separator = '.');
->>>>>>> 5d22b3c3
             
             const Attributes& getAttributes(const std::string& path, const char separator = '.') const;
             Attributes& getAttributes(const std::string& path, const char separator = '.');
