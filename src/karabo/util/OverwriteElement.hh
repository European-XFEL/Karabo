--- conflicted
+++ resolved
@@ -51,8 +51,8 @@
                  */
                 struct Restriction {
 
+                    std::string name;
                     Hash::Pointer m_restrictionsPtr;
-                    std::string name;
 
                     Restriction() {
                     };
@@ -63,6 +63,7 @@
 
                     Restriction& operator=(const bool rhs) {
                         m_restrictionsPtr->set(name, rhs);
+                        return *this;
                     }
 
                     bool operator==(const bool rhs) const {
@@ -156,7 +157,7 @@
                     minSize("minSize", m_rest, false),
                     maxSize("maxSize", m_rest, false),
                     options("options", m_rest, false),
-                    stateOptions("stateOptions", m_rest, true),
+                    stateOptions("stateOptions", m_rest, true), //true by default as all elements but state are restricted
                     allowedStates("allowedStates", m_rest, false),
                     observerAccess("observerAccess", m_rest, false),
                     userAccess("userAccess", m_rest, false),
@@ -243,61 +244,37 @@
             }
 
             OverwriteElement& setNewAssignmentMandatory() {
-<<<<<<< HEAD
                 checkIfRestrictionApplies(m_restrictions.assignmentMandatory);
-=======
-
->>>>>>> ff6d5649
                 if (m_node) m_node->setAttribute<int>(KARABO_SCHEMA_ASSIGNMENT, Schema::MANDATORY_PARAM);
                 return *this;
             }
 
             OverwriteElement& setNewAssignmentOptional() {
-<<<<<<< HEAD
                 checkIfRestrictionApplies(m_restrictions.assignmentOptional);
-=======
-
->>>>>>> ff6d5649
                 if (m_node) m_node->setAttribute<int>(KARABO_SCHEMA_ASSIGNMENT, Schema::OPTIONAL_PARAM);
                 return *this;
             }
 
             OverwriteElement& setNewAssignmentInternal() {
-<<<<<<< HEAD
                 checkIfRestrictionApplies(m_restrictions.assignmentInternal);
-=======
-
->>>>>>> ff6d5649
                 if (m_node) m_node->setAttribute<int>(KARABO_SCHEMA_ASSIGNMENT, Schema::INTERNAL_PARAM);
                 return *this;
             }
 
             OverwriteElement& setNowInit() {
-<<<<<<< HEAD
                 checkIfRestrictionApplies(m_restrictions.init);
-=======
-
->>>>>>> ff6d5649
                 if (m_node) m_node->setAttribute<int>(KARABO_SCHEMA_ACCESS_MODE, INIT);
                 return *this;
             }
 
             OverwriteElement& setNowReconfigurable() {
-<<<<<<< HEAD
                 checkIfRestrictionApplies(m_restrictions.reconfigurable);
-=======
-
->>>>>>> ff6d5649
                 if (m_node) m_node->setAttribute<int>(KARABO_SCHEMA_ACCESS_MODE, WRITE);
                 return *this;
             }
 
             OverwriteElement& setNowReadOnly() {
-<<<<<<< HEAD
                 checkIfRestrictionApplies(m_restrictions.readOnly);
-=======
-
->>>>>>> ff6d5649
                 if (m_node) m_node->setAttribute<int>(KARABO_SCHEMA_ACCESS_MODE, READ);
                 return *this;
             }
@@ -311,44 +288,28 @@
 
             template <class ValueType>
             OverwriteElement& setNewMinInc(const ValueType& value) {
-<<<<<<< HEAD
                 checkIfRestrictionApplies(m_restrictions.minInc);
-=======
-
->>>>>>> ff6d5649
                 if (m_node) m_node->setAttribute(KARABO_SCHEMA_MIN_INC, value);
                 return *this;
             }
 
             template <class ValueType>
             OverwriteElement& setNewMaxInc(const ValueType& value) {
-<<<<<<< HEAD
                 checkIfRestrictionApplies(m_restrictions.maxInc);
-=======
-
->>>>>>> ff6d5649
                 if (m_node) m_node->setAttribute(KARABO_SCHEMA_MAX_INC, value);
                 return *this;
             }
 
             template <class ValueType>
             OverwriteElement& setNewMinExc(const ValueType& value) {
-<<<<<<< HEAD
                 checkIfRestrictionApplies(m_restrictions.minExc);
-=======
-
->>>>>>> ff6d5649
                 if (m_node) m_node->setAttribute(KARABO_SCHEMA_MIN_EXC, value);
                 return *this;
             }
 
             template <class ValueType>
             OverwriteElement& setNewMaxExc(const ValueType& value) {
-<<<<<<< HEAD
                 checkIfRestrictionApplies(m_restrictions.maxExc);
-=======
-
->>>>>>> ff6d5649
                 if (m_node) m_node->setAttribute(KARABO_SCHEMA_MAX_EXC, value);
                 return *this;
             }
@@ -382,11 +343,7 @@
             }
 
             OverwriteElement& setNewOptions(const std::string& opts, const std::string& sep = " ,;") {
-<<<<<<< HEAD
                 if (m_protectOptions) checkIfRestrictionApplies(m_restrictions.options); //only protect if set from outside.
-=======
-
->>>>>>> ff6d5649
                 if (m_node) m_node->setAttribute(KARABO_SCHEMA_OPTIONS, karabo::util::fromString<std::string, std::vector > (opts, sep));
                 return *this;
             }
@@ -439,21 +396,13 @@
             }
 
             OverwriteElement& setNewOptions(const std::vector<std::string>& opts) {
-<<<<<<< HEAD
                 checkIfRestrictionApplies(m_restrictions.options);
-=======
-
->>>>>>> ff6d5649
                 if (m_node) m_node->setAttribute(KARABO_SCHEMA_OPTIONS, opts);
                 return *this;
             }
 
             OverwriteElement& setNewAllowedStates(const std::vector<karabo::util::State>& states) {
-<<<<<<< HEAD
                 checkIfRestrictionApplies(m_restrictions.allowedStates);
-=======
-
->>>>>>> ff6d5649
                 const std::string stateList = karabo::util::toString(states);
                 if (m_node) m_node->setAttribute(KARABO_SCHEMA_ALLOWED_STATES, karabo::util::fromString<std::string, std::vector > (stateList, ","));
 
@@ -493,61 +442,37 @@
             }
 
             OverwriteElement& setNowObserverAccess() {
-<<<<<<< HEAD
                 checkIfRestrictionApplies(m_restrictions.observerAccess);
-=======
-
->>>>>>> ff6d5649
                 if (m_node) m_node->setAttribute<int>(KARABO_SCHEMA_REQUIRED_ACCESS_LEVEL, Schema::OBSERVER);
                 return *this;
             }
 
             OverwriteElement& setNowUserAccess() {
-<<<<<<< HEAD
                 checkIfRestrictionApplies(m_restrictions.userAccess);
-=======
-
->>>>>>> ff6d5649
                 if (m_node) m_node->setAttribute<int>(KARABO_SCHEMA_REQUIRED_ACCESS_LEVEL, Schema::USER);
                 return *this;
             }
 
             OverwriteElement& setNowOperatorAccess() {
-<<<<<<< HEAD
                 checkIfRestrictionApplies(m_restrictions.operatorAccess);
-=======
-
->>>>>>> ff6d5649
                 if (m_node) m_node->setAttribute<int>(KARABO_SCHEMA_REQUIRED_ACCESS_LEVEL, Schema::OPERATOR);
                 return *this;
             }
 
             OverwriteElement& setNowExpertAccess() {
-<<<<<<< HEAD
                 checkIfRestrictionApplies(m_restrictions.expertAccess);
-=======
-
->>>>>>> ff6d5649
                 if (m_node) m_node->setAttribute<int>(KARABO_SCHEMA_REQUIRED_ACCESS_LEVEL, Schema::EXPERT);
                 return *this;
             }
 
             OverwriteElement& setNowAdminAccess() {
-<<<<<<< HEAD
                 checkIfRestrictionApplies(m_restrictions.adminAccess);
-=======
-
->>>>>>> ff6d5649
                 if (m_node) m_node->setAttribute<int>(KARABO_SCHEMA_REQUIRED_ACCESS_LEVEL, Schema::ADMIN);
                 return *this;
             }
 
             OverwriteElement& setNewUnit(const UnitType& unit) {
-<<<<<<< HEAD
                 checkIfRestrictionApplies(m_restrictions.unit);
-=======
-
->>>>>>> ff6d5649
                 if (m_node) m_node->setAttribute<int>(KARABO_SCHEMA_UNIT_ENUM, unit);
                 std::pair<std::string, std::string> names = karabo::util::getUnit(unit);
                 if (m_node) m_node->setAttribute(KARABO_SCHEMA_UNIT_NAME, names.first);
@@ -556,11 +481,7 @@
             }
 
             OverwriteElement& setNewMetricPrefix(const MetricPrefixType& metricPrefix) {
-<<<<<<< HEAD
                 checkIfRestrictionApplies(m_restrictions.metricPrefix);
-=======
-
->>>>>>> ff6d5649
                 if (m_node) m_node->setAttribute<int>(KARABO_SCHEMA_METRIC_PREFIX_ENUM, metricPrefix);
                 std::pair<std::string, std::string> names = karabo::util::getMetricPrefix(metricPrefix);
                 if (m_node) m_node->setAttribute(KARABO_SCHEMA_METRIC_PREFIX_NAME, names.first);
@@ -589,7 +510,6 @@
                 // Does nothing, changes happened on existing node
             }
 
-<<<<<<< HEAD
         private:
 
             /**
@@ -609,10 +529,6 @@
             Hash::Node* m_node;
             Restrictions m_restrictions;
             bool m_protectOptions;
-=======
-
-
->>>>>>> ff6d5649
         };
 
         template <>
