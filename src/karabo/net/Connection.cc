/*
 * $Id: Connection.cc 3392 2011-04-28 12:49:18Z heisenb@DESY.DE $
 *
 * File:   Connection.cc
 * Author: WP76 <wp76@xfel.eu>
 *
 * Created on November 2, 2010, 9:47 AM
 *
 * Copyright (C) European XFEL GmbH Hamburg. All rights reserved.
 */

#include "Connection.hh"
#include <karabo/util/SimpleElement.hh>

namespace karabo {
    namespace net {

        using namespace karabo::util;

        void Connection::expectedParameters(Schema& expected) {

            STRING_ELEMENT(expected)
                    .key("serializationType")
                    .displayedName("Serialization Type")
                    .description("Decides whether the serialization type for objects will be binary or text")
                    .options("text binary")
                    .assignmentOptional().defaultValue("text")
                    .init()
                    .commit();

            BOOL_ELEMENT(expected)
                    .key("messageTagIsText")
                    .displayedName("Message Tag is Text")
                    .description("The length field in communication protocol is considered as text string")
                    .assignmentOptional().defaultValue(false)
                    .init()
                    .commit();
        }

        Connection::Connection(const karabo::util::Hash& input) {

<<<<<<< HEAD
            m_hashFormat = HashFormat::createChoice("hashSerialization", input);

            if (input.has("IOService")) {
                m_service.reset();
                input.get("IOService", m_service);
            } else {
                m_service = IOService::Pointer(new IOService);
            }
            m_sizeofLength = 4;
            if (input.has("sizeofLength")) {
                input.get("sizeofLength", m_sizeofLength);
            }
            m_lengthIsTextFlag = false;
            if (input.has("messageTagIsText")) {
                input.get("messageTagIsText", m_lengthIsTextFlag);
            }
=======
            input.get("serializationType", m_serializationType);
           
            // Always create an IOService object
            m_service = IOService::Pointer(new IOService);
>>>>>>> 6541ce0c
        }

        IOService::Pointer Connection::getIOService() const {
            return m_service;
        }

        void Connection::setIOService(const IOService::Pointer& ioService) {
            m_service = ioService;
        }

        void Connection::setIOServiceType(const std::string& serviceType) {
            m_service->setService(serviceType);
        }
    } 
}
<|MERGE_RESOLUTION|>--- conflicted
+++ resolved
@@ -27,41 +27,14 @@
                     .assignmentOptional().defaultValue("text")
                     .init()
                     .commit();
-
-            BOOL_ELEMENT(expected)
-                    .key("messageTagIsText")
-                    .displayedName("Message Tag is Text")
-                    .description("The length field in communication protocol is considered as text string")
-                    .assignmentOptional().defaultValue(false)
-                    .init()
-                    .commit();
         }
 
         Connection::Connection(const karabo::util::Hash& input) {
 
-<<<<<<< HEAD
-            m_hashFormat = HashFormat::createChoice("hashSerialization", input);
-
-            if (input.has("IOService")) {
-                m_service.reset();
-                input.get("IOService", m_service);
-            } else {
-                m_service = IOService::Pointer(new IOService);
-            }
-            m_sizeofLength = 4;
-            if (input.has("sizeofLength")) {
-                input.get("sizeofLength", m_sizeofLength);
-            }
-            m_lengthIsTextFlag = false;
-            if (input.has("messageTagIsText")) {
-                input.get("messageTagIsText", m_lengthIsTextFlag);
-            }
-=======
             input.get("serializationType", m_serializationType);
            
             // Always create an IOService object
             m_service = IOService::Pointer(new IOService);
->>>>>>> 6541ce0c
         }
 
         IOService::Pointer Connection::getIOService() const {
