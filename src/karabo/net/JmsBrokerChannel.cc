/*
 * $Id: JmsService.cc 3392 2011-04-28 12:49:18Z heisenb@DESY.DE $
 *
 * File:   JmsService.cc
 * Author: <burkhard.heisen@xfel.eu>
 *
 * Created on November 2, 2010, 9:47 AM
 *
 * Copyright (C) European XFEL GmbH Hamburg. All rights reserved.
 */

#include "JmsBrokerConnection.hh"
#include "JmsBrokerChannel.hh"
#include "JmsBrokerIOService.hh"

using namespace std;
using namespace karabo::util;
using namespace karabo::io;
using namespace boost::signals2;

namespace karabo {
    namespace net {


        JmsBrokerChannel::JmsBrokerChannel(JmsBrokerConnection& connection) :
        BrokerChannel(connection), m_jmsConnection(connection), m_serializationType(connection.m_serializationType), m_filterCondition(""),
        m_isStopped(false), m_hasAsyncHandler(false), m_syncReadTimeout(100000) {

            // Get the type specific IO service
            m_ioService = m_jmsConnection.getIOService()->castTo<JmsBrokerIOService > ();

            // Transaction mode
            m_isTransacted = MQ_FALSE;
            if (m_jmsConnection.m_acknowledgeMode == MQ_SESSION_TRANSACTED) {
                m_isTransacted = MQ_TRUE;
            }

            MQ_SAFE_CALL(MQCreateSession(m_jmsConnection.m_connectionHandle, m_isTransacted, m_jmsConnection.m_acknowledgeMode, MQ_SESSION_SYNC_RECEIVE, &m_sessionHandle))
            MQ_SAFE_CALL(MQCreateDestination(m_sessionHandle, m_jmsConnection.m_destinationName.c_str(), m_jmsConnection.m_destinationType, &m_destinationHandle))


            // Create the serializers
            m_textSerializer = TextSerializer<Hash>::create("Xml", Hash("indentation", -1));
            m_binarySerializer = BinarySerializer<Hash>::create("Bin");

            m_producerHandle.handle = (MQInt32) 0xFEEEFEEE;
        }


        JmsBrokerChannel::~JmsBrokerChannel() {
            // Close everything
            if (m_producerHandle.handle != (MQInt32) 0xFEEEFEEE) {
                MQCloseMessageProducer(m_producerHandle);
            }
            if (m_hasConsumer) {
                MQCloseMessageConsumer(m_consumerHandle);
            }


            MQFreeDestination(m_destinationHandle);
            MQCloseSession(m_sessionHandle);
        }


        void JmsBrokerChannel::read(std::vector<char>& data) {

            Hash headerDummy;
            readBinaryMessage(headerDummy, data, false);
        }


        void JmsBrokerChannel::readBinaryMessage(karabo::util::Hash& header, std::vector<char>& body, bool withHeader) {

            boost::mutex::scoped_lock lock(m_synchReadWriteMutex);

            try {

                MQMessageHandle messageHandle = MQ_INVALID_HANDLE;
                MQStatus status = consumeMessage(messageHandle, m_syncReadTimeout);
                if (MQStatusIsError(status)) throw KARABO_TIMEOUT_EXCEPTION("Synchronous read timed out");

                MQMessageType messageType;
                MQ_SAFE_CALL(MQGetMessageType(messageHandle, &messageType));

                if (messageType == MQ_BYTES_MESSAGE) {

                    int nBytes;
                    const MQInt8* bytes;
                    MQGetBytesMessageBytes(messageHandle, &bytes, &nBytes);
                    body.resize(nBytes);
                    // Copy once here
                    memcpy(&body[0], bytes, nBytes);
                    if (withHeader) parseHeader(messageHandle, header);

                } else {
                    throw KARABO_MESSAGE_EXCEPTION("Received message in wrong format (expecting binary)");
                }
                MQ_SAFE_CALL(MQAcknowledgeMessages(m_sessionHandle, messageHandle));
                MQ_SAFE_CALL(MQFreeMessage(messageHandle));
            } catch (...) {
                KARABO_RETHROW
            }
        }


        MQStatus JmsBrokerChannel::consumeMessage(MQMessageHandle& messageHandle, const int timeout) {

            ensureExistanceOfConsumer();

            return MQReceiveMessageWithTimeout(m_consumerHandle, timeout, &messageHandle);
        }


        void JmsBrokerChannel::ensureExistanceOfConsumer() {
            if (!m_hasConsumer) {
                MQ_SAFE_CALL(MQCreateMessageConsumer(m_sessionHandle, m_destinationHandle, m_filterCondition.c_str(), m_jmsConnection.m_deliveryInhibition, &m_consumerHandle));
                m_hasConsumer = true;
            }
        }


        void JmsBrokerChannel::parseHeader(const MQMessageHandle& messageHandle, karabo::util::Hash& header) {
            MQPropertiesHandle propertiesHandle, headerHandle;
            MQ_SAFE_CALL(MQGetMessageProperties(messageHandle, &propertiesHandle))
            MQ_SAFE_CALL(MQGetMessageHeaders(messageHandle, &headerHandle))
            getProperties(header, propertiesHandle);
            getProperties(header, headerHandle);
            MQ_SAFE_CALL(MQFreeProperties(propertiesHandle))
            MQ_SAFE_CALL(MQFreeProperties(headerHandle))
        }


        void JmsBrokerChannel::read(std::string& data) {
            Hash headerDummy;
            readTextMessage(headerDummy, data, false);
        }


        void JmsBrokerChannel::readTextMessage(karabo::util::Hash& header, std::string& body, bool withHeader) {
            boost::mutex::scoped_lock lock(m_synchReadWriteMutex);

            try {

                MQMessageHandle messageHandle = MQ_INVALID_HANDLE;
                MQStatus status = consumeMessage(messageHandle, m_syncReadTimeout);
                if (MQStatusIsError(status)) throw KARABO_TIMEOUT_EXCEPTION("Synchronous read timed out");

                MQMessageType messageType;
                MQ_SAFE_CALL(MQGetMessageType(messageHandle, &messageType));

<<<<<<< HEAD
                if (messageType == MQ_TEXT_MESSAGE) {
=======
                if (m_hasSyncConsumer) {
                    consumerHandle = m_syncConsumerHandle;
                } else {
                    MQ_SAFE_CALL(MQCreateMessageConsumer(m_sessionHandle, m_destinationHandle, m_filterCondition.c_str(), m_jmsConnection.m_deliveryInhibition, &consumerHandle));
                }
                MQStatus tstatus = MQReceiveMessageWithTimeout(consumerHandle, m_syncReadTimeout, &messageHandle);
                if (tstatus.errorCode == MQ_TIMEOUT_EXPIRED)
                    throw KARABO_TIMEOUT_EXCEPTION("Synchronous read timed out");
                else MQ_SAFE_CALL(tstatus)
                MQ_SAFE_CALL(MQGetMessageType(messageHandle, &messageType))
                if (messageType == MQ_BYTES_MESSAGE) {
                    // Body
                    int nBytes;
                    const MQInt8* bytes;
                    MQGetBytesMessageBytes(messageHandle, &bytes, &nBytes);
                    body = string(reinterpret_cast<const char*> (bytes), nBytes);
                    MQPropertiesHandle propertiesHandle, headerHandle;
                    MQ_SAFE_CALL(MQGetMessageProperties(messageHandle, &propertiesHandle))
                    MQ_SAFE_CALL(MQGetMessageHeaders(messageHandle, &headerHandle))
                    getProperties(header, propertiesHandle);
                    getProperties(header, headerHandle);
                    MQ_SAFE_CALL(MQFreeProperties(propertiesHandle))
                    MQ_SAFE_CALL(MQFreeProperties(headerHandle))
                } else if (messageType == MQ_TEXT_MESSAGE) {
>>>>>>> 07dbc941
                    ConstMQString msgBody;
                    MQ_SAFE_CALL(MQGetTextMessageText(messageHandle, &msgBody));
                    // Copy once here
                    body = msgBody;
                    if (withHeader) parseHeader(messageHandle, header);

                } else {
                    throw KARABO_MESSAGE_EXCEPTION("Received message in wrong format (expecting text)");
                }
                MQ_SAFE_CALL(MQAcknowledgeMessages(m_sessionHandle, messageHandle));
                // Clean up
                MQ_SAFE_CALL(MQFreeMessage(messageHandle));

            } catch (...) {
                KARABO_RETHROW
            }
        }


        void JmsBrokerChannel::read(karabo::util::Hash& data) {

            Hash dummyHeader;
            readHashMessage(dummyHeader, data, false);

        }


        void JmsBrokerChannel::readHashMessage(karabo::util::Hash& header, karabo::util::Hash& body, bool withHeader) {

            boost::mutex::scoped_lock lock(m_synchReadWriteMutex);

            try {

                MQMessageHandle messageHandle = MQ_INVALID_HANDLE;
<<<<<<< HEAD
                MQStatus status = consumeMessage(messageHandle, m_syncReadTimeout);
                if (MQStatusIsError(status)) throw KARABO_TIMEOUT_EXCEPTION("Synchronous read timed out");

                MQMessageType messageType;
=======
                MQMessageType messageType;

                if (m_hasSyncConsumer) {
                    consumerHandle = m_syncConsumerHandle;
                } else {
                    MQ_SAFE_CALL(MQCreateMessageConsumer(m_sessionHandle, m_destinationHandle, m_filterCondition.c_str(), m_jmsConnection.m_deliveryInhibition, &consumerHandle));
                }
                MQStatus tstatus = MQReceiveMessageWithTimeout(consumerHandle, m_syncReadTimeout, &messageHandle);
                if (tstatus.errorCode == MQ_TIMEOUT_EXPIRED)
                    throw KARABO_TIMEOUT_EXCEPTION("Synchronous read timed out");
                else MQ_SAFE_CALL(tstatus)
>>>>>>> 07dbc941
                MQ_SAFE_CALL(MQGetMessageType(messageHandle, &messageType))

                if (messageType == MQ_BYTES_MESSAGE) {
                    int nBytes;
                    const MQInt8* bytes;
                    MQGetBytesMessageBytes(messageHandle, &bytes, &nBytes);
                    m_binarySerializer->load(body, reinterpret_cast<const char*> (bytes), static_cast<size_t> (nBytes));
                    if (withHeader) parseHeader(messageHandle, header);
                } else if (messageType == MQ_TEXT_MESSAGE) {
                    ConstMQString msgBody;
                    MQ_SAFE_CALL(MQGetTextMessageText(messageHandle, &msgBody))
                    m_textSerializer->load(body, msgBody);
                    if (withHeader) parseHeader(messageHandle, header);
                } else {
                    throw KARABO_MESSAGE_EXCEPTION("Received invalid message type (neither text nor binary)");
                }
                MQ_SAFE_CALL(MQAcknowledgeMessages(m_sessionHandle, messageHandle))
                // Clean up
                MQ_SAFE_CALL(MQFreeMessage(messageHandle));
            } catch (...) {
                KARABO_RETHROW
            }
        }


        void JmsBrokerChannel::read(karabo::util::Hash& header, std::vector<char>& body) {

            readBinaryMessage(header, body, true);
        }


        void JmsBrokerChannel::read(karabo::util::Hash& header, std::string& body) {

            readTextMessage(header, body, true);
        }


        void JmsBrokerChannel::read(karabo::util::Hash& header, karabo::util::Hash& body) {

            readHashMessage(header, body, true);

        }


        void JmsBrokerChannel::setFilter(const std::string& filterCondition) {
            m_filterCondition = filterCondition;
        }


        const string& JmsBrokerChannel::getFilter() const {
            return m_filterCondition;
        }


        void JmsBrokerChannel::setTimeoutSyncRead(int milliseconds) {
            m_syncReadTimeout = milliseconds;
        }


        void JmsBrokerChannel::preRegisterSynchronousRead() {

            boost::mutex::scoped_lock lock(m_synchReadWriteMutex);

            MQ_SAFE_CALL(MQCreateMessageConsumer(m_sessionHandle, m_destinationHandle, m_filterCondition.c_str(), m_jmsConnection.m_deliveryInhibition, &m_consumerHandle));
            m_hasConsumer = true;
        }


        void JmsBrokerChannel::getProperties(Hash& properties, const MQPropertiesHandle& propertiesHandle) const {
            try {
                MQ_SAFE_CALL(MQPropertiesKeyIterationStart(propertiesHandle))
                while (MQPropertiesKeyIterationHasNext(propertiesHandle)) {
                    ConstMQString mqKey;
                    MQ_SAFE_CALL(MQPropertiesKeyIterationGetNext(propertiesHandle, &mqKey));
                    string key(mqKey);
                    MQType type;
                    MQ_SAFE_CALL(MQGetPropertyType(propertiesHandle, mqKey, &type))
                    switch (type) {
                        case MQ_STRING_TYPE:
                        {
                            ConstMQString mqValue;
                            MQ_SAFE_CALL(MQGetStringProperty(propertiesHandle, mqKey, &mqValue))
                            properties.set<string > (key, string(mqValue));
                            break;
                        }
                        case MQ_INT8_TYPE:
                        {
                            MQInt8 mqValue;
                            MQ_SAFE_CALL(MQGetInt8Property(propertiesHandle, mqKey, &mqValue))
                            properties.set<signed char>(key, mqValue);
                            break;
                        }
                        case MQ_INT16_TYPE:
                        {
                            MQInt16 mqValue;
                            MQ_SAFE_CALL(MQGetInt16Property(propertiesHandle, mqKey, &mqValue))
                            // TODO Check the char issues, KW mentioned !!
                            properties.set<short>(key, mqValue);
                            break;
                        }
                        case MQ_INT32_TYPE:
                        {
                            MQInt32 mqValue;
                            MQ_SAFE_CALL(MQGetInt32Property(propertiesHandle, mqKey, &mqValue))
                            properties.set<int>(key, mqValue);
                            break;
                        }
                        case MQ_INT64_TYPE:
                        {
                            MQInt64 mqValue;
                            MQ_SAFE_CALL(MQGetInt64Property(propertiesHandle, mqKey, &mqValue))
                            properties.set<long long>(key, mqValue);
                            break;
                        }
                        case MQ_FLOAT32_TYPE:
                        {
                            MQFloat32 mqValue;
                            MQ_SAFE_CALL(MQGetFloat32Property(propertiesHandle, mqKey, &mqValue))
                            properties.set<float>(key, mqValue);
                            break;
                        }
                        case MQ_FLOAT64_TYPE:
                        {
                            MQFloat64 mqValue;
                            MQ_SAFE_CALL(MQGetFloat64Property(propertiesHandle, mqKey, &mqValue))
                            properties.set<double>(key, mqValue);
                            break;
                        }
                        case MQ_BOOL_TYPE:
                        {
                            MQBool mqValue;
                            MQ_SAFE_CALL(MQGetBoolProperty(propertiesHandle, mqKey, &mqValue))
                            properties.set<bool>(key, mqValue);
                            break;
                        }
                        default:
                            cout << "### WARNING: Ignoring header value \"" << key << "\" of unknown type" << endl;
                            break;
                    }
                }
            } catch (...) {
                KARABO_RETHROW
            }
        }


        void JmsBrokerChannel::readAsyncRaw(const ReadRawHandler& readHandler) {

            ensureSingleAsyncHandler();
            
            ensureExistanceOfConsumer();

            // Save the callback function
            m_readRawHandler = readHandler;

            // Start listening for messages by starting an individual thread
            m_ioService->registerMessageReceiver(boost::bind(&karabo::net::JmsBrokerChannel::listenForRawMessages, this));
        }


        void JmsBrokerChannel::ensureSingleAsyncHandler() {
            if (m_hasAsyncHandler) {
                throw KARABO_NOT_SUPPORTED_EXCEPTION("You may only register exactly one handler per channel, "
                        "if you need more handlers create a new channel on the connection and register there");
            }
            m_hasAsyncHandler = true;
        }


        void JmsBrokerChannel::listenForRawMessages() {

            try {

                bool messageReceived = false;
                do {
                    messageReceived = signalIncomingBinaryMessage(false);
                } while (!m_isStopped && ((!messageReceived && m_ioService->isRunning()) || m_ioService->isWorking()));

            } catch (const Exception& e) {
                cout << e;
                Exception::memorize();
            } catch (...) {
                Exception::memorize();
            }
        }


        bool JmsBrokerChannel::signalIncomingBinaryMessage(const bool withHeader) {
            try {

                MQMessageHandle messageHandle = MQ_INVALID_HANDLE;
                MQStatus status = consumeMessage(messageHandle, 2000);

                if (!MQStatusIsError(status) && !m_isStopped) {

                    MQ_SAFE_CALL(MQAcknowledgeMessages(m_sessionHandle, messageHandle));
                    
                    // Allow registration of another handler
                    if (!m_ioService->isWorking()) m_hasAsyncHandler = false;
                    
                    MQMessageType messageType;
                    MQ_SAFE_CALL(MQGetMessageType(messageHandle, &messageType));
                    if (messageType == MQ_BYTES_MESSAGE) {
                        // Body
                        int nBytes;
                        const MQInt8* bytes;
                        MQGetBytesMessageBytes(messageHandle, &bytes, &nBytes);


                        if (withHeader) {
                            Hash::Pointer header(new Hash());
                            parseHeader(messageHandle, *header);
                            m_readHashRawHandler(shared_from_this(), header, reinterpret_cast<const char*> (bytes), static_cast<size_t> (nBytes));
                        } else {
                            m_readRawHandler(shared_from_this(), reinterpret_cast<const char*> (bytes), static_cast<size_t> (nBytes));
                        }                      

                        MQ_SAFE_CALL(MQFreeMessage(messageHandle));

                    } else {
                        // Give an error if unexpected message types are going round the broker
                        throw KARABO_MESSAGE_EXCEPTION("Received message of unsupported type (expecting bytes)");
                    }
                    return true;
                }
            } catch (const Exception& e) {
                m_signalError(shared_from_this(), e.userFriendlyMsg());
            } catch (...) {
                m_signalError(shared_from_this(), "Unknown exception was raised whilst reading asynchronously");
            }
            return false;
        }


        void JmsBrokerChannel::readAsyncString(const ReadStringHandler& readHandler) {

            ensureSingleAsyncHandler();
            
            ensureExistanceOfConsumer();

            // Save the callback function
            m_readStringHandler = readHandler;

            // Start listening for messages by starting an individual thread
            m_ioService->registerMessageReceiver(boost::bind(&karabo::net::JmsBrokerChannel::listenForStringMessages, this));

        }


        void JmsBrokerChannel::listenForStringMessages() {

            try {
                bool messageReceived = false;
                do {
                    messageReceived = signalIncomingTextMessage(false);
                } while (!m_isStopped && ((!messageReceived && m_ioService->isRunning()) || m_ioService->isWorking()));

            } catch (const Exception& e) {
                cout << e;
                Exception::memorize();
            } catch (...) {
                Exception::memorize();
            }
        }


        bool JmsBrokerChannel::signalIncomingTextMessage(const bool withHeader) {
            try {

                MQMessageHandle messageHandle = MQ_INVALID_HANDLE;
               
                MQStatus status = consumeMessage(messageHandle, 2000);
               
                if (!MQStatusIsError(status) && !m_isStopped) {
                    MQ_SAFE_CALL(MQAcknowledgeMessages(m_sessionHandle, messageHandle));
                    
                    // Allow registration of another handler
                    if (!m_ioService->isWorking()) m_hasAsyncHandler = false;
                     
                    MQMessageType messageType;
                    MQ_SAFE_CALL(MQGetMessageType(messageHandle, &messageType));

                    if (messageType == MQ_TEXT_MESSAGE) {
                        ConstMQString msgBody;
                        MQ_SAFE_CALL(MQGetTextMessageText(messageHandle, &msgBody));
                        if (withHeader) {
                            Hash::Pointer header(new Hash());
                            parseHeader(messageHandle, *header);                            
                            m_readHashStringHandler(shared_from_this(), header, string(msgBody));
                        } else {
                            m_readStringHandler(shared_from_this(), string(msgBody));
                        }

                        MQ_SAFE_CALL(MQFreeMessage(messageHandle));
                    } else {
                        // Give an error if unexpected message types are going round the broker
                        // TODO call back error function
                        throw KARABO_MESSAGE_EXCEPTION("Received message of unsupported type (expecting text)");
                    }
                    return true;
                }
            } catch (const Exception& e) {
                m_signalError(shared_from_this(), e.userFriendlyMsg());
            } catch (...) {
                m_signalError(shared_from_this(), "Unknown exception was raised whilst reading asynchronously");
            }
            return false;
        }


        void JmsBrokerChannel::readAsyncHash(const ReadHashHandler& readHandler) {

            ensureSingleAsyncHandler();
            
            ensureExistanceOfConsumer();

            // Save the callback function
            m_readHashHandler = readHandler;

            // Start listening for messages by starting an individual thread
            m_ioService->registerMessageReceiver(boost::bind(&karabo::net::JmsBrokerChannel::listenForHashMessages, this));
        }


        void JmsBrokerChannel::listenForHashMessages() {
            try {
                bool messageReceived = false;
                do {
                    messageReceived = signalIncomingHashMessage(false);
                } while (!m_isStopped && ((!messageReceived && m_ioService->isRunning()) || m_ioService->isWorking()));

            } catch (const Exception& e) {
                cout << e;
                Exception::memorize();
            } catch (...) {
                Exception::memorize();
            }
        }


        bool JmsBrokerChannel::signalIncomingHashMessage(const bool withHeader) {
            try {

                MQMessageHandle messageHandle = MQ_INVALID_HANDLE;
                MQStatus status = consumeMessage(messageHandle, 2000);


                if (!MQStatusIsError(status) && !m_isStopped) {

                    MQ_SAFE_CALL(MQAcknowledgeMessages(m_sessionHandle, messageHandle));
                    
                    // Allow registration of another handler
                    if (!m_ioService->isWorking()) m_hasAsyncHandler = false;

                    MQMessageType messageType;
                    MQ_SAFE_CALL(MQGetMessageType(messageHandle, &messageType));

                    Hash::Pointer body(new Hash());

                    if (messageType == MQ_BYTES_MESSAGE) {
                        int nBytes;
                        const MQInt8* bytes;
                        MQGetBytesMessageBytes(messageHandle, &bytes, &nBytes);
                        m_binarySerializer->load(*body, reinterpret_cast<const char*> (bytes), static_cast<size_t> (nBytes));

                    } else if (messageType == MQ_TEXT_MESSAGE) {
                        ConstMQString msgBody;
                        MQ_SAFE_CALL(MQGetTextMessageText(messageHandle, &msgBody));
                        m_textSerializer->load(*body, msgBody);
                    } else {
                        // Give an error if unexpected message types are going round the broker
                        throw KARABO_MESSAGE_EXCEPTION("Received message of unsupported type");
                    }

                    if (withHeader) {
                        Hash::Pointer header(new Hash());
                        parseHeader(messageHandle, *header);
                        m_readHashHashHandler(shared_from_this(), header, body);
                    } else {
                        m_readHashHandler(shared_from_this(), body);
                    }

                    MQ_SAFE_CALL(MQFreeMessage(messageHandle));

                    return true;
                }
            } catch (const Exception& e) {
                m_signalError(shared_from_this(), e.userFriendlyMsg());
            } catch (...) {
                m_signalError(shared_from_this(), "Unknown exception was raised whilst reading asynchronously");
            }
            return false;
        }


        void JmsBrokerChannel::readAsyncHashRaw(const ReadHashRawHandler& readHandler) {
            ensureSingleAsyncHandler();
            
            ensureExistanceOfConsumer();

            // Save the callback function
            m_readHashRawHandler = readHandler;

            // Start listening for messages by starting an individual thread          
            m_ioService->registerMessageReceiver(boost::bind(&karabo::net::JmsBrokerChannel::listenForHashRawMessages, this));

        }


        void JmsBrokerChannel::listenForHashRawMessages() {

            try {

                bool messageReceived = false;
                do {
                    messageReceived = signalIncomingBinaryMessage(true);
                } while (!m_isStopped && ((!messageReceived && m_ioService->isRunning()) || m_ioService->isWorking()));

            } catch (const Exception& e) {
                cout << e;
                Exception::memorize();
            } catch (...) {
                Exception::memorize();
            }
        }


        void JmsBrokerChannel::readAsyncHashString(const ReadHashStringHandler& readHandler) {

            ensureSingleAsyncHandler();
            
            ensureExistanceOfConsumer();

            // Save the callback function
            m_readHashStringHandler = readHandler;

            // Start listening for messages by starting an individual thread                        
            m_ioService->registerMessageReceiver(boost::bind(&karabo::net::JmsBrokerChannel::listenForHashStringMessages, this));
        }


        void JmsBrokerChannel::listenForHashStringMessages() {

            try {

                bool messageReceived = false;
                do {                    
                    messageReceived = signalIncomingTextMessage(true);
                } while (!m_isStopped && ((!messageReceived && m_ioService->isRunning()) || m_ioService->isWorking()));

            } catch (const Exception& e) {
                cout << e;
                Exception::memorize();
            } catch (...) {
                Exception::memorize();
            }
        }


        void JmsBrokerChannel::readAsyncHashHash(const ReadHashHashHandler& readHandler) {
            ensureSingleAsyncHandler();
            
            ensureExistanceOfConsumer();

            // Save the callback function
            m_readHashHashHandler = readHandler;

            // Start listening for messages by starting an individual thread                        
            m_ioService->registerMessageReceiver(boost::bind(&karabo::net::JmsBrokerChannel::listenForHashHashMessages, this));
        }


        void JmsBrokerChannel::listenForHashHashMessages() {

            try {

                bool messageReceived = false;
                do {
                    messageReceived = signalIncomingHashMessage(true);
                } while (!m_isStopped && ((!messageReceived && m_ioService->isRunning()) || m_ioService->isWorking()));

            } catch (const Exception& e) {
                cout << e;
                Exception::memorize();
            } catch (...) {
                Exception::memorize();
            }

        }


        void JmsBrokerChannel::write(const karabo::util::Hash& header, const std::string& messageBody) {

            try {

                boost::mutex::scoped_lock lock(m_synchReadWriteMutex);

                MQMessageHandle messageHandle = MQ_INVALID_HANDLE;
                MQPropertiesHandle propertiesHandle = MQ_INVALID_HANDLE;

                if (m_producerHandle.handle == (MQInt32) 0xFEEEFEEE) {
                    MQ_SAFE_CALL(MQCreateMessageProducerForDestination(m_sessionHandle, m_destinationHandle, &m_producerHandle));
                }

                MQ_SAFE_CALL(MQCreateTextMessage(&messageHandle))
                MQ_SAFE_CALL(MQCreateProperties(&propertiesHandle))

                // Add some default properties
                Hash properties(header);
                //properties.set<long long>("__timestamp", karabo::util::Time::getMsSinceEpoch());
                setProperties(properties, propertiesHandle);

                MQ_SAFE_CALL(MQSetMessageProperties(messageHandle, propertiesHandle))

                // TODO Care about the proper freeing of propertiesHandle

                MQ_SAFE_CALL(MQSetTextMessageText(messageHandle, messageBody.c_str()))

                //cout << " Sending message: " << endl << messageBody << endl;

                MQ_SAFE_CALL(MQSendMessageExt(m_producerHandle, messageHandle, MQ_NON_PERSISTENT_DELIVERY, 4, m_jmsConnection.m_messageTimeToLive))

                // Clean up
                //MQ_SAFE_CALL(MQFreeProperties(propertiesHandle))
                MQ_SAFE_CALL(MQFreeMessage(messageHandle))


            } catch (...) {
                KARABO_RETHROW
            }
        }


        void JmsBrokerChannel::write(const Hash& header, const char* messageBody, const size_t& size) {

            try {

                boost::mutex::scoped_lock lock(m_synchReadWriteMutex);

                //MQProducerHandle producerHandle = MQ_INVALID_HANDLE;
                MQMessageHandle messageHandle = MQ_INVALID_HANDLE;
                MQPropertiesHandle propertiesHandle = MQ_INVALID_HANDLE;

                if (m_producerHandle.handle == (MQInt32) 0xFEEEFEEE) {
                    MQ_SAFE_CALL(MQCreateMessageProducerForDestination(m_sessionHandle, m_destinationHandle, &m_producerHandle));
                }

                MQ_SAFE_CALL(MQCreateBytesMessage(&messageHandle))
                MQ_SAFE_CALL(MQCreateProperties(&propertiesHandle))

                // Add some default properties
                Hash properties(header);
                //properties.set<long long>("__timestamp", karabo::util::Time::getMsSinceEpoch());
                setProperties(properties, propertiesHandle);

                MQ_SAFE_CALL(MQSetMessageProperties(messageHandle, propertiesHandle))
                        // TODO Care about the proper freeing of propertiesHandle

                if (size > 0) {
                    MQ_SAFE_CALL(MQSetBytesMessageBytes(messageHandle, reinterpret_cast<MQInt8*> (const_cast<char*> (messageBody)), size));
                }

                MQ_SAFE_CALL(MQSendMessageExt(m_producerHandle, messageHandle, MQ_NON_PERSISTENT_DELIVERY, 4, m_jmsConnection.m_messageTimeToLive))

                // Clean up
                //MQ_SAFE_CALL(MQFreeProperties(propertiesHandle))
                MQ_SAFE_CALL(MQFreeMessage(messageHandle))

            } catch (...) {
                KARABO_RETHROW
            }
        }


        void JmsBrokerChannel::write(const karabo::util::Hash& header, const karabo::util::Hash& data) {

            Hash modifiedHeader(header);
            if (m_serializationType == "text") {
                modifiedHeader.set("__format", "Xml");
                string buffer;
                m_textSerializer->save(data, buffer);
                this->write(modifiedHeader, buffer);
            } else if (m_serializationType == "binary") {
                modifiedHeader.set("__format", "Bin");
                std::vector<char> buffer;
                m_binarySerializer->save(data, buffer);
                this->write(modifiedHeader, &buffer[0], buffer.size());
            }
        }


        void JmsBrokerChannel::setProperties(const Hash& properties, const MQPropertiesHandle& propertiesHandle) {
            try {
                for (Hash::const_iterator it = properties.begin(); it != properties.end(); it++) {
                    Types::ReferenceType type = it->getType();
                    switch (type) {
                        case Types::STRING:
                            MQ_SAFE_CALL(MQSetStringProperty(propertiesHandle, it->getKey().c_str(), it->getValue<string>().c_str()))
                            break;
                        case Types::INT8:
                            MQ_SAFE_CALL(MQSetInt8Property(propertiesHandle, it->getKey().c_str(), it->getValue<signed char>()))
                            break;
                        case Types::UINT16:
                        case Types::INT16:
                            MQ_SAFE_CALL(MQSetInt16Property(propertiesHandle, it->getKey().c_str(), it->getValue<short>()))
                            break;
                        case Types::UINT32:
                            MQ_SAFE_CALL(MQSetInt32Property(propertiesHandle, it->getKey().c_str(), it->getValue<unsigned int>()))
                            break;
                        case Types::INT32:
                            MQ_SAFE_CALL(MQSetInt32Property(propertiesHandle, it->getKey().c_str(), it->getValue<int>()))
                            break;
                        case Types::UINT64:
                            MQ_SAFE_CALL(MQSetInt64Property(propertiesHandle, it->getKey().c_str(), it->getValue<unsigned long long>()))
                            break;
                        case Types::INT64:
                            MQ_SAFE_CALL(MQSetInt64Property(propertiesHandle, it->getKey().c_str(), it->getValue<long long>()))
                            break;
                        case Types::FLOAT:
                            MQ_SAFE_CALL(MQSetFloat32Property(propertiesHandle, it->getKey().c_str(), it->getValue<float>()))
                            break;
                        case Types::DOUBLE:
                            MQ_SAFE_CALL(MQSetFloat64Property(propertiesHandle, it->getKey().c_str(), it->getValue<double>()))
                            break;
                        case Types::BOOL:
                            MQ_SAFE_CALL(MQSetBoolProperty(propertiesHandle, it->getKey().c_str(), it->getValue<bool>()))
                            break;
                        default:
                            throw KARABO_NOT_SUPPORTED_EXCEPTION("Given property value type (" + Types::to<ToLiteral>(type) + ") is not supported by the OpenMQ");
                            break;
                    }
                }
            } catch (...) {
                KARABO_RETHROW
            }
        }


        void JmsBrokerChannel::setErrorHandler(const BrokerErrorHandler& handler) {
            m_signalError.connect(handler);
        }


        void JmsBrokerChannel::waitAsync(int milliseconds, const WaitHandler& handler) {
            m_ioService->registerWaitChannel(this, handler, milliseconds);
        }


        void JmsBrokerChannel::deadlineTimer(const WaitHandler& handler, int milliseconds) {
            boost::this_thread::sleep(boost::posix_time::milliseconds(milliseconds));
            handler(shared_from_this());
        }


        void JmsBrokerChannel::stop() {
            m_isStopped = true;
        }


        void JmsBrokerChannel::close() {
            stop();
            unregisterChannel(shared_from_this());
        }


        void JmsBrokerChannel::rawHash2HashHash(BrokerChannel::Pointer channel, const char* data, const size_t& size, const karabo::util::Hash::Pointer& header) {
            Hash::Pointer body(new Hash());
            if (header->has("__format")) {
                std::string format = header->get<string>("__format");
                if (format == "Xml") {
                    try {
                        m_textSerializer->load(*body, data);
                    } catch (const Exception& e) {
                        throw KARABO_MESSAGE_EXCEPTION("Could not de-serialize text message into Hash");
                    }
                } else if (format == "Bin") {
                    try {
                        m_binarySerializer->load(*body, data, size);
                    } catch (const Exception& e) {
                        throw KARABO_MESSAGE_EXCEPTION("Could not de-serialize binary message into Hash");
                    }
                } else {
                    throw KARABO_MESSAGE_EXCEPTION("Encountered message with unknown format: \"" + format + "\"");
                }
            } else {
                throw KARABO_MESSAGE_EXCEPTION("De-serialization of message without __format tag is not possible");
            }
            m_readHashHashHandler(channel, body, header);
        }
    }
}<|MERGE_RESOLUTION|>--- conflicted
+++ resolved
@@ -148,34 +148,7 @@
                 MQMessageType messageType;
                 MQ_SAFE_CALL(MQGetMessageType(messageHandle, &messageType));
 
-<<<<<<< HEAD
                 if (messageType == MQ_TEXT_MESSAGE) {
-=======
-                if (m_hasSyncConsumer) {
-                    consumerHandle = m_syncConsumerHandle;
-                } else {
-                    MQ_SAFE_CALL(MQCreateMessageConsumer(m_sessionHandle, m_destinationHandle, m_filterCondition.c_str(), m_jmsConnection.m_deliveryInhibition, &consumerHandle));
-                }
-                MQStatus tstatus = MQReceiveMessageWithTimeout(consumerHandle, m_syncReadTimeout, &messageHandle);
-                if (tstatus.errorCode == MQ_TIMEOUT_EXPIRED)
-                    throw KARABO_TIMEOUT_EXCEPTION("Synchronous read timed out");
-                else MQ_SAFE_CALL(tstatus)
-                MQ_SAFE_CALL(MQGetMessageType(messageHandle, &messageType))
-                if (messageType == MQ_BYTES_MESSAGE) {
-                    // Body
-                    int nBytes;
-                    const MQInt8* bytes;
-                    MQGetBytesMessageBytes(messageHandle, &bytes, &nBytes);
-                    body = string(reinterpret_cast<const char*> (bytes), nBytes);
-                    MQPropertiesHandle propertiesHandle, headerHandle;
-                    MQ_SAFE_CALL(MQGetMessageProperties(messageHandle, &propertiesHandle))
-                    MQ_SAFE_CALL(MQGetMessageHeaders(messageHandle, &headerHandle))
-                    getProperties(header, propertiesHandle);
-                    getProperties(header, headerHandle);
-                    MQ_SAFE_CALL(MQFreeProperties(propertiesHandle))
-                    MQ_SAFE_CALL(MQFreeProperties(headerHandle))
-                } else if (messageType == MQ_TEXT_MESSAGE) {
->>>>>>> 07dbc941
                     ConstMQString msgBody;
                     MQ_SAFE_CALL(MQGetTextMessageText(messageHandle, &msgBody));
                     // Copy once here
@@ -210,24 +183,10 @@
             try {
 
                 MQMessageHandle messageHandle = MQ_INVALID_HANDLE;
-<<<<<<< HEAD
                 MQStatus status = consumeMessage(messageHandle, m_syncReadTimeout);
                 if (MQStatusIsError(status)) throw KARABO_TIMEOUT_EXCEPTION("Synchronous read timed out");
 
                 MQMessageType messageType;
-=======
-                MQMessageType messageType;
-
-                if (m_hasSyncConsumer) {
-                    consumerHandle = m_syncConsumerHandle;
-                } else {
-                    MQ_SAFE_CALL(MQCreateMessageConsumer(m_sessionHandle, m_destinationHandle, m_filterCondition.c_str(), m_jmsConnection.m_deliveryInhibition, &consumerHandle));
-                }
-                MQStatus tstatus = MQReceiveMessageWithTimeout(consumerHandle, m_syncReadTimeout, &messageHandle);
-                if (tstatus.errorCode == MQ_TIMEOUT_EXPIRED)
-                    throw KARABO_TIMEOUT_EXCEPTION("Synchronous read timed out");
-                else MQ_SAFE_CALL(tstatus)
->>>>>>> 07dbc941
                 MQ_SAFE_CALL(MQGetMessageType(messageHandle, &messageType))
 
                 if (messageType == MQ_BYTES_MESSAGE) {
@@ -377,7 +336,7 @@
         void JmsBrokerChannel::readAsyncRaw(const ReadRawHandler& readHandler) {
 
             ensureSingleAsyncHandler();
-            
+
             ensureExistanceOfConsumer();
 
             // Save the callback function
@@ -424,10 +383,10 @@
                 if (!MQStatusIsError(status) && !m_isStopped) {
 
                     MQ_SAFE_CALL(MQAcknowledgeMessages(m_sessionHandle, messageHandle));
-                    
+
                     // Allow registration of another handler
                     if (!m_ioService->isWorking()) m_hasAsyncHandler = false;
-                    
+
                     MQMessageType messageType;
                     MQ_SAFE_CALL(MQGetMessageType(messageHandle, &messageType));
                     if (messageType == MQ_BYTES_MESSAGE) {
@@ -443,7 +402,7 @@
                             m_readHashRawHandler(shared_from_this(), header, reinterpret_cast<const char*> (bytes), static_cast<size_t> (nBytes));
                         } else {
                             m_readRawHandler(shared_from_this(), reinterpret_cast<const char*> (bytes), static_cast<size_t> (nBytes));
-                        }                      
+                        }
 
                         MQ_SAFE_CALL(MQFreeMessage(messageHandle));
 
@@ -465,7 +424,7 @@
         void JmsBrokerChannel::readAsyncString(const ReadStringHandler& readHandler) {
 
             ensureSingleAsyncHandler();
-            
+
             ensureExistanceOfConsumer();
 
             // Save the callback function
@@ -498,15 +457,15 @@
             try {
 
                 MQMessageHandle messageHandle = MQ_INVALID_HANDLE;
-               
+
                 MQStatus status = consumeMessage(messageHandle, 2000);
-               
+
                 if (!MQStatusIsError(status) && !m_isStopped) {
                     MQ_SAFE_CALL(MQAcknowledgeMessages(m_sessionHandle, messageHandle));
-                    
+
                     // Allow registration of another handler
                     if (!m_ioService->isWorking()) m_hasAsyncHandler = false;
-                     
+
                     MQMessageType messageType;
                     MQ_SAFE_CALL(MQGetMessageType(messageHandle, &messageType));
 
@@ -515,7 +474,7 @@
                         MQ_SAFE_CALL(MQGetTextMessageText(messageHandle, &msgBody));
                         if (withHeader) {
                             Hash::Pointer header(new Hash());
-                            parseHeader(messageHandle, *header);                            
+                            parseHeader(messageHandle, *header);
                             m_readHashStringHandler(shared_from_this(), header, string(msgBody));
                         } else {
                             m_readStringHandler(shared_from_this(), string(msgBody));
@@ -541,7 +500,7 @@
         void JmsBrokerChannel::readAsyncHash(const ReadHashHandler& readHandler) {
 
             ensureSingleAsyncHandler();
-            
+
             ensureExistanceOfConsumer();
 
             // Save the callback function
@@ -578,7 +537,7 @@
                 if (!MQStatusIsError(status) && !m_isStopped) {
 
                     MQ_SAFE_CALL(MQAcknowledgeMessages(m_sessionHandle, messageHandle));
-                    
+
                     // Allow registration of another handler
                     if (!m_ioService->isWorking()) m_hasAsyncHandler = false;
 
@@ -625,7 +584,7 @@
 
         void JmsBrokerChannel::readAsyncHashRaw(const ReadHashRawHandler& readHandler) {
             ensureSingleAsyncHandler();
-            
+
             ensureExistanceOfConsumer();
 
             // Save the callback function
@@ -658,7 +617,7 @@
         void JmsBrokerChannel::readAsyncHashString(const ReadHashStringHandler& readHandler) {
 
             ensureSingleAsyncHandler();
-            
+
             ensureExistanceOfConsumer();
 
             // Save the callback function
@@ -674,7 +633,7 @@
             try {
 
                 bool messageReceived = false;
-                do {                    
+                do {
                     messageReceived = signalIncomingTextMessage(true);
                 } while (!m_isStopped && ((!messageReceived && m_ioService->isRunning()) || m_ioService->isWorking()));
 
@@ -689,7 +648,7 @@
 
         void JmsBrokerChannel::readAsyncHashHash(const ReadHashHashHandler& readHandler) {
             ensureSingleAsyncHandler();
-            
+
             ensureExistanceOfConsumer();
 
             // Save the callback function
