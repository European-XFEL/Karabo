--- conflicted
+++ resolved
@@ -16,14 +16,6 @@
         using namespace karabo::util;
 
 
-<<<<<<< HEAD
-        TcpChannel::TcpChannel(TcpConnection& c) :
-        Channel(c),
-        m_socket(*(c.m_boost_io_service)),
-        m_timer(*(c.m_boost_io_service)),
-        m_inboundMessagePrefix(0),
-        m_inboundHeaderPrefix(0) {
-=======
         TcpChannel::TcpChannel(const TcpConnection::Pointer& connection) : m_connectionPointer(connection),
         m_socket(*(connection->m_boostIoServicePointer)), m_timer(*(connection->m_boostIoServicePointer)), m_activeHandler(TcpChannel::NONE), m_readHeaderFirst(false) {
             if (m_connectionPointer->m_serializationType == "binary") {
@@ -31,23 +23,12 @@
             } else {
                 m_textSerializer = karabo::io::TextSerializer<Hash>::create("Xml", Hash("indentation", -1));
             }
->>>>>>> 6541ce0c
         }
 
 
         TcpChannel::~TcpChannel() {
         }
 
-<<<<<<< HEAD
-#define VECTOR_TO_SIZE(x, v) {\
-                size_t sizeofLength = getConnection()->getSizeofLength();\
-                assert(x.size() == sizeofLength);\
-                if (getConnection()->lengthIsText()) {\
-                    try {\
-                        v = boost::lexical_cast<size_t>(std::string(x.begin(), x.end()));\
-                    } catch(const boost::bad_lexical_cast& e) {\
-                        throw CAST_EXCEPTION(std::string(e.what()) + " ( the source is '" \
-=======
         #define _KARABO_VECTOR_TO_SIZE(x, v) {\
                 size_t sizeofLength = m_connectionPointer->getSizeofLength();\
                 assert(x.size() == sizeofLength);\
@@ -56,7 +37,6 @@
                         v = boost::lexical_cast<size_t>(std::string(x.begin(), x.end()));\
                     } catch(const boost::bad_lexical_cast& e) {\
                         throw KARABO_CAST_EXCEPTION(std::string(e.what()) + " ( the source is '" \
->>>>>>> 6541ce0c
                                 + std::string(x.begin(), x.end()) + "', source_type=" + e.source_type().name()\
                                 + " and target_type=" + e.target_type().name() + " )");\
                     }\
@@ -71,51 +51,9 @@
                 }\
         }
 
-<<<<<<< HEAD
-
-#define VECTOR_TO_SIZE_2(x, v, y, w) {\
-                size_t sizeofLength = getConnection()->getSizeofLength();\
-                assert(x.size() == sizeofLength);\
-                assert(y.size() == sizeofLength);\
-                if (getConnection()->lengthIsText()) {\
-                    try {\
-                        v = boost::lexical_cast<size_t>(std::string(x.begin(), x.end()));\
-                    } catch(const boost::bad_lexical_cast& e) {\
-                        throw CAST_EXCEPTION(std::string(e.what()) + " ( the source is '" \
-                                + std::string(x.begin(), x.end()) + "', source_type=" + e.source_type().name()\
-                                + " and target_type=" + e.target_type().name() + " )");\
-                    }\
-                    try {\
-                        w = boost::lexical_cast<size_t>(std::string(y.begin(), y.end()));\
-                    } catch(const boost::bad_lexical_cast& e) {\
-                        throw CAST_EXCEPTION(std::string(e.what()) + " ( the source is '" \
-                                + std::string(y.begin(), y.end()) + "', source_type=" + e.source_type().name()\
-                                + " and target_type=" + e.target_type().name() + " )");\
-                    }\
-                } else if (sizeofLength == sizeof (uint8_t)) {\
-                    w = *reinterpret_cast<uint8_t*> (&y[0]);\
-                    v = *reinterpret_cast<uint8_t*> (&x[0]);\
-                } else if (sizeofLength == sizeof (uint16_t)) {\
-                    w = *reinterpret_cast<uint16_t*> (&y[0]);\
-                    v = *reinterpret_cast<uint16_t*> (&x[0]);\
-                } else if (sizeofLength == sizeof (uint64_t)) {\
-                    w = *reinterpret_cast<uint64_t*> (&y[0]);\
-                    v = *reinterpret_cast<uint64_t*> (&x[0]);\
-                } else {\
-                    w = *reinterpret_cast<uint32_t*> (&y[0]);\
-                    v = *reinterpret_cast<uint32_t*> (&x[0]);\
-                }\
-        }
-
-
-#define SIZE_TO_VECTOR(x, v) {\
-                size_t sizeofLength = getConnection()->getSizeofLength();\
-                bool lengthIsText = getConnection()->lengthIsText();\
-=======
         #define _KARABO_SIZE_TO_VECTOR(x, v) {\
                 size_t sizeofLength = m_connectionPointer->getSizeofLength();\
                 bool lengthIsText = m_connectionPointer->lengthIsText();\
->>>>>>> 6541ce0c
                 if (lengthIsText) {\
                     ostringstream oss;\
                     oss.fill('0');\
@@ -130,105 +68,6 @@
                 }
 
 
-<<<<<<< HEAD
-#define SIZE_TO_VECTOR_2(messagePrefix, msgSize, headerPrefix, headerSize) {\
-                size_t sizeofLength = getConnection()->getSizeofLength();\
-                bool lengthIsText = getConnection()->lengthIsText();\
-                if (lengthIsText) {\
-                    ostringstream oss;\
-                    oss.fill('0');\
-                    oss.width(sizeofLength);\
-                    oss << msgSize;\
-                    string sfull = oss.str();\
-                    messagePrefix.assign(sfull.begin(), sfull.end());\
-                    oss.str("");\
-                    oss << headerSize;\
-                    string shead = oss.str();\
-                    headerPrefix.assign(shead.begin(), shead.end());\
-                } else {\
-                    const char* p = reinterpret_cast<const char*> (&msgSize);\
-                    m_outboundMessagePrefix.assign(p, p + sizeofLength);\
-                    p = reinterpret_cast<const char*> (&headerSize);\
-                    m_outboundHeaderPrefix.assign(p, p + sizeofLength);\
-                }\
-        }
-
-
-        void TcpChannel::read(char*& data, size_t& size) {
-            try {
-                ErrorCode error; //in case of error
-                size_t sizeofLength = getConnection()->getSizeofLength();
-                if (sizeofLength > 0) {
-                    m_inboundMessagePrefix.resize(sizeofLength);
-                    boost::asio::read(m_socket, buffer(m_inboundMessagePrefix), transfer_all(), error);
-                    if (error)
-                        throw boost::system::system_error(error);
-
-                    // prefix[0] - message length (body)
-                    size = 0;
-                    VECTOR_TO_SIZE(m_inboundMessagePrefix, size); // size = m_inboundMessagePrefix;
-                }
-                if (size > 0) {
-                    data = new char[ size ];
-                    vector<mutable_buffer> buf;
-                    buf.push_back(buffer(data, size));
-
-                    boost::asio::read(m_socket, buf, transfer_all(), error);
-                    if (error)
-                        throw boost::system::system_error(error);
-                }
-            } catch (...) {
-                RETHROW
-            }
-        }
-
-
-        void TcpChannel::read(char*& data, size_t& size, Hash& header) {
-            char* raw = 0;
-            size_t rsize = 0;
-            read(data, size, raw, rsize);
-            if (rsize > 0) {
-                string s(raw, raw + rsize);
-                stringToHash(s, header);
-            }
-        }
-
-
-        void TcpChannel::read(char*& data, size_t& dsize, char*& hdr, size_t& hsize) {
-            try {
-                ErrorCode error; //in case of error
-                data = 0;
-                hdr = 0;
-                size_t sizeofLength = getConnection()->getSizeofLength();
-                if (sizeofLength == 0) {
-                    throw PARAMETER_EXCEPTION("With sizeofLength=0 you cannot use this interface.  Use read(char*& data, size_t& size) instead.");
-                }
-                m_inboundMessagePrefix.resize(sizeofLength, 0);
-                m_inboundHeaderPrefix.resize(sizeofLength, 0);
-
-                vector<mutable_buffer> bufhdr;
-                bufhdr.push_back(buffer(m_inboundMessagePrefix));
-                bufhdr.push_back(buffer(m_inboundHeaderPrefix));
-                boost::asio::read(m_socket, bufhdr, transfer_all(), error);
-                if (error)
-                    throw boost::system::system_error(error);
-
-                // prefix[0] - message length (header + body)
-                // prefix[1] - header length
-                size_t fullsize;
-                VECTOR_TO_SIZE_2(m_inboundMessagePrefix, fullsize, m_inboundHeaderPrefix, hsize);
-                dsize = fullsize - hsize;
-
-                vector<mutable_buffer> buf;
-                if (hsize) {
-                    hdr = new char[ hsize ];
-                    buf.push_back(buffer(hdr, hsize));
-                }
-                if (dsize) {
-                    data = new char[ dsize ];
-                    buf.push_back(buffer(data, dsize));
-                }
-=======
         size_t TcpChannel::readSizeInBytes() {
             size_t sizeofLength = m_connectionPointer->getSizeofLength();
             if (sizeofLength > 0) {
@@ -254,7 +93,6 @@
             }
         }
 
->>>>>>> 6541ce0c
 
         void TcpChannel::read(std::vector<char>& data) {
             size_t nBytes = this->readSizeInBytes();
@@ -263,136 +101,6 @@
         }
 
 
-<<<<<<< HEAD
-
-        void TcpChannel::readAsyncVector(const Channel::ReadVectorHandler& handler) {
-            try {
-                size_t sizeofLength = getConnection()->getSizeofLength();
-                if (sizeofLength == 0) {
-                    throw PARAMETER_EXCEPTION("With sizeofLength=0 you cannot use this interface.  Use readAsyncRaw(...) instead.");
-                }
-                m_inboundMessagePrefix.resize(sizeofLength);
-                boost::asio::async_read(m_socket, buffer(m_inboundMessagePrefix), transfer_all(),
-                        boost::bind(&TcpChannel::readVectorPrefixHandler, this, handler, boost::asio::placeholders::error,
-                        boost::asio::placeholders::bytes_transferred
-                        ));
-            } catch (...) {
-                RETHROW
-            }
-        }
-
-
-        void TcpChannel::readVectorPrefixHandler(const Channel::ReadVectorHandler& handler, const ErrorCode& e, size_t bytes_transferred) {
-            try {
-                if (!e) {
-                    try {
-                        size_t size;
-                        VECTOR_TO_SIZE(m_inboundMessagePrefix, size);
-                        m_inboundData.resize(size);
-                    } catch (const bad_alloc& e) {
-                        string prefix(m_inboundMessagePrefix.begin(), m_inboundMessagePrefix.end());
-                        throw PARAMETER_EXCEPTION("Fail to resize vector with size = " + prefix + " => " + e.what());
-                    }
-                    vector<mutable_buffer > buf;
-                    buf.push_back(buffer(m_inboundData));
-                    boost::asio::async_read(m_socket, buf, transfer_all(),
-                            boost::bind(&TcpChannel::asyncReadVectorHandler, this, handler, boost::asio::placeholders::error, boost::asio::placeholders::bytes_transferred));
-                } else if (m_errorHandler)
-                    m_errorHandler(channel(), e.message() + " and transferred " + String::toString(bytes_transferred) + " bytes.");
-                else
-                    throw NETWORK_EXCEPTION(e.message());
-            } catch (...) {
-                RETHROW
-            }
-        }
-
-
-        void TcpChannel::asyncReadVectorHandler(const Channel::ReadVectorHandler& handler, const boost::system::error_code& e, size_t bytes_transferred) {
-            try {
-                if (!e) {
-                    handler(channel(), m_inboundData);
-                } else if (m_errorHandler)
-                    m_errorHandler(channel(), e.message() + " and transferred " + String::toString(bytes_transferred) + " bytes");
-                else
-                    throw NETWORK_EXCEPTION(e.message());
-            } catch (...) {
-                RETHROW
-            }
-        }
-
-
-        void TcpChannel::readAsyncString(const Channel::ReadStringHandler& handler) {
-            try {
-                size_t sizeofLength = getConnection()->getSizeofLength();
-                if (sizeofLength == 0) {
-                    throw PARAMETER_EXCEPTION("With sizeofLength=0 you cannot use this interface.  Use readAsyncRaw(...) instead.");
-                }
-                m_inboundMessagePrefix.resize(sizeofLength);
-                boost::asio::async_read(m_socket, buffer(m_inboundMessagePrefix), transfer_all(),
-                        boost::bind(&TcpChannel::readStringPrefixHandler, this, handler, boost::asio::placeholders::error,
-                        boost::asio::placeholders::bytes_transferred
-                        ));
-            } catch (...) {
-                RETHROW
-            }
-        }
-
-
-        void TcpChannel::readStringPrefixHandler(const Channel::ReadStringHandler& handler, const ErrorCode& e, size_t bytes_transferred) {
-            try {
-                if (!e) {
-                    try {
-                        size_t size;
-                        VECTOR_TO_SIZE(m_inboundMessagePrefix, size);
-                        m_inboundData.resize(size);
-                    } catch (const bad_alloc& e) {
-                        string prefix(m_inboundMessagePrefix.begin(), m_inboundMessagePrefix.end());
-                        throw PARAMETER_EXCEPTION("Fail to resize vector with size = " + prefix + " => " + e.what());
-                    }
-                    vector<mutable_buffer > buf;
-                    buf.push_back(buffer(m_inboundData));
-                    boost::asio::async_read(m_socket, buf, transfer_all(), boost::bind(&TcpChannel::asyncReadStringHandler,
-                            this, handler, boost::asio::placeholders::error, boost::asio::placeholders::bytes_transferred));
-                } else if (m_errorHandler)
-                    m_errorHandler(channel(), e.message() + " and transferred " + String::toString(bytes_transferred) + " bytes.");
-                else
-                    throw NETWORK_EXCEPTION(e.message());
-            } catch (...) {
-                RETHROW
-            }
-        }
-
-
-        void TcpChannel::asyncReadStringHandler(const Channel::ReadStringHandler& handler, const boost::system::error_code& e, size_t bytes_transferred) {
-            try {
-                if (!e) {
-                    string s(m_inboundData.begin(), m_inboundData.end());
-                    handler(channel(), s);
-                } else if (m_errorHandler)
-                    m_errorHandler(channel(), e.message() + " and transferred " + String::toString(bytes_transferred) + " bytes");
-                else
-                    throw NETWORK_EXCEPTION(e.message());
-            } catch (...) {
-                RETHROW
-            }
-        }
-
-
-        void TcpChannel::readAsyncHash(const Channel::ReadHashHandler& handler) {
-            try {
-                size_t sizeofLength = getConnection()->getSizeofLength();
-                if (sizeofLength == 0) {
-                    throw PARAMETER_EXCEPTION("With sizeofLength=0 you cannot use this interface.  Use readAsyncRaw(...) instead.");
-                }
-                m_inboundMessagePrefix.resize(sizeofLength);
-                boost::asio::async_read(m_socket, buffer(m_inboundMessagePrefix), transfer_all(),
-                        boost::bind(&TcpChannel::readHashPrefixHandler, this, handler, boost::asio::placeholders::error,
-                        boost::asio::placeholders::bytes_transferred
-                        ));
-            } catch (...) {
-                RETHROW
-            }
-=======
         void TcpChannel::read(karabo::util::Hash& data) {
             std::vector<char> tmp;
             this->read(tmp);
@@ -442,7 +150,6 @@
             }
         }
 
->>>>>>> 6541ce0c
 
         void TcpChannel::byteSizeAvailableHandler(Channel::Pointer channel, const size_t byteSize) {
             m_inboundData.resize(byteSize);
@@ -450,54 +157,6 @@
         }
 
 
-<<<<<<< HEAD
-        void TcpChannel::readHashPrefixHandler(const Channel::ReadHashHandler& handler, const ErrorCode& e, size_t bytes_transferred) {
-            try {
-                if (!e) {
-                    try {
-                        size_t size;
-                        VECTOR_TO_SIZE(m_inboundMessagePrefix, size);
-                        m_inboundData.resize(size);
-                    } catch (const bad_alloc& e) {
-                        string prefix(m_inboundMessagePrefix.begin(), m_inboundMessagePrefix.end());
-                        throw PARAMETER_EXCEPTION("Fail to resize vector with size = " + prefix + " => " + e.what());
-                    }
-                    vector<mutable_buffer > buf;
-                    buf.push_back(buffer(m_inboundData));
-                    boost::asio::async_read(m_socket, buf, transfer_all(), boost::bind(&TcpChannel::asyncReadHashHandler,
-                            this, handler, boost::asio::placeholders::error, boost::asio::placeholders::bytes_transferred));
-                } else if (m_errorHandler)
-                    m_errorHandler(channel(), e.message() + " and transferred " + String::toString(bytes_transferred) + " bytes.");
-                else
-                    throw NETWORK_EXCEPTION(e.message());
-            } catch (...) {
-                RETHROW
-            }
-        }
-
-
-        void TcpChannel::asyncReadHashHandler(const Channel::ReadHashHandler& handler, const boost::system::error_code& e, size_t bytes_transferred) {
-            try {
-                if (!e) {
-                    Hash hash;
-                    if (m_inboundData.size() > 0) {
-                        using namespace karabo::io;
-                        string s(m_inboundData.begin(), m_inboundData.end());
-                        stringToHash(s, hash);
-                    }
-                    handler(channel(), hash);
-                } else if (m_errorHandler)
-                    m_errorHandler(channel(), e.message() + " and transferred " + String::toString(bytes_transferred) + " bytes");
-                else
-                    throw NETWORK_EXCEPTION(e.message());
-            } catch (...) {
-                RETHROW
-            }
-        }
-
-
-        void TcpChannel::readAsyncRaw(char*& data, size_t& size, const ReadRawHandler& handler) {
-=======
         void TcpChannel::readAsyncRaw(char* data, const size_t& size, const ReadRawHandler& handler) {
             boost::asio::async_read(m_socket, buffer(data, size), transfer_all(),
                                     boost::bind(&karabo::net::TcpChannel::onBytesAvailable, this, handler, boost::asio::placeholders::error));
@@ -629,27 +288,11 @@
 
 
         void TcpChannel::write(const char* data, const size_t& size) {
->>>>>>> 6541ce0c
             try {
                 boost::system::error_code error; //in case of error
                 vector<const_buffer> buf;
                 size_t sizeofLength = m_connectionPointer->getSizeofLength();
                 if (sizeofLength > 0) {
-<<<<<<< HEAD
-                    // protocol should contain the message length at the beginning of message with size = sizeofLength 
-                    m_inboundMessagePrefix.resize(sizeofLength);
-                    boost::asio::async_read(m_socket, buffer(m_inboundMessagePrefix), transfer_all(), boost::bind(
-                            &TcpChannel::readRawPrefixHandler, this, data, size, handler, boost::asio::placeholders::error,
-                            boost::asio::placeholders::bytes_transferred));
-                    return;
-                }
-                if (size > 0) {
-                    vector<mutable_buffer > buf;
-                    buf.push_back(buffer(data, size));
-                    boost::asio::async_read(m_socket, buf, transfer_all(), boost::bind(&TcpChannel::asyncReadRawHandler,
-                            this, data, size, handler, boost::asio::placeholders::error, boost::asio::placeholders::bytes_transferred));
-                }
-=======
                     _KARABO_SIZE_TO_VECTOR(m_outboundMessagePrefix, size); // m_outboundMessagePrefix = size;
                     buf.push_back(buffer(m_outboundMessagePrefix)); // size of the prefix
                 }
@@ -661,31 +304,12 @@
                 else if (m_errorHandler) m_errorHandler(shared_from_this(), error);
                 else throw KARABO_NETWORK_EXCEPTION(error.message());
 
->>>>>>> 6541ce0c
-            } catch (...) {
-                KARABO_RETHROW
-            }
-        }
-
-
-<<<<<<< HEAD
-        void TcpChannel::readRawPrefixHandler(char*& data, size_t& size, const ReadRawHandler& handler, const ErrorCode& e, size_t bytes_transferred) {
-            try {
-                if (!e) {
-                    size_t len;
-                    VECTOR_TO_SIZE(m_inboundMessagePrefix, len);
-                    if (size < len) {
-                        string slen(m_inboundMessagePrefix.begin(), m_inboundMessagePrefix.end());
-                        string ssize = String::toString(size);
-                        throw PARAMETER_EXCEPTION("Size of read buffer is less than data size: " + ssize + " < " + slen);
-                    }
-                    vector<mutable_buffer > buf;
-                    if (len > 0) {
-                        buf.push_back(buffer(data, len));
-                        boost::asio::async_read(m_socket, buf, transfer_all(), boost::bind(&TcpChannel::asyncReadRawHandler,
-                                this, data, size, handler, boost::asio::placeholders::error, boost::asio::placeholders::bytes_transferred));
-                    }
-=======
+            } catch (...) {
+                KARABO_RETHROW
+            }
+        }
+
+
         void TcpChannel::write(const karabo::util::Hash& data) {
             try {
                 if (m_textSerializer) {
@@ -696,24 +320,13 @@
                     std::vector<char> archive;
                     m_binarySerializer->save(data, archive);
                     this->write(&archive[0], archive.size());
->>>>>>> 6541ce0c
-                }
-            } catch (...) {
-                KARABO_RETHROW
-            }
-        }
-
-
-<<<<<<< HEAD
-        void TcpChannel::asyncReadRawHandler(char*& data, size_t& size, const ReadRawHandler& handler, const ErrorCode& e, size_t bytes_transferred) {
-            try {
-                if (!e) {
-                    size_t len;
-                    VECTOR_TO_SIZE(m_inboundMessagePrefix, len);
-                    handler(channel(), data, len);
-                } else if (m_errorHandler) {
-                    m_errorHandler(channel(), e.message() + " and transferred " + String::toString(bytes_transferred) + " bytes");
-=======
+                }
+            } catch (...) {
+                KARABO_RETHROW
+            }
+        }
+
+
         void TcpChannel::write(const karabo::util::Hash& header, const karabo::util::Hash& body) {
             try {
                 if (m_textSerializer) {
@@ -722,7 +335,6 @@
                     m_textSerializer->save(header, headerBuf);
                     m_textSerializer->save(body, bodyBuf);
                     this->write(headerBuf.c_str(), headerBuf.size(), bodyBuf.c_str(), bodyBuf.size());
->>>>>>> 6541ce0c
                 } else {
                     std::vector<char> headerBuf;
                     std::vector<char> bodyBuf;
@@ -736,21 +348,6 @@
         }
 
 
-<<<<<<< HEAD
-        void TcpChannel::readAsyncVectorHash(const Channel::ReadVectorHashHandler& handler) {
-            try {
-                size_t sizeofLength = getConnection()->getSizeofLength();
-                if (sizeofLength == 0) {
-                    throw PARAMETER_EXCEPTION("With sizeofLength=0 you cannot use this interface.  Use readAsyncRaw(...) instead.");
-                }
-                m_inboundMessagePrefix.resize(sizeofLength);
-                m_inboundHeaderPrefix.resize(sizeofLength);
-                vector<mutable_buffer> buf;
-                buf.push_back(buffer(m_inboundMessagePrefix));
-                buf.push_back(buffer(m_inboundHeaderPrefix));
-                boost::asio::async_read(m_socket, buf, transfer_all(), boost::bind(&TcpChannel::readPrefixHandler,
-                        this, handler, boost::asio::placeholders::error, boost::asio::placeholders::bytes_transferred));
-=======
         void TcpChannel::write(const karabo::util::Hash& header, const char* data, const size_t& size) {
             try {
                 size_t sizeofLength = m_connectionPointer->getSizeofLength();
@@ -766,39 +363,12 @@
                     m_binarySerializer->save(header, headerBuf);
                     write(&headerBuf[0], headerBuf.size(), data, size);
                 }
->>>>>>> 6541ce0c
-            } catch (...) {
-                KARABO_RETHROW
-            }
-        }
-
-
-<<<<<<< HEAD
-        void TcpChannel::readPrefixHandler(const Channel::ReadVectorHashHandler& handler, const ErrorCode& e, size_t bytes_transferred) {
-            try {
-                if (!e) {
-                    size_t fsize, hsize;
-                    VECTOR_TO_SIZE_2(m_inboundMessagePrefix, fsize, m_inboundHeaderPrefix, hsize);
-                    size_t dataPrefix = fsize - hsize;
-                    try {
-                        m_inboundData.resize(dataPrefix);
-                        m_inboundHeader.resize(hsize);
-                    } catch (const std::bad_alloc& e) {
-                        string sdata = String::toString(dataPrefix);
-                        string shdr = String::toString(hsize);
-                        throw PARAMETER_EXCEPTION("Failed to resize vectors with data size = "
-                                + sdata + " and header size = " + shdr + " => " + e.what());
-                    }
-                    vector<mutable_buffer > buf;
-                    buf.push_back(buffer(m_inboundHeader, hsize));
-                    buf.push_back(buffer(m_inboundData, dataPrefix));
-                    boost::asio::async_read(m_socket, buf, transfer_all(),
-                            boost::bind(&TcpChannel::asyncReadHandler, this, handler, boost::asio::placeholders::error, boost::asio::placeholders::bytes_transferred));
-                } else if (m_errorHandler)
-                    m_errorHandler(channel(), e.message() + " and transferred " + String::toString(bytes_transferred) + " bytes.");
-                else
-                    throw NETWORK_EXCEPTION(e.message());
-=======
+            } catch (...) {
+                KARABO_RETHROW
+            }
+        }
+
+
         void TcpChannel::write(const char* header, const size_t& headerSize, const char* body, const size_t& bodySize) {
             try {
                 boost::system::error_code error; //in case of error
@@ -819,21 +389,15 @@
                     if (m_errorHandler) m_errorHandler(shared_from_this(), error);
                     else throw KARABO_NETWORK_EXCEPTION(error.message());
                 }
->>>>>>> 6541ce0c
-            } catch (...) {
-                KARABO_RETHROW
-            }
-        }
-
-<<<<<<< HEAD
-
-        void TcpChannel::asyncReadHandler(const Channel::ReadVectorHashHandler& handler, const boost::system::error_code& e, size_t bytes_transferred) {
-=======
+            } catch (...) {
+                KARABO_RETHROW
+            }
+        }
+
         // asynchronous write
 
 
         void TcpChannel::managedWriteAsync(const WriteCompleteHandler& handler) {
->>>>>>> 6541ce0c
             try {
                 size_t sizeofLength = m_connectionPointer->getSizeofLength();
                 vector<const_buffer> buf;
@@ -850,21 +414,6 @@
         }
 
 
-<<<<<<< HEAD
-        void TcpChannel::readAsyncStringHash(const Channel::ReadStringHashHandler& handler) {
-            try {
-                size_t sizeofLength = getConnection()->getSizeofLength();
-                if (sizeofLength == 0) {
-                    throw PARAMETER_EXCEPTION("With sizeofLength=0 you cannot use this interface.  Use readAsyncRaw(...) instead.");
-                }
-                m_inboundMessagePrefix.resize(sizeofLength);
-                m_inboundHeaderPrefix.resize(sizeofLength);
-                vector<mutable_buffer> buf;
-                buf.push_back(buffer(m_inboundMessagePrefix));
-                buf.push_back(buffer(m_inboundHeaderPrefix));
-                boost::asio::async_read(m_socket, buf, transfer_all(), boost::bind(&TcpChannel::readStringHashPrefixHandler,
-                        this, handler, boost::asio::placeholders::error, boost::asio::placeholders::bytes_transferred));
-=======
         void TcpChannel::managedWriteAsyncWithHeader(const WriteCompleteHandler& handler) {
             try {
                 size_t hsize = m_outboundHeader.size(); // Header size
@@ -877,39 +426,12 @@
                 buf.push_back(buffer(m_outboundMessagePrefix));
                 buf.push_back(buffer(m_outboundData));
                 boost::asio::async_write(m_socket, buf, boost::bind(&TcpChannel::asyncWriteHandler, this, handler, boost::asio::placeholders::error));
->>>>>>> 6541ce0c
-            } catch (...) {
-                KARABO_RETHROW
-            }
-        }
-
-
-<<<<<<< HEAD
-        void TcpChannel::readStringHashPrefixHandler(const Channel::ReadStringHashHandler& handler, const ErrorCode& e, size_t bytes_transferred) {
-            try {
-                if (!e) {
-                    size_t fsize, hsize;
-                    VECTOR_TO_SIZE_2(m_inboundMessagePrefix, fsize, m_inboundHeaderPrefix, hsize);
-                    size_t dataPrefix = fsize - hsize;
-                    try {
-                        m_inboundData.resize(dataPrefix);
-                        m_inboundHeader.resize(hsize);
-                    } catch (const bad_alloc& e) {
-                        string sdata = String::toString(dataPrefix);
-                        string shead = String::toString(hsize);
-                        throw PARAMETER_EXCEPTION("Fail to resize vectors with data size = " + sdata
-                                + " and header size = " + shead + " => " + e.what());
-                    }
-                    vector<mutable_buffer > buf;
-                    buf.push_back(buffer(m_inboundHeader));
-                    buf.push_back(buffer(m_inboundData));
-                    boost::asio::async_read(m_socket, buf, transfer_all(), boost::bind(&TcpChannel::asyncReadStringHashHandler,
-                            this, handler, boost::asio::placeholders::error, boost::asio::placeholders::bytes_transferred));
-                } else if (m_errorHandler)
-                    m_errorHandler(channel(), e.message() + " and transferred " + String::toString(bytes_transferred) + " bytes.");
-                else
-                    throw NETWORK_EXCEPTION(e.message());
-=======
+            } catch (...) {
+                KARABO_RETHROW
+            }
+        }
+
+
         void TcpChannel::unmanagedWriteAsync(const char* data, const size_t& size, const WriteCompleteHandler& handler) {
             try {
                 vector<const_buffer> buf;
@@ -920,18 +442,13 @@
                 }
                 buf.push_back(buffer(data, size));
                 boost::asio::async_write(m_socket, buf, boost::bind(&TcpChannel::asyncWriteHandler, this, handler, boost::asio::placeholders::error));
->>>>>>> 6541ce0c
-            } catch (...) {
-                KARABO_RETHROW
-            }
-        }
-
-
-<<<<<<< HEAD
-        void TcpChannel::asyncReadStringHashHandler(const Channel::ReadStringHashHandler& handler, const boost::system::error_code& e, size_t bytes_transferred) {
-=======
+            } catch (...) {
+                KARABO_RETHROW
+            }
+        }
+
+
         void TcpChannel::unmanagedWriteAsyncWithHeader(const char* data, const size_t& size, const WriteCompleteHandler& handler) {
->>>>>>> 6541ce0c
             try {
                 size_t hsize = m_outboundHeader.size(); // Header size
                 size_t dsize = m_outboundData.size(); // Data size
@@ -948,29 +465,6 @@
             }
         }
 
-<<<<<<< HEAD
-        // synchronous write
-
-
-        void TcpChannel::write(const char* data, const size_t& size) {
-            try {
-                boost::system::error_code error; //in case of error
-                vector<const_buffer> buf;
-                size_t sizeofLength = getConnection()->getSizeofLength();
-                if (sizeofLength > 0) {
-                    SIZE_TO_VECTOR(m_outboundMessagePrefix, size); // m_outboundMessagePrefix = size;
-                    buf.push_back(buffer(m_outboundMessagePrefix)); // size of the prefix
-                }
-                buf.push_back(buffer(data, size)); // body
-                boost::asio::write(m_socket, buf, transfer_all(), error);
-                if (!error)
-                    return;
-                else if (m_errorHandler)
-                    m_errorHandler(channel(), error.message());
-                else
-                    throw NETWORK_EXCEPTION(error.message());
-=======
->>>>>>> 6541ce0c
 
         void TcpChannel::prepareHeaderFromHash(const karabo::util::Hash& hash) {
             if (m_textSerializer) {
@@ -983,47 +477,6 @@
         }
 
 
-<<<<<<< HEAD
-        void TcpChannel::write(const char* data, const size_t& dsize, const Hash& header) {
-            try {
-                using namespace karabo::io;
-                size_t sizeofLength = getConnection()->getSizeofLength();
-                if (sizeofLength == 0) {
-                    throw PARAMETER_EXCEPTION("With sizeofLength=0 you cannot use this interface.  Use write(const char* data, const size_t& size) instead.");
-                }
-                string s;
-                hashToString(header, s);
-                write(data, dsize, s.c_str(), s.size());
-                return;
-            } catch (...) {
-                RETHROW
-            }
-        }
-
-
-        void TcpChannel::write(const char* data, const size_t& dsize, const char* header, const string::size_type& hsize) {
-            try {
-                boost::system::error_code error; //in case of error
-
-                size_t sizeofLength = getConnection()->getSizeofLength();
-                if (sizeofLength == 0) {
-                    throw PARAMETER_EXCEPTION("With sizeofLength=0 you cannot use this interface.  Use write(const char* data, const size_t& size) instead.");
-                }
-                size_t fsize = hsize + dsize;
-                SIZE_TO_VECTOR_2(m_outboundMessagePrefix, fsize, m_outboundHeaderPrefix, hsize);
-                vector<const_buffer> buf;
-                buf.push_back(buffer(m_outboundMessagePrefix));
-                buf.push_back(buffer(m_outboundHeaderPrefix));
-                buf.push_back(buffer(header, hsize));
-                buf.push_back(buffer(data, dsize));
-                boost::asio::write(m_socket, buf, transfer_all(), error);
-                if (!error)
-                    return;
-                else if (m_errorHandler)
-                    m_errorHandler(channel(), error.message());
-                else
-                    throw NETWORK_EXCEPTION(error.message());
-=======
         void TcpChannel::prepareHashFromHeader(karabo::util::Hash& hash) const {
             if (m_textSerializer) {
                 m_textSerializer->load(hash, &m_inboundHeader[0]);
@@ -1042,7 +495,6 @@
                 m_binarySerializer->save(hash, m_outboundData);
             }
         }
->>>>>>> 6541ce0c
 
 
         void TcpChannel::prepareHashFromData(karabo::util::Hash& hash) const {
@@ -1054,19 +506,8 @@
         }
 
 
-
         void TcpChannel::writeAsyncRaw(const char* data, const size_t& size, const WriteCompleteHandler& handler) {
             try {
-<<<<<<< HEAD
-                size_t sizeofLength = getConnection()->getSizeofLength();
-                vector<const_buffer> buf;
-                if (sizeofLength > 0) {
-                    SIZE_TO_VECTOR(m_outboundMessagePrefix, size);
-                    buf.push_back(buffer(m_outboundMessagePrefix));
-                }
-                buf.push_back(buffer(data, size));
-                boost::asio::async_write(m_socket, buf, boost::bind(&TcpChannel::asyncWriteHandler, this, handler, boost::asio::placeholders::error));
-=======
                 if (m_connectionPointer->m_manageAsyncData) {
                     m_outboundData.resize(size);
                     std::memcpy(&m_outboundData[0], data, size);
@@ -1074,7 +515,6 @@
                 } else {
                     this->unmanagedWriteAsync(data, size, handler);
                 }
->>>>>>> 6541ce0c
             } catch (...) {
                 KARABO_RETHROW
             }
@@ -1083,42 +523,11 @@
 
         void TcpChannel::writeAsyncVector(const vector<char>& data, const Channel::WriteCompleteHandler& handler) {
             try {
-<<<<<<< HEAD
-                size_t sizeofLength = getConnection()->getSizeofLength();
-                if (sizeofLength == 0) {
-                    throw PARAMETER_EXCEPTION("With sizeofLength=0 you cannot use this interface.  Use writeAsyncRaw instead.");
-                }
-                size_t size = data.size();
-                SIZE_TO_VECTOR(m_outboundMessagePrefix, size); //m_outboundMessagePrefix = size;
-                vector<const_buffer> buf;
-                buf.push_back(buffer(m_outboundMessagePrefix));
-                buf.push_back(buffer(data));
-                boost::asio::async_write(m_socket, buf, boost::bind(&TcpChannel::asyncWriteHandler, this, handler, boost::asio::placeholders::error));
-=======
                 this->writeAsyncRaw(&data[0], data.size(), handler);
->>>>>>> 6541ce0c
-            } catch (...) {
-                KARABO_RETHROW
-            }
-        }
-
-<<<<<<< HEAD
-
-        void TcpChannel::writeAsyncString(const string& data, const Channel::WriteCompleteHandler& handler) {
-            try {
-                try {
-                    m_outboundData.resize(data.size());
-                } catch (const bad_alloc& e) {
-                    throw PARAMETER_EXCEPTION("Fail to resize vector with size = " + String::toString(data.size()) + " => " + e.what());
-                }
-                m_outboundData.assign(data.begin(), data.end());
-                writeAsyncVector(m_outboundData, handler);
-            } catch (...) {
-                RETHROW
-            }
-        }
-=======
->>>>>>> 6541ce0c
+            } catch (...) {
+                KARABO_RETHROW
+            }
+        }
 
 
         void TcpChannel::writeAsyncHash(const Hash& data, const Channel::WriteCompleteHandler& handler) {
@@ -1131,11 +540,7 @@
         }
 
 
-<<<<<<< HEAD
-        void TcpChannel::writeAsyncRawHash(const char* data, const size_t& size, const karabo::util::Hash& header, const WriteCompleteHandler& handler) {
-=======
         void TcpChannel::writeAsyncHashRaw(const karabo::util::Hash& header, const char* data, const size_t& size, const WriteCompleteHandler& handler) {
->>>>>>> 6541ce0c
             try {
                 this->prepareHeaderFromHash(header);
                 if (m_connectionPointer->m_manageAsyncData) {
@@ -1145,40 +550,13 @@
                 } else {
                     this->unmanagedWriteAsyncWithHeader(data, size, handler);
                 }
-<<<<<<< HEAD
-                size_t fsize = s.size() + size;
-                size_t hsize = s.size();
-                SIZE_TO_VECTOR_2(m_outboundMessagePrefix, fsize, m_outboundHeaderPrefix, hsize); //m_outboundMessagePrefix=fsize; m_outboundHeaderPrefix=hsize;
-                vector<const_buffer> buf;
-                buf.push_back(buffer(m_outboundMessagePrefix));
-                buf.push_back(buffer(m_outboundHeaderPrefix));
-                buf.push_back(buffer(s));
-                buf.push_back(buffer(data, size));
-                boost::asio::async_write(m_socket, buf, boost::bind(&TcpChannel::asyncWriteHandler, this, handler, boost::asio::placeholders::error));
-=======
->>>>>>> 6541ce0c
-            } catch (...) {
-                KARABO_RETHROW
-            }
-        }
-
-<<<<<<< HEAD
-
-        void TcpChannel::writeAsyncStringHash(const std::string& data, const Hash& header, const Channel::WriteCompleteHandler& handler) {
-            try {
-                vector<char> v(data.begin(), data.end());
-                writeAsyncVectorHash(v, header, handler);
-            } catch (...) {
-                RETHROW
-            }
-        }
-
-
-        void TcpChannel::writeAsyncVectorHash(const std::vector<char>& data, const Hash& header, const Channel::WriteCompleteHandler& handler) {
-=======
+            } catch (...) {
+                KARABO_RETHROW
+            }
+        }
+
 
         void TcpChannel::writeAsyncHashVector(const Hash& header, const std::vector<char>& data, const Channel::WriteCompleteHandler& handler) {
->>>>>>> 6541ce0c
             try {
                 this->writeAsyncHashRaw(header, &data[0], data.size(), handler);
             } catch (...) {
@@ -1187,25 +565,11 @@
         }
 
 
-<<<<<<< HEAD
-        void TcpChannel::writeAsyncVectorVector(const vector<char>& data, const vector<char>& header, const Channel::WriteCompleteHandler& handler) {
-            try {
-                size_t fsize = header.size() + data.size();
-                size_t hsize = header.size();
-                SIZE_TO_VECTOR_2(m_outboundMessagePrefix, fsize, m_outboundHeaderPrefix, hsize); // m_outboundMessagePrefix = fsize; m_outboundHeaderPrefix = hsize;
-                vector<const_buffer> buf;
-                buf.push_back(buffer(m_outboundMessagePrefix));
-                buf.push_back(buffer(m_outboundHeaderPrefix));
-                buf.push_back(buffer(header));
-                buf.push_back(buffer(data));
-                boost::asio::async_write(m_socket, buf, boost::bind(&TcpChannel::asyncWriteHandler, this, handler, boost::asio::placeholders::error));
-=======
         void TcpChannel::writeAsyncHashHash(const karabo::util::Hash& header, const karabo::util::Hash& data, const WriteCompleteHandler& handler) {
             try {
                 this->prepareHeaderFromHash(header);
                 this->prepareDataFromHash(data);
                 this->managedWriteAsyncWithHeader(handler);
->>>>>>> 6541ce0c
             } catch (...) {
                 KARABO_RETHROW
             }
@@ -1275,16 +639,8 @@
         }
 
 
-<<<<<<< HEAD
-#undef VECTOR_TO_SIZE
-#undef VECTOR_TO_SIZE_2
-#undef SIZE_TO_VECTOR
-#undef SIZE_TO_VECTOR_2
-
-=======
         #undef _KARABO_VECTOR_TO_SIZE
         #undef _KARABO_SIZE_TO_VECTOR
->>>>>>> 6541ce0c
 
     }
 }