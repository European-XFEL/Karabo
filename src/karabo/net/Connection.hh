/*
 * $Id: Connection.hh 3602 2011-05-31 21:09:02Z esenov@DESY.DE $
 *
 * File:   Connection.hh
 * Author: WP76 <wp76@xfel.eu>
 *
 * Created on June 3, 2011, 9:47 AM
 *
 * Copyright (C) European XFEL GmbH Hamburg. All rights reserved.
 */


#ifndef KARABO_NET_CONNECTION_HH
#define	KARABO_NET_CONNECTION_HH

#include <string>
#include <boost/shared_ptr.hpp>
#include <karabo/util/Factory.hh>
#include "IOService.hh"

/**
 * The main European XFEL namespace
 */
namespace karabo {

    /**
     * Namespace for package net
     */
    namespace net {

        typedef boost::system::error_code ErrorCode;

        class Channel;
        
        typedef boost::function<void (boost::shared_ptr<Channel>, const ErrorCode&) > ErrorHandler;

        /**
         * The Connection class.
         * This class serves as the interface for all connections.
         * A connection is only established upon call of the start() function.
         */
        class Connection {

            friend class Channel;
            
        protected:
            
            typedef boost::shared_ptr<Channel> ChannelPointer;

        public:

            KARABO_CLASSINFO(Connection, "Connection", "1.0")
            KARABO_CONFIGURATION_BASE_CLASS

            typedef boost::function<void (ChannelPointer) > ConnectionHandler;

            virtual ~Connection() {
            }

            static void expectedParameters(karabo::util::Schema& expected);

            Connection(const karabo::util::Hash& input);

            /**
             * Starts the connection
             */
            virtual ChannelPointer start() = 0;

            /**
             * Starts the connection asynchronously
             * @param handler A callback with the following signature: void myHandler(ChannelPointer)
             */
            virtual void startAsync(const ConnectionHandler& handler) {
                throw KARABO_NOT_SUPPORTED_EXCEPTION("Asynchronous connect is not available for " + this->classInfo().getClassId() + "connections");
            }

            /**
             * Stops the connection
             */
            virtual void stop() = 0;


            /**
             * This function creates a "channel" for the given connection.
             * @return Pointer to Channel
             */
            virtual ChannelPointer createChannel() = 0;

            /**
             * This function returns a pointer to a IO service that had to be
             * injected via configuration parameter
             * @return a pointer to an IO service instance
             */
            IOService::Pointer getIOService() const;

            void setIOService(const IOService::Pointer& ioService);

            /**
             * This function sets the error handler that will be called if connection process failed
             * @param Call-back function of signature: void (boost::shared_ptr<Channel>, const ErrorCode&)
             * @return void
             */
            void setErrorHandler(const ErrorHandler& handler) {
                m_errorHandler = handler;
            }

<<<<<<< HEAD
            /**
             * @return size of message length field in protocol
             * 
             */
            std::size_t getSizeofLength() {
                return m_sizeofLength;
            }

            /**
             * @return true if content of message_length field should be considered as text string
             */
            bool lengthIsText() {
                return m_lengthIsTextFlag;
            }
            
=======
>>>>>>> 6541ce0c
        protected: // functions

            void registerChannel(ChannelPointer channel) {
                boost::mutex::scoped_lock lock(m_channelMutex);
                m_channels.insert(channel);
            }

            void setIOServiceType(const std::string& serviceType);


        protected: // members

            IOService::Pointer m_service;
            ErrorHandler m_errorHandler;
            std::string m_serializationType;

            void unregisterChannel(ChannelPointer channel) {
                boost::mutex::scoped_lock lock(m_channelMutex);
                std::set<ChannelPointer>::iterator it = m_channels.find(channel);
                if (it != m_channels.end()) {
                    m_channels.erase(it);
                }
            }

        private: // members

            std::set<ChannelPointer> m_channels;
            boost::mutex m_channelMutex;

<<<<<<< HEAD
            unsigned int m_sizeofLength;
            bool m_lengthIsTextFlag;
=======
>>>>>>> 6541ce0c
        };


    }
}

// TODO Windows
//KARABO_REGISTER_FACTORY_BASE_HH(karabo::net::Connection, TEMPLATE_NET, DECLSPEC_NET)

#endif	/* KARABO_NET_ACONNECTION_HH */<|MERGE_RESOLUTION|>--- conflicted
+++ resolved
@@ -104,24 +104,6 @@
                 m_errorHandler = handler;
             }
 
-<<<<<<< HEAD
-            /**
-             * @return size of message length field in protocol
-             * 
-             */
-            std::size_t getSizeofLength() {
-                return m_sizeofLength;
-            }
-
-            /**
-             * @return true if content of message_length field should be considered as text string
-             */
-            bool lengthIsText() {
-                return m_lengthIsTextFlag;
-            }
-            
-=======
->>>>>>> 6541ce0c
         protected: // functions
 
             void registerChannel(ChannelPointer channel) {
@@ -151,11 +133,6 @@
             std::set<ChannelPointer> m_channels;
             boost::mutex m_channelMutex;
 
-<<<<<<< HEAD
-            unsigned int m_sizeofLength;
-            bool m_lengthIsTextFlag;
-=======
->>>>>>> 6541ce0c
         };
 
 
