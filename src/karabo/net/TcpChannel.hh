--- conflicted
+++ resolved
@@ -252,21 +252,7 @@
         private:
 
 
-<<<<<<< HEAD
-            boost::asio::ip::tcp::socket m_socket;
-            boost::asio::deadline_timer m_timer;
-            std::vector<char> m_inboundMessagePrefix;
-            std::vector<char> m_inboundHeaderPrefix;
-            std::vector<char> m_inboundData;
-            std::vector<char> m_inboundHeader;
-            std::vector<char> m_outboundMessagePrefix;
-            std::vector<char> m_outboundHeaderPrefix;
-            std::vector<char> m_outboundData;
-            std::vector<char> m_outboundHeader;
-            ErrorHandler m_errorHandler;
-=======
            
->>>>>>> 5d22b3c3
         };
     }
 }
