--- conflicted
+++ resolved
@@ -14,128 +14,180 @@
 
 CPPUNIT_TEST_SUITE_REGISTRATION(TcpNetworking_Test);
 
-
 TcpNetworking_Test::TcpNetworking_Test() {
 }
 
-
 TcpNetworking_Test::~TcpNetworking_Test() {
 }
 
-
 void TcpNetworking_Test::setUp() {
 }
 
-
 void TcpNetworking_Test::tearDown() {
 }
 
+//////////////  TcpServer implementation  /////////////////////////
 
 namespace karabo {
-    namespace tcpclientserver {
-
-
-        TcpClientServer::TcpClientServer(const string& rhost, unsigned short rport, unsigned short lport) :
-        m_remoteCount(0), m_localCount(0), m_remoteHost(rhost), m_remotePort(rport), m_localPort(lport) {
-        }
-
-
-        TcpClientServer::~TcpClientServer() {
-        }
-
-
-        void TcpClientServer::run() {
-            IOService::Pointer io(new IOService);
-            Hash sconf("Tcp.port", m_localPort, "Tcp.type", "server", "Tcp.IOService", io);
-            sconf.setFromPath("Tcp.sizeofLength", 4);
-            sconf.setFromPath("Tcp.messageTagIsText", false);
-            m_serverConnection = Connection::create(sconf);
-            m_serverConnection->startAsync(boost::bind(&TcpClientServer::serverConnectHandler, this, _1));
-            Hash cconf("Tcp.port", m_remotePort, "Tcp.hostname", m_remoteHost, "Tcp.IOService", io);
-            cconf.setFromPath("Tcp.sizeofLength", 4);
-            cconf.setFromPath("Tcp.messageTagIsText", false);
-            m_clientConnection = Connection::create(cconf);
-            m_clientConnection->setErrorHandler(boost::bind(&TcpClientServer::clientConnectionErrorHandler, this, _1, _2));
-            m_clientConnection->startAsync(boost::bind(&TcpClientServer::clientConnectHandler, this, _1));
-            io->run();
-        }
-
-
-        void TcpClientServer::serverConnectHandler(Channel::Pointer channel) {
-            channel->setErrorHandler(boost::bind(&TcpClientServer::serverErrorHandler, this, _1, _2));
-            channel->readAsyncHash(boost::bind(&TcpClientServer::serverReadHashHandler, this, _1, _2));
-        }
-
-
-        void TcpClientServer::clientConnectHandler(Channel::Pointer channel) {
-            channel->setErrorHandler(boost::bind(&TcpClientServer::clientErrorHandler, this, _1, _2));
-            Hash data("a.b", "?", "a.c", 42.22f, "a.d", 12);
-            channel->writeAsyncHash(data, boost::bind(&TcpClientServer::clientWriteCompleteHandler, this, _1));
-        }
-
-
-        void TcpClientServer::clientConnectionErrorHandler(karabo::net::Channel::Pointer channel, const std::string& errmsg) {
-            //cout << "CLIENT_ERROR: Failed to connect to remote server. Sleep and try again\n";
-            boost::this_thread::sleep(boost::posix_time::milliseconds(2000));
+    namespace net {
+
+        void TcpServer::run() {
+            // this factory crates connection and, silently, IOService object ...
+            m_connection = Connection::create(Hash(
+                    "Tcp.port", 22222,
+                    "Tcp.type", "server",
+                    "Tcp.sizeofLength", 2,
+                    "Tcp.hashSerialization.Xml.printDataType", true)); // create a connection
+            m_connection->startAsync(boost::bind(&TcpServer::connectHandler, this, _1)); // ... and start it (connect!) asynchronously
+
+            // Usually, we might write here simply ...
+            // m_connection->getIOService()->run();  // block here
+            // However, start io_service::run method in other thread, just for FUN!
+            // All the handlers will be called in that thread ...
+            boost::thread ioThread(boost::bind(&IOService::run, m_connection->getIOService()));
+
+            ioThread.join(); // block here
+
+        }
+
+        void TcpServer::connectHandler(Channel::Pointer channel) {
+            channel->setErrorHandler(boost::bind(&TcpServer::errorHandler, this, _1, _2));
+            channel->readAsyncVectorHash(boost::bind(&TcpServer::readVectorHashHandler, this, _1, _2, _3));
+
+        }
+
+        void TcpServer::readVectorHashHandler(Channel::Pointer channel, const vector<char>& data, const Hash& hdr) {
+            string s(data.begin(), data.end());                     
+            // put business logic of data processing here : do something with read data :)
+            // ...
+            
+            //CppUnit TEST: check content of 's':
+            if (m_count == 0) {
+                string etalon(80, '5');
+                CPPUNIT_ASSERT(s.compare(etalon) == 0);
+                CPPUNIT_ASSERT(hdr.getFromPath<string>("Crate2.Module3.Administrator") == "QuestionMark");
+            } else { 
+                string etalon(50, '7');
+                CPPUNIT_ASSERT(s.compare(etalon) == 0);
+            }
+                        
+            // Prepare the answer to the client
+            m_count++;
+
+            // fill header
+            m_hash.clear();
+
+            if (!hdr.empty()) {
+                m_hash.append(hdr);
+                if (m_hash.has("Crate2") && m_hash.getFromPath<string > ("Crate2.Module3.Administrator") == "QuestionMark")
+                    m_hash.setFromPath("Crate2.Module3.Administrator", "C.Youngman");
+            } else
+                m_hash.setFromPath("Crate2.Module3.TechDirector", "APPROVED!");
+
+            // fill data
+            m_data.clear();
+            m_data.assign(60, '9');
+
+
+            //*************************************************************************************
+            // NOTE: this 'write' is asynchronous operation and the user should care about 
+            // live time of the data, but string and Hash data are copied internally (not a vector)
+            // so we do nothing here
+            //*************************************************************************************
+            channel->writeAsyncVectorHash(m_data, m_hash, boost::bind(&TcpServer::writeCompleteHandler, this, _1));
+        }
+
+        void TcpServer::writeCompleteHandler(Channel::Pointer channel) {
+            channel->readAsyncVectorHash(boost::bind(&TcpServer::readVectorHashHandler, this, _1, _2, _3));
+        }
+
+        void TcpServer::errorHandler(Channel::Pointer channel, const string & errmsg) {
             channel->close();
-            m_clientConnection->startAsync(boost::bind(&TcpClientServer::clientConnectHandler, this, _1));
-        }
-
-
-        void TcpClientServer::serverErrorHandler(Channel::Pointer channel, const string& errmsg) {
-            CPPUNIT_ASSERT(errmsg == "End of file and transferred 0 bytes.");
-            channel->close();
-        }
-
-
-        void TcpClientServer::clientErrorHandler(Channel::Pointer channel, const string& errmsg) {
-            channel->close();
-            CPPUNIT_FAIL(errmsg);
-        }
-
-
-<<<<<<< HEAD
-        void TcpClientServer::serverReadHashHandler(Channel::Pointer channel, const Hash& hash) {
-            m_localCount++;
-            //cout << "SERVER_INFO: count " << m_localCount << "\n" << hash << "-----------------\n";
-            CPPUNIT_ASSERT(hash.hasFromPath("a.d") == true);
-            CPPUNIT_ASSERT(hash.isFromPath("a.c", Types::FLOAT) == true);
-            CPPUNIT_ASSERT(hash.isFromPath<float>("a.c") == true);
-            string john = hash.getFromPath<string>("a.b");
-            CPPUNIT_ASSERT(john == "John Doe" || john == "?");
-            //cout << "SERVER_INFO: hash.getFromPath<string>(\"a.b\") = '" << john << "'" << endl;
-            Hash data(hash);
-            if (data.empty())
-                data.setFromPath("a.e", "server data");
-            else {
-                if (data.has("a") && data.getFromPath<string > ("a.b") == "?")
-                    data.setFromPath("a.b", "server reply");
-                else
-                    data.setFromPath("a.b", "counter " + String::toString(m_localCount));
-=======
+        }
+    }
+}
+
+//////////////////  TcpClient implementation  ///////////////////////////////
+
+namespace karabo {
+    namespace net {
+
+        void TcpClient::run() {
+            // create connection instance with given parameters
+            m_connection = Connection::create(Hash(
+                    "Tcp.hostname", "localhost",
+                    "Tcp.port", 22222,
+                    "Tcp.sizeofLength", 2,
+                    "Tcp.hashSerialization.Xml.printDataType", true));
+            IOService::Pointer io = m_connection->getIOService();
+            m_connection->startAsync(boost::bind(&TcpClient::connectHandler, this, _1));
+            boost::thread ioThread(boost::bind(&IOService::run, io));
+
+            ioThread.join(); // block here
+
+        }
+
+        void TcpClient::connectHandler(Channel::Pointer channel) {
+
+            try {
+                // register error handler
+                channel->setErrorHandler(boost::bind(&TcpClient::errorHandler, this, _1, _2));
+                // fill header
+                m_hash.clear();
+                m_hash.setFromPath("Crate2.Module3.Administrator", "QuestionMark");
+
+                // fill data
+                m_data.clear();
+                m_data.assign(80, '5');
+
+                // synchronous write
+                channel->write(m_data, m_hash);
+
+                // register read handler
+                channel->readAsyncStringHash(boost::bind(&TcpClient::readStringHashHandler, this, _1, _2, _3));
+
             } catch (...) {
                 KARABO_RETHROW
->>>>>>> 6541ce0c
-            }
-            channel->writeAsyncHash(data, boost::bind(&TcpClientServer::serverWriteCompleteHandler, this, _1));
-        }
-
-
-        void TcpClientServer::clientReadHashHandler(karabo::net::Channel::Pointer channel, const karabo::util::Hash& data) {
-            m_remoteCount++;
-            if (m_remoteCount > 5) {
+            }
+        }
+
+        void TcpClient::errorHandler(Channel::Pointer channel, const string & errmsg) {
+
+            channel->close(); // close connection
+            // sleep 5 seconds
+            boost::this_thread::sleep(boost::posix_time::milliseconds(5000));
+            m_connection->startAsync(boost::bind(&TcpClient::connectHandler, this, _1)); // repeat connection attempt
+
+        }
+
+        void TcpClient::readStringHashHandler(Channel::Pointer channel, const string& data, const Hash& hdr) {
+
+            //uncomment to see 'data' and 'header':
+            //cout<<"\n data: \n" << data << endl;
+            //cout << "hdr: \n" << hdr << endl;
+            
+            //CppUnit TEST: check content of 'data':
+            string etalon(60,'9');
+            CPPUNIT_ASSERT(data.compare(etalon) == 0);
+
+            //CppUnit TEST: check content of header:
+            if (m_count == 0) {
+                CPPUNIT_ASSERT(hdr.getFromPath<string>("Crate2.Module3.Administrator") == "C.Youngman");
+            } else {
+                CPPUNIT_ASSERT(hdr.getFromPath<string>("Crate2.Module3.Administrator") == "N.Coppola");
+                CPPUNIT_ASSERT(hdr.getFromPath<float>("Crate2.Module3.Channel0.Voltage") == 201.500000);
+                CPPUNIT_ASSERT(hdr.getFromPath<string>("Crate2.Module3.Location") == "Located AER19, room 2-21, rack 4");
+            }
+            
+            // check if we have to stop sending
+            if (m_count >= 5) {
                 channel->close();
-                CPPUNIT_ASSERT(m_remoteCount == 6);
                 return;
             }
-            channel->waitAsync(200, boost::bind(&TcpClientServer::timerHandler, this, channel));
-        }
-
-<<<<<<< HEAD
-
-        void TcpClientServer::serverWriteCompleteHandler(karabo::net::Channel::Pointer channel) {
-            channel->readAsyncHash(boost::bind(&TcpClientServer::serverReadHashHandler, this, _1, _2));
-=======
+            // wait a bit to be polite to the server :)
+            channel->waitAsync(100, boost::bind(&TcpClient::timerHandler, this, channel));
+        }
+
         void TcpClient::timerHandler(Channel::Pointer channel) {
             // send next message, increase counter
             try {
@@ -187,41 +239,28 @@
             } catch (...) {
                 KARABO_RETHROW
             }
->>>>>>> 6541ce0c
-        }
-
-
-        void TcpClientServer::clientWriteCompleteHandler(karabo::net::Channel::Pointer channel) {
-            channel->readAsyncHash(boost::bind(&TcpClientServer::clientReadHashHandler, this, _1, _2));
-        }
-
-
-        void TcpClientServer::timerHandler(karabo::net::Channel::Pointer channel) {
-            Hash data;
-            data.setFromPath("a.b", "John Doe");
-            data.setFromPath("a.c", 1.0f * (static_cast<unsigned> (::rand()) % 1000));
-            data.setFromPath("a.d", static_cast<int> (::rand()) % 100);
-            vector<unsigned char> pixels;
-            data.setFromPath("a.v", pixels);
-            vector<unsigned char>& x = data.getFromPath<vector<unsigned char> >("a.v");
-            for (int i = 1; i <= 20; i++) x.push_back(static_cast<unsigned char> (i % 256));
-            channel->writeAsyncHash(data, boost::bind(&TcpClientServer::clientWriteCompleteHandler, this, _1));
         }
     }
 }
-
 
 void TcpNetworking_Test::testMethod() {
     try {
-        std::string host("localhost");
-        unsigned short rport = 11111;
-        unsigned short lport = 11111;
-        karabo::tcpclientserver::TcpClientServer cserv(host, rport, lport);
-        cserv.run();
+
+        // Create server object and run it in different thread
+        TcpServer server;
+        boost::thread serverThread(boost::bind(&TcpServer::run, &server));
+
+        // suspend main thread to give a chance for server thread really to start
+        boost::this_thread::sleep(boost::posix_time::milliseconds(100));
+
+        // create client object and run it in main thread
+        TcpClient client;
+        client.run();
+
+        // when client id done the main thread is waiting for server thread to join
+        serverThread.join();
+
     } catch (const Exception& e) {
-<<<<<<< HEAD
-        RETHROW
-=======
         cout << "Test produced an error:" << endl;
         cout << e.userFriendlyMsg() << endl << endl;
         cout << "Details:" << endl;
@@ -229,7 +268,6 @@
 
     } catch (...) {
         KARABO_RETHROW
->>>>>>> 6541ce0c
     }
 }
 
