/*
 * File:   AlarmCondition_Test.cc
 * Author: haufs
 *
 * Created on Jun 9, 2016, 9:42:54 AM
 */

#include "AlarmCondition_Test.hh"
#include <karabo/util/AlarmConditions.hh>
#include <vector>
#include <string>
#include <boost/aligned_storage.hpp>

#include <karabo/util/TimePeriod.hh>
#include <karabo/util/TimeDuration.hh>
#include <karabo/util/TimeProfiler.hh>
#include <karabo/util/Validator.hh>
#include <karabo/util/Schema.hh>
#include <karabo/util/SimpleElement.hh>

CPPUNIT_TEST_SUITE_REGISTRATION(AlarmCondition_Test);


AlarmCondition_Test::AlarmCondition_Test() {
}


AlarmCondition_Test::~AlarmCondition_Test() {
}


void AlarmCondition_Test::setUp() {
}


void AlarmCondition_Test::tearDown() {
}


void AlarmCondition_Test::testStringAssignmentRoundTrip() {
<<<<<<< HEAD
    
    karabo::util::AlarmCondition condition = karabo::util::AlarmCondition::fromString("WARN");
=======
    karabo::util::AlarmCondition condition = karabo::util::AlarmCondition::fromString("warn");
>>>>>>> c24103f2
    std::string conditionString = condition;
    CPPUNIT_ASSERT(conditionString == "warn");
    CPPUNIT_ASSERT(condition.asString() == "warn");
}


void AlarmCondition_Test::testSignificanceEvaluation() {
    
    std::vector<karabo::util::AlarmCondition> v;
    karabo::util::AlarmCondition ms = karabo::util::AlarmCondition::returnMostSignificant(v);
    CPPUNIT_ASSERT(ms.isSameCriticality(karabo::util::AlarmCondition::NONE));

    v.push_back(karabo::util::AlarmCondition::WARN);
    v.push_back(karabo::util::AlarmCondition::ALARM_HIGH);
    v.push_back(karabo::util::AlarmCondition::INTERLOCK);
    ms = karabo::util::AlarmCondition::returnMostSignificant(v);
    CPPUNIT_ASSERT(ms.isSameCriticality(karabo::util::AlarmCondition::INTERLOCK));


    v.pop_back();
    v.push_back(karabo::util::AlarmCondition::WARN);
    ms = karabo::util::AlarmCondition::returnMostSignificant(v);
    CPPUNIT_ASSERT(ms.isSameCriticality(karabo::util::AlarmCondition::ALARM));

}


void AlarmCondition_Test::testValidation() {

    using namespace karabo::util;

    TimeProfiler profiler("TestProfiler");
    profiler.open();


    Validator val;
    Schema schema;

    for (int i = 0; i < 50; i++) {
        std::ostringstream key_s;
        key_s << i;
        INT8_ELEMENT(schema).key("i8_" + key_s.str())
                .readOnly().initialValue(0)
                .commit();
        UINT16_ELEMENT(schema).key("ui16_" + key_s.str())
                .readOnly().initialValue(5 + i)
                .alarmLow(5 + i).needsAcknowledging(true)
                .alarmHigh(50 + i).needsAcknowledging(true)
                .commit();
        FLOAT_ELEMENT(schema).key("f_" + key_s.str())
                .readOnly().initialValue(5 + i)
                .warnLow(5 + i).needsAcknowledging(true)
                .warnHigh(50 + i).needsAcknowledging(true)
                .commit();
        DOUBLE_ELEMENT(schema).key("d_" + key_s.str())
                .readOnly().initialValue(5 + i)
                .alarmLow(5 + i).needsAcknowledging(true)
                .alarmHigh(50 + i).needsAcknowledging(true)
                .commit();
        UINT64_ELEMENT(schema).key("ui64_" + key_s.str())
                .readOnly().initialValue(15 + i)
                .warnLow(15 + i).needsAcknowledging(true)
                .warnHigh(50 + i).needsAcknowledging(true)
                .alarmLow(i).needsAcknowledging(true)
                .alarmHigh(75 + i).needsAcknowledging(true)
                .commit();
    }



    profiler.startPeriod("validator");

    Hash h_out;

    for (size_t t = 0; t < 10; t++) {
        for (int i = 0; i < 50; i++) {
            std::ostringstream key_s;
            key_s << i;
            Hash h;
            h.set("i8_" + key_s.str(), t);
            h.set("ui16_" + key_s.str(), t);
            h.set("f_" + key_s.str(), t);
            h.set("d_" + key_s.str(), t);
            h.set("ui64_" + key_s.str(), t);
            std::pair<bool, std::string> r = val.validate(schema, h, h_out);

            const karabo::util::Hash & alarmParms = val.getParametersInWarnOrAlarm();
            for (karabo::util::Hash::const_iterator it = alarmParms.begin(); it != alarmParms.end(); ++it) {
                const std::string & scope = it->getKey();
                const std::string & type = it->getValue<Hash>().get<std::string>("type");

                if (scope.find("i8_") != std::string::npos) {
                    CPPUNIT_ASSERT(false); // should not occur
                    continue;
                }

                if (scope.find("ui16_") != std::string::npos) {
                    if (t < (5 + i)) {
                        CPPUNIT_ASSERT(type == AlarmCondition::ALARM_LOW.asString());
                    } else if (t > (50 + i)) {
                        CPPUNIT_ASSERT(type == AlarmCondition::ALARM_HIGH.asString());
                    } else {
                        std::clog << t << " " << i << std::endl;
                        std::clog << scope << it->getValue<Hash>() << std::endl;
                        CPPUNIT_ASSERT(false); // alarm should have been raised
                    }
                }

                if (scope.find("f_") != std::string::npos) {
                    if (t < (5 + i)) {
                        CPPUNIT_ASSERT(type == AlarmCondition::WARN_LOW.asString());
                    } else if (t > (50 + i)) {
                        CPPUNIT_ASSERT(type == AlarmCondition::WARN_HIGH.asString());
                    } else {
                        CPPUNIT_ASSERT(false); // alarm should have been raised
                    }
                }

                if (scope.find("d_") != std::string::npos) {
                    if (t < (5 + i)) {
                        CPPUNIT_ASSERT(type == AlarmCondition::ALARM_LOW.asString());
                    } else if (t > (50 + i)) {
                        CPPUNIT_ASSERT(type == AlarmCondition::ALARM_HIGH.asString());
                    } else {
                        CPPUNIT_ASSERT(false); // alarm should have been raised
                    }
                }

                if (scope.find("ui64_") != std::string::npos) {
                    if (t < i) {
                        CPPUNIT_ASSERT(type == AlarmCondition::ALARM_LOW.asString());
                    } else if (t > (75 + i)) {
                        CPPUNIT_ASSERT(type == AlarmCondition::ALARM_HIGH.asString());
                    }
                    if (t < (15 + i)) {
                        CPPUNIT_ASSERT(type == AlarmCondition::WARN_LOW.asString());
                    } else if (t > (50 + i)) {
                        CPPUNIT_ASSERT(type == AlarmCondition::WARN_HIGH.asString());
                    } else {
                        CPPUNIT_ASSERT(false); // alarm should have been raised
                    }
                }
            }


        }
    }
    profiler.stopPeriod("validator");


    profiler.close();

    std::clog << "Validation time 250 properties: " << profiler.getPeriod("validator").getDuration() / 10 << " [s/per validation]" << std::endl;
}


void AlarmCondition_Test::testValidationConditionalRoundTrip() {
    using namespace karabo::util;
    karabo::util::Validator::ValidationRules rules; //same rules as the internal validator of device. 
    //It will fail if defaults are injected but this is not relevant
    rules.allowAdditionalKeys = true;
    rules.allowMissingKeys = true;
    rules.allowUnrootedConfiguration = true;
    rules.injectDefaults = false;
    rules.injectTimestamps = true;

    Validator val(rules);
    Schema schema;


    FLOAT_ELEMENT(schema).key("f1")
            .readOnly().initialValue(5)
            .warnLow(5).info("This is an optional description").needsAcknowledging(true)
            .warnHigh(50).needsAcknowledging(true)
            .commit();

    FLOAT_ELEMENT(schema).key("f2")
            .readOnly().initialValue(5)
            .warnLow(5).needsAcknowledging(true)
            .warnHigh(50).needsAcknowledging(true)
            .commit();

    Hash h1, h2, h_out;
    h1.set("f1", 3);

    std::pair<bool, std::string> r = val.validate(schema, h1, h_out);

    karabo::util::Hash alarmParms = val.getParametersInWarnOrAlarm();

    CPPUNIT_ASSERT(alarmParms.has("f1"));
    CPPUNIT_ASSERT(alarmParms.get<Hash>("f1").get<std::string>("type") == AlarmCondition::WARN_LOW.asString());

    //f1 should still be in alarm, additionally, f2
    h2.set("f2", 4);
    r = val.validate(schema, h2, h_out);
    alarmParms = val.getParametersInWarnOrAlarm();
    CPPUNIT_ASSERT(alarmParms.has("f1"));
    CPPUNIT_ASSERT(alarmParms.get<Hash>("f1").get<std::string>("type") == AlarmCondition::WARN_LOW.asString());
    CPPUNIT_ASSERT(alarmParms.has("f2"));
    CPPUNIT_ASSERT(alarmParms.get<Hash>("f2").get<std::string>("type") == AlarmCondition::WARN_LOW.asString());

    //now only f2 in alarm
    h1.set("f1", 6);
    r = val.validate(schema, h1, h_out);
    alarmParms = val.getParametersInWarnOrAlarm();

    CPPUNIT_ASSERT(!alarmParms.has("f1"));
    CPPUNIT_ASSERT(alarmParms.has("f2"));
    CPPUNIT_ASSERT(alarmParms.get<Hash>("f2").get<std::string>("type") == AlarmCondition::WARN_LOW.asString());

    CPPUNIT_ASSERT(schema.getInfoForAlarm("f1", AlarmCondition::WARN_LOW) == "This is an optional description");
    CPPUNIT_ASSERT(schema.getInfoForAlarm("f1", AlarmCondition::WARN_HIGH) == "");

}<|MERGE_RESOLUTION|>--- conflicted
+++ resolved
@@ -38,12 +38,7 @@
 
 
 void AlarmCondition_Test::testStringAssignmentRoundTrip() {
-<<<<<<< HEAD
-    
-    karabo::util::AlarmCondition condition = karabo::util::AlarmCondition::fromString("WARN");
-=======
     karabo::util::AlarmCondition condition = karabo::util::AlarmCondition::fromString("warn");
->>>>>>> c24103f2
     std::string conditionString = condition;
     CPPUNIT_ASSERT(conditionString == "warn");
     CPPUNIT_ASSERT(condition.asString() == "warn");
