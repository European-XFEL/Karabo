--- conflicted
+++ resolved
@@ -35,32 +35,10 @@
 
 void Serializable_Test::testMethod() {
 
-<<<<<<< HEAD
-    // Create a fresh own object on the stack
-=======
-
-
->>>>>>> 63eb20e8
     FancyData fd1;
     fd1.setScalar(2);
 
     Hash h;
-<<<<<<< HEAD
-    h.set("fd1", fd1); // Here the original object on the stack is copied
-
-    CPPUNIT_ASSERT(h.get<FancyData>("fd1").getScalar() == 2);
-
-    // Manipulated on a copy
-    h.get<FancyData>("fd1").setScalar(-2);
-
-    // Does not change the original
-    CPPUNIT_ASSERT(fd1.getScalar() == 2);
-
-    // But the one in the hash
-    const FancyData& fd2 = h.get<FancyData>("fd1");
-    CPPUNIT_ASSERT(fd2.getScalar() == -2);
-=======
-
     h.set("fd1", fd1); // Here the original object on the stack is copied
     h.set("h1", Hash("someRegular", "hash"));
 
@@ -78,10 +56,11 @@
     // Here a copy is done
     FancyData fd2 = h.get<FancyData>("fd1");
     fd2.setScalar(1);
-    
 
     CPPUNIT_ASSERT(fd2.getScalar() == 1);
     CPPUNIT_ASSERT(h.get<FancyData>("fd1").getScalar() == -2);
->>>>>>> 63eb20e8
-}
 
+    // But the one in the hash
+    const FancyData& fd3 = h.get<FancyData>("fd1");
+    CPPUNIT_ASSERT(fd3.getScalar() == -2);
+}