--- conflicted
+++ resolved
@@ -166,15 +166,9 @@
                 .metricPrefix(MetricPrefix::MILLI)
                 .readOnly()
                 .alarmHigh(7).needsAcknowledging(false)
-<<<<<<< HEAD
-                .alarmLow(0).needsAcknowledging(false)
-                .warnHigh(2).needsAcknowledging(false)
-                .warnLow(1).needsAcknowledging(false)
-=======
                 .warnHigh(5).needsAcknowledging(false)
                 .warnLow(0).needsAcknowledging(false)
                 .alarmLow(-2).needsAcknowledging(false)
->>>>>>> 1b30fded
                 .commit();
 
     }
