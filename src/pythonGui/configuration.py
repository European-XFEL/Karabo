#############################################################################
# Author: <kerstin.weger@xfel.eu>
# Created on March 7, 2014
# Copyright (C) European XFEL GmbH Hamburg. All rights reserved.
#############################################################################


"""
This module contains a class which represents configurations for classes and
devices.
"""

__all__ = ["Configuration"]


from schema import Schema, Box
import manager
from network import Network

from PyQt4.QtCore import pyqtSignal


class BulkNotifications(object):
    """Make the configuration not notify every change to the listeners,
    but only after a set of changes was installed."""
    def __init__(self, conf):
        self.configuration = conf


    def __enter__(self):
        self.configuration.bulk_changes = True


    def __exit__(self, a, b, c):
        self.configuration.bulk_changes = False
        for box, (value, timestamp) in self.configuration.bulk_list.items():
            box.signalUpdateComponent.emit(box, value, timestamp)
        self.configuration.bulk_list = { }


class Configuration(Box):
    statusChanged = pyqtSignal(object, str, bool)


    def __init__(self, id, type, descriptor=None):
        """
        Create a new Configuration for schema, type should be 'class',
        'projectClass' or 'device'.
        """

        super(Configuration, self).__init__((), descriptor, self)
<<<<<<< HEAD
        assert type in ('class', 'projectClass', 'device', 'macro')
=======
        assert type in ('class', 'projectClass', 'device', 'deviceGroupClass', 'deviceGroup')
>>>>>>> 37bcb0eb
        self.type = type
        self.id = id
        self.visible = 0
        self._status = "offline"
        self.error = False
        self.parameterEditor = None
        self.bulk_changes = False
        self.bulk_list = { }

        #if type == "device":
        self.serverId = None
        self.classId = None
        self.index = None


    def setSchema(self, schema):
        if self.descriptor is not None:
            self.redummy()
        self.descriptor = Schema.parse(schema.name, schema.hash, {})
        if self.status == "requested":
            if self.visible > 0:
                Network().onStartMonitoringDevice(self.id)
            self.status = "schema"


    @property
    def status(self):
        """Each device can be in one of the following states:

        "noserver": device server not available
        "noplugin": class plugin not available
        "incompatible": device running, but of different type
        "offline": device could, but is not started
        "online": the device is online but doesn't have a schema yet
        "requested": a schema is requested, but didnt arrive yet
        "schema": the device has a schema, but no value yet
        "alive": everything is up-and-running

        "noserver", "noplugin", and "incompatible" only make sense
        if we actually know the (future) server, so only for a device
        in a project. Actual devices are just "offline". """
        return self._status


    @status.setter
    def status(self, value):
        assert value in ('offline', 'noserver', 'noplugin', 'online',
                         'incompatible', 'requested', 'schema', 'alive')
        if value != self._status:
            self._status = value
        self.statusChanged.emit(self, value, self.error)


    def updateStatus(self):
        """ determine the status from the system topology """
        if manager.Manager().systemHash is None:
            self.status = "offline"
            return

        try:
            attrs = manager.Manager().systemHash["device"][self.id, ...]
        except KeyError as e:
            self.error = False
            self.status = "offline"
        else:
            self.classId = attrs.get("classId")
            self.serverId = attrs.get("serverId")
            error = attrs.get("status") == "error"
            self.error = error
            if self.status == "offline" and self.visible > 0:
                Network().onGetDeviceSchema(self.id)
                self.status = "requested"
            elif self.status not in ("requested", "schema", "alive"):
                self.status = "online"
            else:
                self.statusChanged.emit(self, self.status, self.error)


    def getBox(self, path):
        box = self
        for p in path:
            box = getattr(box.boxvalue, p)
        return box


    def boxChanged(self, box, value, timestamp):
        if self.bulk_changes:
            self.bulk_list[box] = value, timestamp
        else:
            box.signalUpdateComponent.emit(box, value, timestamp)


    def fillWidget(self, parameterEditor):
        self.parameterEditor = parameterEditor
        Box.fillWidget(self, parameterEditor,
<<<<<<< HEAD
                       self.type in ("class", "projectClass", "macro"))
=======
                       self.type in ("class", "projectClass", "deviceGroupClass"))
>>>>>>> 37bcb0eb
        parameterEditor.globalAccessLevelChanged()


    def addVisible(self):
        self.visible += 1
        if self.visible == 1 and self.status not in ("offline", "requested"):
            if self.status == "online":
                Network().onGetDeviceSchema(self.id)
                self.status = "requested"
            Network().onStartMonitoringDevice(self.id)


    __enter__ = addVisible

    def removeVisible(self):
        self.visible -= 1
        if self.visible == 0 and self.status != "offline":
            Network().onStopMonitoringDevice(self.id)


    def __exit__(self, a, b, c):
        self.removeVisible()


    def refresh(self):
        Network().onGetDeviceConfiguration(self)<|MERGE_RESOLUTION|>--- conflicted
+++ resolved
@@ -49,11 +49,7 @@
         """
 
         super(Configuration, self).__init__((), descriptor, self)
-<<<<<<< HEAD
-        assert type in ('class', 'projectClass', 'device', 'macro')
-=======
-        assert type in ('class', 'projectClass', 'device', 'deviceGroupClass', 'deviceGroup')
->>>>>>> 37bcb0eb
+        assert type in ('class', 'projectClass', 'device', 'macro', 'deviceGroupClass', 'deviceGroup')
         self.type = type
         self.id = id
         self.visible = 0
@@ -149,11 +145,7 @@
     def fillWidget(self, parameterEditor):
         self.parameterEditor = parameterEditor
         Box.fillWidget(self, parameterEditor,
-<<<<<<< HEAD
-                       self.type in ("class", "projectClass", "macro"))
-=======
-                       self.type in ("class", "projectClass", "deviceGroupClass"))
->>>>>>> 37bcb0eb
+                       self.type in ("class", "projectClass", "macro", "deviceGroupClass"))
         parameterEditor.globalAccessLevelChanged()
 
 
