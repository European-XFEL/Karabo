#############################################################################
# Author: <kerstin.weger@xfel.eu>
# Created on February 1, 2012
# Copyright (C) European XFEL GmbH Hamburg. All rights reserved.
#############################################################################


"""This module contains the manager class which works as a man in the middle of
   the star structure. All relevant signals go over here.
   
   The manager class is a singleton.
   
   All relevant configuration data is stored in a member hash variable.
"""

__all__ = ["Manager"]


from enums import NavigationItemTypes, ConfigChangeTypes
from configuration import Configuration
<<<<<<< HEAD
import datetime
from hash import Hash, HashMergePolicy
from timestamp import Timestamp
=======
from datetime import datetime
from enums import NavigationItemTypes
from enums import ConfigChangeTypes
from karabo.karathon import (Hash, loadFromFile, saveToFile, Timestamp)
>>>>>>> 20159c02
from navigationhierarchymodel import NavigationHierarchyModel
from sqldatabase import SqlDatabase

from PyQt4.QtCore import (pyqtSignal, QDir, QFile, QFileInfo, QIODevice, QObject)
from PyQt4.QtGui import (QFileDialog, QMessageBox)


class DataNotifier(QObject):
    signalUpdateComponent = pyqtSignal(str, object, object) # internalKey, value, timestamp
    signalUpdateDisplayValue = pyqtSignal(str, object, object)
    signalHistoricData = pyqtSignal(str, object)


    def __init__(self, key, component):
        super(DataNotifier, self).__init__()

        self.signalUpdateComponent.connect(self.onValueChanged)
        self.signalUpdateDisplayValue.connect(self.onValueChanged)
        self.addComponent(key, component)


    def onValueChanged(self, key, value, timestamp=None):
        self.value = value
        self.timestamp = timestamp


    def addComponent(self, key, component):
        self.signalUpdateComponent.connect(component.onValueChanged)
        self.signalUpdateDisplayValue.connect(component.onDisplayValueChanged)
        if hasattr(self, "value"):
            self.signalUpdateComponent.emit(key, self.value, self.timestamp)
            self.signalUpdateDisplayValue.emit(key, self.value, self.timestamp)


    def updateDisplayValue(self, key, value, timestamp):
        self.signalUpdateDisplayValue.emit(key, value, timestamp)


class _Manager(QObject):
    # signals
    signalGlobalAccessLevelChanged = pyqtSignal()

    signalReset = pyqtSignal()

    signalNewNavigationItem = pyqtSignal(dict) # id, name, type, (status), (refType), (refId), (schema)
    signalSelectNewNavigationItem = pyqtSignal(str) # deviceId
    signalSchemaAvailable = pyqtSignal(dict) # key, schema
    signalDeviceInstanceChanged = pyqtSignal(dict, str)
    signalKillDevice = pyqtSignal(str) # deviceId
    signalKillServer = pyqtSignal(str) # serverId
    signalDeviceSchemaUpdated = pyqtSignal(str) # deviceId

    signalRefreshInstance = pyqtSignal(str) # deviceId
    signalInitDevice = pyqtSignal(str, object) # deviceId, hash
    signalExecute = pyqtSignal(str, dict) # deviceId, slotName/arguments

    signalReconfigure = pyqtSignal(str, str, object) # deviceId, attributeId, attributeValue
    signalReconfigureAsHash = pyqtSignal(str, object) # deviceId, hash
    signalDeviceStateChanged = pyqtSignal(str, str) # fullDeviceKey, state
    signalConflictStateChanged = pyqtSignal(str, bool) # key, hasConflict
    signalChangingState = pyqtSignal(str, bool) # deviceId, isChanging
    signalErrorState = pyqtSignal(str, bool) # deviceId, inErrorState

    signalInstanceGone = pyqtSignal(str, str) # path, parentPath

    signalNewVisibleDevice = pyqtSignal(str) # deviceId
    signalRemoveVisibleDevice = pyqtSignal(str) # deviceId

    signalLogDataAvailable = pyqtSignal(str) # logData
    signalNotificationAvailable = pyqtSignal(str, str, str, str, str) # timestam, type, shortMessage, detailedMessage, deviceId

    signalCreateNewProjectConfig = pyqtSignal(object, str, str) # customItem, path, configName
    signalProjectItemChanged = pyqtSignal(dict) # path

    signalGetClassSchema = pyqtSignal(str, str) # serverId, classId
    signalGetDeviceSchema = pyqtSignal(str) # deviceId
    signalGetFromPast = pyqtSignal(str, str, str, str)


    def __init__(self, *args, **kwargs):
        super(_Manager, self).__init__()
        
        # Map stores all keys and DataNofiers for editable widgets
        self.__keyNotifierMapEditableValue = dict()
        # Map stores all keys and DataNofiers for display widgets
        self.__keyNotifierMapDisplayValue = dict()
        
        # Initiate database connection
        self.sqlDatabase = SqlDatabase()
        self.sqlDatabase.openConnection()
        
        # Model for navigationtreeview
        self.systemTopology = NavigationHierarchyModel()
        # Model for projecttree TODO: after merge of projectPanel-branch
        #self.projectTopology = ProjectModel()
        
        # Map stores { (serverId, class), Configuration }
        self.serverClassData = dict()
        # Map stores { deviceId, Configuration }
        self.deviceData = dict()
        
        # Sets all parameters to start configuration
        self.reset()


    # Sets all parameters to start configuration
    def reset(self):
        # Project hash
        self.__projectHash = Hash("project", Hash(), "project.devices", Hash())
        self.__projectHash.setAttribute("project", "name", "xfelTest")
        self.__projectArrayIndices = []
        
        # Unregister all editable DataNotifiers, if available
        #for key in self.__keyNotifierMapEditableValue:
        #    dataNotifier = self.__keyNotifierMapEditableValue.get(key)
        #    if dataNotifier:
        #        dataNotifier.removeComponents(key)
        # Map stores all keys and DataNofiers for editable widgets
        self.__keyNotifierMapEditableValue = dict()
        
        # Unregister all display DataNotifiers, if available
        #for key in self.__keyNotifierMapDisplayValue:
        #    dataNotifier = self.__keyNotifierMapDisplayValue.get(key)
        #    if dataNotifier:
        #        dataNotifier.removeComponents(key)
        # Map stores all keys and DataNofiers for display widgets
        self.__keyNotifierMapDisplayValue = dict()
        
        # Dictionary to store instanceId of visible DEVICE_INSTANCEs with counter
        self.__visibleDevInsKeys = dict()
        
        # State, if initiate device is currently processed
        self.__isInitDeviceCurrentlyProcessed = False


    def closeDatabaseConnection(self):
        self.sqlDatabase.closeConnection()

    
    def _getDataNotifierEditableValue(self, key):
        return self.__keyNotifierMapEditableValue.get(key)


    def _getDataNotifierDisplayValue(self, key):
        return self.__keyNotifierMapDisplayValue.get(key)


    def _changeClassData(self, key, value):
        serverClassIdParamKey = key.split(".")
        if len(serverClassIdParamKey) < 3:
            return
        
        serverId = serverClassIdParamKey[0]
        classId = serverClassIdParamKey[1]
        paramKey = serverClassIdParamKey[2]
        
        if "@" in paramKey:
            # Merge attribute value
            keys = paramKey.split("@")
            parameterKey = keys[0]
            attributeKey = keys[1]
            
            self.serverClassData[serverId, classId].setAttribute(parameterKey, attributeKey, value)
        else:
            self.serverClassData[serverId, classId].set(paramKey, value)
    
    
    def _changeDeviceData(self, key, value):
        deviceIdParamKey = key.split(".")
        if len(deviceIdParamKey) < 2:
            return

        deviceId = deviceIdParamKey[0]
        paramKey = deviceIdParamKey[1]
        
        if "@" in paramKey:
            # Merge attribute value
            keys = key.split("@")
            parameterKey = keys[0]
            attributeKey = keys[1]
            
            self.deviceData[deviceId].setAttribute(parameterKey, attributeKey, value)
        else:
            self.deviceData[deviceId].set(paramKey, value)


    def disconnectedFromServer(self):
        # Reset manager settings
        self.reset()
        # Inform others about changes
        self.handleSystemTopology(Hash())
        # Send reset signal to configurator to clear stacked widget
        self.signalReset.emit()


    def registerEditableComponent(self, key, component):
        dataNotifier = self._getDataNotifierEditableValue(key)
        if dataNotifier is None:
            self.__keyNotifierMapEditableValue[key] = DataNotifier(key, component)
        else:
            dataNotifier.addComponent(key, component)


    def unregisterEditableComponent(self, key, component):
        pass


    def registerDisplayComponent(self, key, component):
        dataNotifier = self._getDataNotifierDisplayValue(key)
        if dataNotifier is None:
            self.__keyNotifierMapDisplayValue[key] = DataNotifier(key, component)
        else:
            dataNotifier.addComponent(key, component)


    def unregisterDisplayComponent(self, key, component):
        pass


    def registerHistoricData(self, key, slot):
        dataNotifier = self._getDataNotifierDisplayValue(key)
        dataNotifier.signalHistoricData.connect(slot)


    def handleHistoricData(self, headerHash, bodyHash):
        key = "{}.{}".format(headerHash.get("deviceId"), headerHash.get("property"))
        dataNotifier = self._getDataNotifierDisplayValue(key)
        dataNotifier.signalHistoricData.emit(key, bodyHash.get("data"))


    def _getDeviceIdFromInternalPath(self, internalPath):
        """
        This function gets as parameter the \internalPath of a device or a device
        class.
        
        Only if this internal path belongs to a device, the deviceId is return,
        otherwise return None.
        """
        splittedPath = internalPath.split('.')
        if len(splittedPath) < 1:
            # No device selected
            return None

        return splittedPath[0]


    def newVisibleDevice(self, internalPath):
        """
        This function registers a new visible instance in a map. If it is the
        first occurence, a signal is sent to the network to inform the GuiServerDevice.
        
        The incoming parameter \internalPath can be either directly a deviceId
        or an internalPath of an property item which needs to be splitted to get
        the deviceId.
        """
        deviceId = self._getDeviceIdFromInternalPath(internalPath)
        if deviceId is None:
            return
        
        # Check, whether deviceId is in systemTopology (means online)
        hasDevice = self.systemTopology.has(deviceId)
        # If schema was not seen, request device schema in function
        # getDeviceSchema will call newVisibleDevice again
        if hasDevice and (self.getDeviceSchema(deviceId) is None):
            return True

        deviceIdCount = self.__visibleDevInsKeys.get(deviceId)
        if deviceIdCount:
            self.__visibleDevInsKeys[deviceId] += 1
        else:
            self.__visibleDevInsKeys[deviceId] = 1
        if self.__visibleDevInsKeys[deviceId] == 1:
            self.signalNewVisibleDevice.emit(deviceId)
        
        print "newVisible", self.__visibleDevInsKeys
        print ""
        return True


    def removeVisibleDevice(self, deviceId):
        deviceIdCount = self.__visibleDevInsKeys.get(deviceId)
        if deviceIdCount:
            self.__visibleDevInsKeys[deviceId] -= 1
            if self.__visibleDevInsKeys[deviceId] == 0:
                self.signalRemoveVisibleDevice.emit(deviceId)
                print "removeVisibleDevice", deviceId


    def _changeHash(self, devicePath, config, configChangeType=ConfigChangeTypes.DEVICE_INSTANCE_CURRENT_VALUES_CHANGED):
        # Go recursively through Hash
        self._r_changeHash(devicePath, devicePath, config, configChangeType)


    def _r_changeHash(self, path, devicePath, config, configChangeType):
        for key, value in config.iteritems():
            try:
                timestamp = Timestamp.fromHashAttributes(
                    config.getAttributes(key))
            except KeyError as e:
                timestamp = None

            if len(path) < 1:
                internalPath = key
            else:
                internalPath = path + "." + key

            # Check if DataNotifier for key available
            if configChangeType == ConfigChangeTypes.DEVICE_CLASS_CONFIG_CHANGED:
                dataNotifier = self._getDataNotifierEditableValue(internalPath)
                if dataNotifier is not None:
                    dataNotifier.signalUpdateComponent.emit(internalPath, value, timestamp)
            elif configChangeType == ConfigChangeTypes.DEVICE_INSTANCE_CONFIG_CHANGED:
                dataNotifier = self._getDataNotifierEditableValue(internalPath)
                if dataNotifier is not None:
                    dataNotifier.signalUpdateComponent.emit(internalPath, value, timestamp)
            elif configChangeType == ConfigChangeTypes.DEVICE_INSTANCE_CURRENT_VALUES_CHANGED:
                dataNotifier = self._getDataNotifierDisplayValue(internalPath)
                if dataNotifier is not None:
                    dataNotifier.signalUpdateComponent.emit(internalPath, value, timestamp)
                
                # Notify editable widget of display value change
                dataNotifier = self._getDataNotifierEditableValue(internalPath)
                if dataNotifier is not None:
                    # Broadcast new displayValue to all editable widgets
                    dataNotifier.updateDisplayValue(internalPath, value, timestamp)
                
                # Check state
                if key == "state":
                    self._triggerStateChange(devicePath, value)
                        
            # More recursion in case of Hash type
            if isinstance(value, Hash):
                self._r_changeHash(internalPath, devicePath, value, configChangeType)
            elif isinstance(value, list):
                # TODO: needs to be implemented
                for i in xrange(len(value)):
                    internalPath = internalPath + "[" + str(i) + "]"
                    hashValue = value[i]


    def _triggerStateChange(self, devicePath, value):
        deviceId = devicePath.split('.configuration',1)[0]
        # Update GUI due to state changes
        if value == "Changing...":
            self.signalChangingState.emit(deviceId, True)
        else:
            if ("Error" in value) or ("error" in value):
                self.signalErrorState.emit(deviceId, True)
            else:
                self.signalErrorState.emit(deviceId, False)
            
            self.signalChangingState.emit(deviceId, False)
            self.signalDeviceStateChanged.emit(deviceId, value)


### Slots ###
    def onDeviceClassValueChanged(self, key, value):
        self._changeClassData(key, value)

        dataNotifier = self._getDataNotifierEditableValue(key)
        if dataNotifier is not None:
            dataNotifier.signalUpdateComponent.emit(key, value, None)


    def onDeviceInstanceValueChanged(self, key, value):
        self._changeDeviceData(key, value)

        dataNotifier = self._getDataNotifierEditableValue(key)
        if dataNotifier is not None:
            dataNotifier.signalUpdateComponent.emit(key, value, None)
        
        keys = key.split(".")
        deviceId = keys[0]
        parameterKey = keys[1]

        # Informs network
        self.signalReconfigure.emit(deviceId, parameterKey, value)


    def onDeviceChangedAsHash(self, deviceId, config):
        paths = config.paths()
        for path in paths:
            dataNotifier = self._getDataNotifierEditableValue(path)
            if dataNotifier is not None:
                dataNotifier.signalUpdateComponent.emit(path, config.get(path),
                                                        None)
        config = Hash(config.get(deviceId))
        self.deviceData[deviceId].configuration = config
        self.signalReconfigureAsHash.emit(deviceId, config)


    def onConflictStateChanged(self, key, hasConflict):
        self.signalConflictStateChanged.emit(key, hasConflict)


    def initDevice(self, serverId, classId):
        # Put configuration hash together
        config = Hash(classId, self.serverClassData[serverId, classId].configuration)
        
        # Send signal to network
        self.signalInitDevice.emit(serverId, config)
        self.__isInitDeviceCurrentlyProcessed = True


    def killDevice(self, deviceId):
        reply = QMessageBox.question(None, 'Message',
            "Do you really want to kill this instance?", QMessageBox.Yes |
            QMessageBox.No, QMessageBox.No)

        if reply == QMessageBox.No:
            return

        # Remove deviceId data
        del self.deviceData[deviceId]
        self.signalKillDevice.emit(deviceId)


    def killServer(self, serverId):
        reply = QMessageBox.question(None, 'Message',
            "Do you really want to kill this instance?", QMessageBox.Yes |
            QMessageBox.No, QMessageBox.No)

        if reply == QMessageBox.No:
            return
        
        self.signalKillServer.emit(serverId)


### TODO: Temporary functions for scientific computing START ###
    def createNewProjectConfig(self, customItem, path, configCount, classId, schema):
        
        configName = "{}-{}-<>".format(configCount, classId)
        
        self.signalCreateNewProjectConfig.emit(customItem, path, configName)
        self.signalSchemaAvailable.emit(dict(key=path, schema=schema, classId=classId, type=NavigationItemTypes.CLASS))
        self.signalProjectItemChanged.emit(dict(key=path))
        
        #print self.__projectHash
        #print "-----"


    def createNewConfigKeyAndCount(self, classId):
        nbConfigs = len(self.__projectArrayIndices)
        
        path = "project.devices.[" + str(nbConfigs) + "]." + str(classId)
        self.__projectHash.set(path, Hash())
        
        self.__projectArrayIndices.append(nbConfigs+1)
        
        return (path, nbConfigs)

    # project hash:
    # project name="test" +
    #   devices +
    #     0 +
    #       classId1 +
    #         deviceId = s1
    #     1 +
    #       classId2 +

### TODO: Temporary functions for scientific computing END ###


    def executeCommand(self, itemInfo):
        # instanceId, name, arguments
        path = itemInfo.get('path')
        keys = path.split('.')
        deviceId = keys[0]
        
        command = itemInfo.get('command')
        args = itemInfo.get('args')
        
        self.signalExecute.emit(deviceId, dict(command=command, args=args))


    def onLogDataAvailable(self, logData):
        # Send message to logging panel
        self.signalLogDataAvailable.emit(logData)


    def onRefreshInstance(self, internalPath):
        deviceId = self._getDeviceIdFromInternalPath(internalPath)
        if deviceId is None:
            return
        self.signalRefreshInstance.emit(deviceId)

   
    def onNewNavigationItem(self, itemInfo):
        self.signalNewNavigationItem.emit(itemInfo)


    def selectDeviceByPath(self, path):
        if self.__isInitDeviceCurrentlyProcessed is True:
            self.signalSelectNewNavigationItem.emit(path)
            self.__isInitDeviceCurrentlyProcessed = False


    def potentiallyRefreshVisibleDevice(self, deviceId):
        # If deviceId is already visible in scene but was offline, force refresh
        if (deviceId in self.__visibleDevInsKeys) and \
           (self.__visibleDevInsKeys[deviceId] > 0):
            self.signalSelectNewNavigationItem.emit(deviceId)
            self.signalRefreshInstance.emit(deviceId)


    def onSchemaAvailable(self, itemInfo):
        # Notify ConfigurationPanel
        self.signalSchemaAvailable.emit(itemInfo)


    def onDeviceInstanceChanged(self, itemInfo, xml):
        self.signalDeviceInstanceChanged.emit(itemInfo, xml)


    def openAsXml(self, filename, deviceId, classId, serverId):
        config = loadFromFile(str(filename))
        # Needs to be copied into new Hash to prevent segmentation fault
        tmp = Hash(config.get(classId))
        
        # TODO: not working correctly yet
        # Validate against fullSchema - state dependent configurations
        #fullSchema = Schema()
        #rules = None
        
        # Get full schema of device class
        #path = internalKey + ".description"
        #if self.__hash.has(path):
        #    fullSchema = self.__hash.get(path)
            
            # Get current state
        #    state = None
        #    statePath = internalKey + ".configuration.state"
        #    if self.__hash.has(statePath):
        #        state = self.__hash.get(statePath)
            
        #    splitPath = path.split(".")
        #    if splitPath[0] == "device":
        #        print "device"
        #        rules = AssemblyRules(AccessType.WRITE, state)#accessMode, state, globals.GLOBAL_ACCESS_LEVEL)
        #    else:
        #        print "class"
        #        rules = AssemblyRules(AccessType.INIT)#accessMode, state, globals.GLOBAL_ACCESS_LEVEL)

        #schema = Schema(classId, rules)
        #schema.merge(fullSchema)
        
        #validationRules = ValidatorValidationRules()
        #validationRules.allowAdditionalKeys        = True
        #validationRules.allowMissingKeys           = True
        #validationRules.allowUnrootedConfiguration = True
        #validationRules.injectDefaults             = False
        #validationRules.injectTimestamps           = False
        #validator = Validator()
        #validator.setValidationRules(validationRules)
        # Get validated config
        #config = validator.validate(schema, config)

        # TODO: Reload XSD in configuration panel
        # ...
        
        changeType = None
        if deviceId is not None:
            path = deviceId
            changeType = ConfigChangeTypes.DEVICE_INSTANCE_CONFIG_CHANGED
            # Merge new config into internal datastructure
            self.deviceData[deviceId].configuration = tmp
        elif serverId is not None:
            path = "{}.{}".format(serverId, classId)
            changeType = ConfigChangeTypes.DEVICE_CLASS_CONFIG_CHANGED
            # Merge new config into internal datastructure
            self.serverClassData[serverId, classId].configuration = tmp
        
        # Update view with new data for path
        self._changeHash(path, tmp, changeType)


    def onFileOpen(self, deviceId, classId, serverId):
        filename = QFileDialog.getOpenFileName(None, "Open saved configuration", \
                                               QDir.tempPath(), "XML (*.xml)")
        if len(filename) < 1:
            return
        
        file = QFile(filename)
        if file.open(QIODevice.ReadOnly | QIODevice.Text) == False:
            return
            
        self.openAsXml(filename, deviceId, classId, serverId)


    def saveAsXml(self, filename, deviceId, classId, serverId=None):
        if deviceId is not None:
            config = Hash(classId, self.deviceData[deviceId].configuration)
        elif serverId is not None:
            config = Hash(classId, self.serverClassData[serverId, classId].configuration)
        else:
            config = Hash()

        saveToFile(config, filename)

    
    def onSaveAsXml(self, deviceId, classId, serverId):
        filename = QFileDialog.getSaveFileName(None, "Save file as", QDir.tempPath(), "XML (*.xml)")
        if len(filename) < 1:
            return
        
        fi = QFileInfo(filename)
        if len(fi.suffix()) < 1:
            filename += ".xml"

        self.saveAsXml(filename, deviceId, classId, serverId)


    # TODO: needs to be implemented
    def onReloadXsd(self, deviceServer, deviceId):
        print "Manager, onReloadXsd", deviceServer, deviceId
        #mainWindow signalReloadXsd
        # onXsdAvailable.emit()
        pass


    def handleSystemTopology(self, config):
        # Update navigation treemodel
        self.systemTopology.updateData(config)


    def handleInstanceNew(self, config):
        """
        This function gets the configuration for a new instance.
        Before the system topology is updated, it is checked whether this instance
        already exists in the central hash.
        If \True, the existing stuff is removed (from central hash, old parameter
                  page..
        If \False, nothing is removed.
        """
        
        # Check for existing stuff and remove
        instanceIds = self.systemTopology.removeExistingInstances(config)
        for id in instanceIds:
            timestamp = datetime.now()
            # TODO: better format for timestamp and timestamp generation in karabo
            timestamp = timestamp.strftime("%Y-%m-%d %H:%M:%S")
            logMessage = timestamp + " | " + "INFO" + " | " + id + " | " \
                         "Detected dirty shutdown for instance \"" + id + "\", which " \
                         "is coming up now.#"
            # A log message is triggered
            self.onLogDataAvailable(logMessage)

        # Update system topology with new configuration
        self.systemTopology.updateData(config)

        # If device was instantiated from GUI, it should be selected after coming up
        deviceKey = "device"
        if config.has(deviceKey):
            deviceConfig = config.get(deviceKey)
            deviceIds = list()
            deviceConfig.getKeys(deviceIds)
            for deviceId in deviceIds:
                self.selectDeviceByPath(deviceId)
                self.potentiallyRefreshVisibleDevice(deviceId)


    def handleInstanceUpdated(self, config):
        self.systemTopology.updateData(config)


    def handleInstanceGone(self, instanceId):
        """
        Remove instanceId from central hash and update
        """
        # Update system topology
        parentPath = self.systemTopology.erase(instanceId)
        if parentPath is None:
            return
        
        self.signalInstanceGone.emit(instanceId, parentPath)


    def handleClassSchema(self, headerHash, config):
        serverId = headerHash.get('serverId')
        classId = headerHash.get('classId')
        schema = config.get('schema')
        
        # Update map for server and class with schema
        self.serverClassData[serverId, classId] = Configuration(schema)
        path = "{}.{}".format(serverId, classId)
        self.onSchemaAvailable(dict(key=path, classId=classId, 
                               type=NavigationItemTypes.CLASS, schema=schema))


    def getClassSchema(self, serverId, classId):
        # Return class schema, if already existing
        if (serverId, classId) in self.serverClassData:
            return self.serverClassData[serverId, classId].schema

        # Else, send network request
        self.signalGetClassSchema.emit(serverId, classId)
        return None
    
    
    def handleDeviceSchema(self, headerHash, config):
        deviceId = headerHash.get('deviceId')
        if (deviceId in self.deviceData) and (self.deviceData[deviceId].schema is not None):
            return
        
        # Add configuration with schema to device data
        schema = config.get('schema')
        self.deviceData[deviceId] = Configuration(schema)
        
        self.onSchemaAvailable(dict(key=deviceId, type=NavigationItemTypes.DEVICE,
                                    schema=schema))
        self.newVisibleDevice(deviceId)


    def getDeviceSchema(self, deviceId):
        if deviceId in self.deviceData:
            return self.deviceData[deviceId].schema
        
        # Send network request
        self.signalGetDeviceSchema.emit(deviceId)
        return None
        

    def handleDeviceSchemaUpdated(self, headerHash, config):
        deviceId = headerHash.get("deviceId")
        if deviceId in self.deviceData:
            self.deviceData[deviceId].schema = None
        
        self.signalDeviceSchemaUpdated.emit(deviceId)
        self.handleDeviceSchema(headerHash, config)
        self.onRefreshInstance(deviceId)


    # TODO: This function must be thread-safe!!
    def handleConfigurationChanged(self, headerHash, config):
        deviceId = headerHash.get("deviceId")
        self._changeHash(deviceId, config)
        # Merge configuration into self.deviceData
        self.deviceData[deviceId].merge(config)


    def handleNotification(self, timestamp, type, shortMessage, detailedMessage, deviceId):
        self.signalNotificationAvailable.emit(timestamp, type, shortMessage, detailedMessage, deviceId)


manager = _Manager()

def Manager():
    return manager<|MERGE_RESOLUTION|>--- conflicted
+++ resolved
@@ -18,16 +18,9 @@
 
 from enums import NavigationItemTypes, ConfigChangeTypes
 from configuration import Configuration
-<<<<<<< HEAD
-import datetime
+from datetime import datetime
 from hash import Hash, HashMergePolicy
 from timestamp import Timestamp
-=======
-from datetime import datetime
-from enums import NavigationItemTypes
-from enums import ConfigChangeTypes
-from karabo.karathon import (Hash, loadFromFile, saveToFile, Timestamp)
->>>>>>> 20159c02
 from navigationhierarchymodel import NavigationHierarchyModel
 from sqldatabase import SqlDatabase
 
