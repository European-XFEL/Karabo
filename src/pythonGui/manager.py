--- conflicted
+++ resolved
@@ -113,28 +113,21 @@
         # Initiate database connection
         self.sqlDatabase = SqlDatabase()
         self.sqlDatabase.openConnection()
-<<<<<<< HEAD
         
         # Model for navigationtreeview
         self.systemTopology = NavigationHierarchyModel()
         # Model for projecttree TODO: after merge of projectPanel-branch
         #self.projectTopology = ProjectModel()
+        # One model for project view
+        self.projModel = ProjectModel(self)
+        self.projModel.selectionModel.selectionChanged. \
+                        connect(self.onProjectModelSelectionChanged)
+        
         
         # Map stores { (serverId, class), Configuration }
         self.serverClassData = dict()
         # Map stores { deviceId, Configuration }
         self.deviceData = dict()
-=======
-
-        # One model for navigation hierarchy view
-        self.navHierarchyModel = NavigationHierarchyModel(self)
-        self.navHierarchyModel.selectionModel.selectionChanged. \
-                        connect(self.onNavigationHierarchyModelSelectionChanged)
-        # One model for project view
-        self.projModel = ProjectModel(self)
-        self.projModel.selectionModel.selectionChanged. \
-                        connect(self.onProjectModelSelectionChanged)
->>>>>>> 80a9b3fe
         
         # Sets all parameters to start configuration
         self.reset()
@@ -169,14 +162,6 @@
         self.__isInitDeviceCurrentlyProcessed = False
 
 
-<<<<<<< HEAD
-=======
-    def _hash(self):
-        return self.__hash
-    hash = property(fget=_hash)
-
-
->>>>>>> 80a9b3fe
     def closeDatabaseConnection(self):
         self.sqlDatabase.closeConnection()
 
@@ -438,48 +423,32 @@
     def onConflictStateChanged(self, key, hasConflict):
         self.signalConflictStateChanged.emit(key, hasConflict)
 
-
-<<<<<<< HEAD
+    def onNavigationHierarchyModelSelectionChanged(self, selected, deselect):
+        """
+        This slot is called whenever something of the navigation panel is selected.
+        If an item was selected, the selection of the project panel is cleared.
+        """
+        if len(selected.indexes()) < 1:
+            return
+
+        self.projModel.selectionModel.clearSelection()
+
+
+    def onProjectModelSelectionChanged(self, selected, deselected):
+        """
+        This slot is called whenever something of the project panel is selected.
+        If an item was selected, the selection of the navigation panel is cleared.
+        """
+        if len(selected.indexes()) < 1:
+            return
+
+        self.systemTopology.selectionModel.clearSelection()
+
+
+
     def initDevice(self, serverId, classId):
         # Put configuration hash together
         config = Hash(classId, self.serverClassData[serverId, classId].configuration)
-=======
-    def onNavigationHierarchyModelSelectionChanged(self, selected, deselect):
-        """
-        This slot is called whenever something of the navigation panel is selected.
-        If an item was selected, the selection of the project panel is cleared.
-        """
-        if len(selected.indexes()) < 1:
-            return
-
-        self.projModel.selectionModel.clearSelection()
-
-
-    def onProjectModelSelectionChanged(self, selected, deselected):
-        """
-        This slot is called whenever something of the project panel is selected.
-        If an item was selected, the selection of the navigation panel is cleared.
-        """
-        if len(selected.indexes()) < 1:
-            return
-
-        self.navHierarchyModel.selectionModel.clearSelection()
-
-
-    def initDevice(self, serverId, classId, path):
-        #print "initDevice", internalKey
-        #print self.__hash
-        
-        h = Hash()
-        if self.__hash.has(path):
-            h = self.__hash.get(path)
-        
-        # TODO: Remove dirty hack for scientific computing again!!!
-        croppedDevClaId = classId.split("-")
-        classId = croppedDevClaId[0]
-        
-        config = Hash(classId, h)
->>>>>>> 80a9b3fe
         
         # Send signal to network
         self.signalInitDevice.emit(serverId, config)
@@ -719,17 +688,10 @@
 
 
     def handleSystemTopology(self, config):
-<<<<<<< HEAD
         # Update navigation treemodel
         self.systemTopology.updateData(config)
-=======
-        # Merge new configuration data into central hash
-        self._mergeIntoHash(config)
-        # Update navigation model
-        self.navHierarchyModel.updateData(self.__hash)
         # Send new topology to projecttree
         self.signalSystemTopologyChanged.emit(self.__hash)
->>>>>>> 80a9b3fe
 
 
     def handleInstanceNew(self, config):
@@ -780,7 +742,6 @@
         parentPath = self.systemTopology.erase(instanceId)
         if parentPath is None:
             return
-<<<<<<< HEAD
         
         self.signalInstanceGone.emit(instanceId, parentPath)
 
@@ -795,24 +756,6 @@
         path = "{}.{}".format(serverId, classId)
         self.onSchemaAvailable(dict(key=path, classId=classId, 
                                type=NavigationItemTypes.CLASS, schema=schema))
-=======
-
-        # Remove instance from central hash
-        self.__hash.erase(path)
-        self.navHierarchyModel.updateData(self.__hash)
-        self.signalInstanceGone.emit(path, parentPath)
-
-
-    def handleClassSchema(self, config):
-        path = str(config.paths()[0])
-        schema = config.get(path)
-        # Merge new configuration data into central hash
-        self._mergeIntoHash(config)
-
-        path = path.split('.description', 1)[0]
-        classId = path.split('.')[3]
-        self.onSchemaAvailable(dict(key=path, classId=classId, type=NavigationItemTypes.CLASS, schema=schema))
->>>>>>> 80a9b3fe
 
 
     def getClassSchema(self, serverId, classId):
@@ -826,7 +769,6 @@
     
     
     def handleDeviceSchema(self, headerHash, config):
-<<<<<<< HEAD
         deviceId = headerHash.get('deviceId')
         if (deviceId in self.deviceData) and (self.deviceData[deviceId].schema is not None):
             return
@@ -844,28 +786,10 @@
         if deviceId in self.deviceData:
             return self.deviceData[deviceId].schema
         
-=======
-        path = "device.{}".format(headerHash.get("deviceId"))
-        descriptionPath = "{}.description".format(path)
-        if self.__hash.has(descriptionPath):
-            return
-        
-        self._mergeIntoHash(config)
-        self.onSchemaAvailable(dict(key=path, type=NavigationItemTypes.DEVICE,
-                                    schema=config.get(descriptionPath)))
-        self.newVisibleDevice(path)
-
-
-    def getDeviceSchema(self, deviceId):
-        path = "device.{}.description".format(deviceId)
-        if self.__hash.has(path):
-            return self.__hash.get(path)
-
->>>>>>> 80a9b3fe
         # Send network request
         self.signalGetDeviceSchema.emit(deviceId)
         return None
-
+        
 
     def handleDeviceSchemaUpdated(self, headerHash, config):
         deviceId = headerHash.get("deviceId")
@@ -879,31 +803,10 @@
 
     # TODO: This function must be thread-safe!!
     def handleConfigurationChanged(self, headerHash, config):
-<<<<<<< HEAD
         deviceId = headerHash.get("deviceId")
         self._changeHash(deviceId, config)
         # Merge configuration into self.deviceData
         self.deviceData[deviceId].merge(config)
-=======
-        path = "device.{}.configuration".format(headerHash.get('deviceId'))
-        deviceConfig = config.get(path)
-        self._changeHash(path, deviceConfig)
-        self._mergeIntoHash(config)
-        
-        # Check, if device is also in project hash
-        for projectKey in self.__projectHash:
-            projectConfig = self.__projectHash.get(projectKey)
-            for p in projectConfig.keys():
-                categoryConfig = projectConfig.get(p)
-                for categoryKey in categoryConfig.keys():
-                    if categoryKey == ProjectModel.DEVICE_KEY:
-                        config = categoryConfig.get(categoryKey)
-                        if config is None:
-                            break
-                        for deviceId in config.keys():
-                            projectPath = "{}.{}.{}.{}.configuration".format(projectKey, p, categoryKey, deviceId)
-                            self._changeHash(projectPath, deviceConfig)
->>>>>>> 80a9b3fe
 
 
     def handleNotification(self, timestamp, type, shortMessage, detailedMessage, deviceId):
