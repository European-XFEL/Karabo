from __future__ import unicode_literals
#############################################################################
# Author: <kerstin.weger@xfel.eu>
# Created on February 1, 2012
# Copyright (C) European XFEL GmbH Hamburg. All rights reserved.
#############################################################################


"""This module contains the manager class which works as a man in the middle of
   the star structure. All relevant signals go over here.
   
   The manager class is a singleton.
   
   All relevant configuration data is stored in a member hash variable.
"""

__all__ = ["Manager"]


from enums import NavigationItemTypes, ConfigChangeTypes
from configuration import Configuration
from datetime import datetime
<<<<<<< HEAD
from hash import Hash, HashMergePolicy, XMLWriter, XMLParser
from timestamp import Timestamp
from navigationhierarchymodel import NavigationHierarchyModel
=======
from enums import NavigationItemTypes
from enums import ConfigChangeTypes
from karabo.karathon import (Hash, loadFromFile, saveToFile, Timestamp)
from navigationtreemodel import NavigationTreeModel
from projectmodel import ProjectModel
>>>>>>> 648e254a
from sqldatabase import SqlDatabase

from PyQt4.QtCore import (pyqtSignal, QDir, QFile, QFileInfo, QIODevice, QObject)
from PyQt4.QtGui import (QFileDialog, QMessageBox)

useOldVersion = True

class DataNotifier(QObject):
    signalUpdateComponent = pyqtSignal(str, object, object) # internalKey, value, timestamp
    signalUpdateDisplayValue = pyqtSignal(str, object, object)
    signalHistoricData = pyqtSignal(str, object)


    def __init__(self, key, component):
        super(DataNotifier, self).__init__()

        if useOldVersion:
            self.components = [] # list of components
        else:
            self.signalUpdateComponent.connect(self.onValueChanged)
            self.signalUpdateDisplayValue.connect(self.onValueChanged)
        self.addComponent(key, component)


    def onValueChanged(self, key, value, timestamp=None):
        self.value = value
        self.timestamp = timestamp


    def addComponent(self, key, component):
        self.signalUpdateComponent.connect(component.onValueChanged)
        self.signalUpdateDisplayValue.connect(component.onDisplayValueChanged)
        
        if useOldVersion:
            if len(self.components) > 0:
                value = self.components[0].value
                self.signalUpdateComponent.emit(key, value)
                self.signalUpdateDisplayValue.emit(key, value)
                
                # Add widget to list
                self.components.append(component)
        else:
            if hasattr(self, "value"):
                self.signalUpdateComponent.emit(key, self.value, self.timestamp)
                self.signalUpdateDisplayValue.emit(key, self.value, self.timestamp)


    def updateDisplayValue(self, key, value, timestamp):
        self.signalUpdateDisplayValue.emit(key, value, timestamp)


class _Manager(QObject):
    # signals
    signalGlobalAccessLevelChanged = pyqtSignal()

    signalReset = pyqtSignal()

    signalNewNavigationItem = pyqtSignal(dict) # id, name, type, (status), (refType), (refId), (schema)
    signalSelectNewNavigationItem = pyqtSignal(str) # deviceId
    signalSchemaAvailable = pyqtSignal(dict) # key, schema
    signalDeviceInstanceChanged = pyqtSignal(dict, str)
    signalKillDevice = pyqtSignal(str) # deviceId
    signalKillServer = pyqtSignal(str) # serverId
    signalDeviceSchemaUpdated = pyqtSignal(str) # deviceId

    signalRefreshInstance = pyqtSignal(str) # deviceId
    signalInitDevice = pyqtSignal(str, object) # deviceId, hash
    signalExecute = pyqtSignal(str, dict) # deviceId, slotName/arguments

    signalReconfigure = pyqtSignal(str, str, object) # deviceId, property, value
    signalReconfigureAsHash = pyqtSignal(str, object) # deviceId, hash
    signalDeviceStateChanged = pyqtSignal(str, str) # fullDeviceKey, state
    signalConflictStateChanged = pyqtSignal(str, bool) # key, hasConflict
    signalChangingState = pyqtSignal(str, bool) # deviceId, isChanging
    signalErrorState = pyqtSignal(str, bool) # deviceId, inErrorState

    signalInstanceGone = pyqtSignal(str, str) # path, parentPath

    signalNewVisibleDevice = pyqtSignal(str) # deviceId
    signalRemoveVisibleDevice = pyqtSignal(str) # deviceId

    signalLogDataAvailable = pyqtSignal(str) # logData
    signalNotificationAvailable = pyqtSignal(str, str, str, str, str) # timestam, type, shortMessage, detailedMessage, deviceId

    signalGetClassSchema = pyqtSignal(str, str) # serverId, classId
    signalGetDeviceSchema = pyqtSignal(str) # deviceId
    signalGetFromPast = pyqtSignal(str, str, str, str) # deviceId, property, t0, t1


    def __init__(self, *args, **kwargs):
        super(_Manager, self).__init__()

        # Map stores all keys and DataNofiers for editable widgets
        self.__keyNotifierMapEditableValue = dict()
        # Map stores all keys and DataNofiers for display widgets
        self.__keyNotifierMapDisplayValue = dict()
        
        # Initiate database connection
        self.sqlDatabase = SqlDatabase()
        self.sqlDatabase.openConnection()
        
        # Model for navigation views
        self.systemTopology = NavigationTreeModel(self)
        self.systemTopology.selectionModel.selectionChanged. \
                        connect(self.onNavigationTreeModelSelectionChanged)
        # Model for project views
        self.projectTopology = ProjectModel(self)
        self.projectTopology.selectionModel.selectionChanged. \
                        connect(self.onProjectModelSelectionChanged)
        
        
        # Map stores { (serverId, class), Configuration }
        self.serverClassData = dict()
        # Map stores { deviceId, Configuration }
        self.deviceData = dict()
        
        # Sets all parameters to start configuration
        self.reset()


    # Sets all parameters to start configuration
    def reset(self):
        # Unregister all editable DataNotifiers, if available
        #for key in self.__keyNotifierMapEditableValue:
        #    dataNotifier = self.__keyNotifierMapEditableValue.get(key)
        #    if dataNotifier:
        #        dataNotifier.removeComponents(key)
        # Map stores all keys and DataNofiers for editable widgets
        self.__keyNotifierMapEditableValue = dict()
        
        # Unregister all display DataNotifiers, if available
        #for key in self.__keyNotifierMapDisplayValue:
        #    dataNotifier = self.__keyNotifierMapDisplayValue.get(key)
        #    if dataNotifier:
        #        dataNotifier.removeComponents(key)
        # Map stores all keys and DataNofiers for display widgets
        self.__keyNotifierMapDisplayValue = dict()
        
        # Dictionary to store instanceId of visible DEVICE_INSTANCEs with counter
        self.__visibleDevInsKeys = dict()
        
        # State, if initiate device is currently processed
        self.__isInitDeviceCurrentlyProcessed = False


    def closeDatabaseConnection(self):
        self.sqlDatabase.closeConnection()

    
    def _getDataNotifierEditableValue(self, key):
        return self.__keyNotifierMapEditableValue.get(key)


    def _getDataNotifierDisplayValue(self, key):
        return self.__keyNotifierMapDisplayValue.get(key)


    def _changeClassData(self, key, value):
        serverClassIdParamKey = key.split(".")
        if len(serverClassIdParamKey) < 3:
            return
        
        serverId = serverClassIdParamKey[0]
        classId = serverClassIdParamKey[1]
        paramKey = serverClassIdParamKey[2]
        
        if "@" in paramKey:
            # Merge attribute value
            keys = paramKey.split("@")
            parameterKey = keys[0]
            attributeKey = keys[1]
            
            self.serverClassData[serverId, classId].setAttribute(parameterKey, attributeKey, value)
        else:
            self.serverClassData[serverId, classId].set(paramKey, value)
    
    
    def _changeDeviceData(self, key, value):
        deviceIdParamKey = key.split(".")
        if len(deviceIdParamKey) < 2:
            return

        deviceId = deviceIdParamKey[0]
        paramKey = deviceIdParamKey[1]
        
        if "@" in paramKey:
            # Merge attribute value
            keys = key.split("@")
            parameterKey = keys[0]
            attributeKey = keys[1]
            
            self.deviceData[deviceId].setAttribute(parameterKey, attributeKey, value)
        else:
            self.deviceData[deviceId].set(paramKey, value)


    def disconnectedFromServer(self):
        # Reset manager settings
        self.reset()
        # Inform others about changes
        self.handleSystemTopology(Hash())
        # Send reset signal to configurator to clear stacked widget
        self.signalReset.emit()


    def registerEditableComponent(self, key, component):
        dataNotifier = self._getDataNotifierEditableValue(key)
        if dataNotifier is None:
            self.__keyNotifierMapEditableValue[key] = DataNotifier(key, component)
        else:
            dataNotifier.addComponent(key, component)


    def unregisterEditableComponent(self, key, component):
        pass


    def registerDisplayComponent(self, key, component):
        dataNotifier = self._getDataNotifierDisplayValue(key)
        if dataNotifier is None:
            self.__keyNotifierMapDisplayValue[key] = DataNotifier(key, component)
        else:
            dataNotifier.addComponent(key, component)


    def unregisterDisplayComponent(self, key, component):
        pass


    def registerHistoricData(self, key, slot):
        dataNotifier = self._getDataNotifierDisplayValue(key)
        dataNotifier.signalHistoricData.connect(slot)


    def handleHistoricData(self, instanceInfo):
        key = "{}.{}".format(instanceInfo.get("deviceId"), instanceInfo.get("property"))
        dataNotifier = self._getDataNotifierDisplayValue(key)
        dataNotifier.signalHistoricData.emit(key, instanceInfo.get("data"))


    def _getDeviceIdFromInternalPath(self, internalPath):
        """
        This function gets as parameter the \internalPath of a device or a device
        class.
        
        Only if this internal path belongs to a device, the deviceId is return,
        otherwise return None.
        """
        splittedPath = internalPath.split('.')
        if len(splittedPath) < 1:
            # No device selected
            return None

        return splittedPath[0]


    def newVisibleDevice(self, internalPath):
        """
        This function registers a new visible instance in a map. If it is the
        first occurence, a signal is sent to the network to inform the GuiServerDevice.
        
        The incoming parameter \internalPath can be either directly a deviceId
        or an internalPath of an property item which needs to be splitted to get
        the deviceId.
        """
        deviceId = self._getDeviceIdFromInternalPath(internalPath)
        if deviceId is None:
            return
        
        # Check, whether deviceId is in systemTopology (means online)
        hasDevice = self.systemTopology.has(deviceId)
        # If schema was not seen, request device schema in function
        # getDeviceSchema will call newVisibleDevice again
        if hasDevice and (self.getDeviceSchema(deviceId) is None):
            return True

        deviceIdCount = self.__visibleDevInsKeys.get(deviceId)
        if deviceIdCount:
            self.__visibleDevInsKeys[deviceId] += 1
        else:
            self.__visibleDevInsKeys[deviceId] = 1
        if self.__visibleDevInsKeys[deviceId] == 1:
            self.signalNewVisibleDevice.emit(deviceId)
        
        print "newVisible", self.__visibleDevInsKeys
        print ""
        return True


    def removeVisibleDevice(self, deviceId):
        deviceIdCount = self.__visibleDevInsKeys.get(deviceId)
        if deviceIdCount:
            self.__visibleDevInsKeys[deviceId] -= 1
            if self.__visibleDevInsKeys[deviceId] == 0:
                self.signalRemoveVisibleDevice.emit(deviceId)
                print "removeVisibleDevice", deviceId


    def _changeHash(self, devicePath, config, configChangeType=ConfigChangeTypes.DEVICE_INSTANCE_CURRENT_VALUES_CHANGED):
        # Go recursively through Hash
        self._r_changeHash(devicePath, devicePath, config, configChangeType)


    def _r_changeHash(self, path, devicePath, config, configChangeType):
        for key, value in config.iteritems():
            try:
                timestamp = Timestamp.fromHashAttributes(
                    config.getAttributes(key))
            except KeyError as e:
                timestamp = None

            if len(path) < 1:
                internalPath = key
            else:
                internalPath = path + "." + key

            # Check if DataNotifier for key available
            if configChangeType == ConfigChangeTypes.DEVICE_CLASS_CONFIG_CHANGED:
                dataNotifier = self._getDataNotifierEditableValue(internalPath)
                if dataNotifier is not None:
                    dataNotifier.signalUpdateComponent.emit(internalPath, value, timestamp)
            elif configChangeType == ConfigChangeTypes.DEVICE_INSTANCE_CONFIG_CHANGED:
                dataNotifier = self._getDataNotifierEditableValue(internalPath)
                if dataNotifier is not None:
                    dataNotifier.signalUpdateComponent.emit(internalPath, value, timestamp)
            elif configChangeType == ConfigChangeTypes.DEVICE_INSTANCE_CURRENT_VALUES_CHANGED:
                dataNotifier = self._getDataNotifierDisplayValue(internalPath)
                if dataNotifier is not None:
                    dataNotifier.signalUpdateComponent.emit(internalPath, value, timestamp)
                
                # Notify editable widget of display value change
                dataNotifier = self._getDataNotifierEditableValue(internalPath)
                if dataNotifier is not None:
                    # Broadcast new displayValue to all editable widgets
                    dataNotifier.updateDisplayValue(internalPath, value, timestamp)
                
                # Check state
                if key == "state":
                    self._triggerStateChange(devicePath, value)
                        
            # More recursion in case of Hash type
            if isinstance(value, Hash):
                self._r_changeHash(internalPath, devicePath, value, configChangeType)
            elif isinstance(value, list):
                # TODO: needs to be implemented
                for i in xrange(len(value)):
                    internalPath = internalPath + "[" + str(i) + "]"
                    hashValue = value[i]


    def _triggerStateChange(self, devicePath, value):
        deviceId = devicePath.split('.configuration',1)[0]
        # Update GUI due to state changes
        if value == "Changing...":
            self.signalChangingState.emit(deviceId, True)
        else:
            if ("Error" in value) or ("error" in value):
                self.signalErrorState.emit(deviceId, True)
            else:
                self.signalErrorState.emit(deviceId, False)
            
            self.signalChangingState.emit(deviceId, False)
            self.signalDeviceStateChanged.emit(deviceId, value)


### Slots ###
    def onDeviceClassValueChanged(self, key, value):
        print "onDeviceClassValueChanged", key, value
        self._changeClassData(key, value)

        dataNotifier = self._getDataNotifierEditableValue(key)
        if dataNotifier is not None:
            dataNotifier.signalUpdateComponent.emit(key, value, None)


    def onDeviceInstanceValueChanged(self, key, value):
        self._changeDeviceData(key, value)

        dataNotifier = self._getDataNotifierEditableValue(key)
        if dataNotifier is not None:
            dataNotifier.signalUpdateComponent.emit(key, value, None)
        
        keys = key.split(".")
        deviceId = keys[0]
        property = keys[1]

        # Informs network
        self.signalReconfigure.emit(deviceId, property, value)


    def onDeviceChangedAsHash(self, deviceId, config):
        paths = config.paths()
        for path in paths:
            dataNotifier = self._getDataNotifierEditableValue(path)
            if dataNotifier is not None:
                dataNotifier.signalUpdateComponent.emit(path, config.get(path),
                                                        None)
        config = Hash(config.get(deviceId))
        self.deviceData[deviceId].configuration = config
        self.signalReconfigureAsHash.emit(deviceId, config)


    def onConflictStateChanged(self, key, hasConflict):
        self.signalConflictStateChanged.emit(key, hasConflict)


    def onNavigationTreeModelSelectionChanged(self, selected, deselect):
        """
        This slot is called whenever something of the navigation panel is selected.
        If an item was selected, the selection of the project panel is cleared.
        """
        if len(selected.indexes()) < 1:
            return

        self.projectTopology.selectionModel.clearSelection()


    def onProjectModelSelectionChanged(self, selected, deselected):
        """
        This slot is called whenever something of the project panel is selected.
        If an item was selected, the selection of the navigation panel is cleared.
        """
        if len(selected.indexes()) < 1:
            return

        self.systemTopology.selectionModel.clearSelection()



    def initDevice(self, serverId, classId):
        # Put configuration hash together
        config = Hash(classId, self.serverClassData[serverId, classId].configuration)
       
        # Send signal to network
        self.signalInitDevice.emit(serverId, config)
        self.__isInitDeviceCurrentlyProcessed = True


    def killDevice(self, deviceId):
        reply = QMessageBox.question(None, 'Message',
            "Do you really want to kill this instance?", QMessageBox.Yes |
            QMessageBox.No, QMessageBox.No)

        if reply == QMessageBox.No:
            return

        # Remove deviceId data
        del self.deviceData[deviceId]
        self.signalKillDevice.emit(deviceId)


    def killServer(self, serverId):
        reply = QMessageBox.question(None, 'Message',
            "Do you really want to kill this instance?", QMessageBox.Yes |
            QMessageBox.No, QMessageBox.No)

        if reply == QMessageBox.No:
            return
        
        self.signalKillServer.emit(serverId)


    def selectNavigationItemByKey(self, path):
        self.signalNavigationItemSelectionChanged.emit(path)


    def executeCommand(self, itemInfo):
        # instanceId, name, arguments
        path = itemInfo.get('path')
        keys = path.split('.')
        deviceId = keys[0]
        
        command = itemInfo.get('command')
        args = itemInfo.get('args')
        
        self.signalExecute.emit(deviceId, dict(command=command, args=args))


    def onLogDataAvailable(self, logData):
        # Send message to logging panel
        self.signalLogDataAvailable.emit(logData)


    def onRefreshInstance(self, internalPath):
        deviceId = self._getDeviceIdFromInternalPath(internalPath)
        if deviceId is None:
            return
        self.signalRefreshInstance.emit(deviceId)

   
    def onNewNavigationItem(self, itemInfo):
        self.signalNewNavigationItem.emit(itemInfo)


    def selectDeviceByPath(self, path):
        if self.__isInitDeviceCurrentlyProcessed is True:
            self.signalSelectNewNavigationItem.emit(path)
            self.__isInitDeviceCurrentlyProcessed = False


    def potentiallyRefreshVisibleDevice(self, deviceId):
        # If deviceId is already visible in scene but was offline, force refresh
        if (deviceId in self.__visibleDevInsKeys) and \
           (self.__visibleDevInsKeys[deviceId] > 0):
            self.signalSelectNewNavigationItem.emit(deviceId)
            self.signalRefreshInstance.emit(deviceId)


    def onSchemaAvailable(self, itemInfo):
        # Notify ConfigurationPanel
        self.signalSchemaAvailable.emit(itemInfo)


    def onDeviceInstanceChanged(self, itemInfo, xml):
        self.signalDeviceInstanceChanged.emit(itemInfo, xml)


    def openAsXml(self, filename, deviceId, classId, serverId):
        r = XMLParser()
        with open(filename, 'r') as file:
            config = r.read(file.read())[classId]

        changeType = None
        if deviceId is not None:
            path = deviceId
            changeType = ConfigChangeTypes.DEVICE_INSTANCE_CONFIG_CHANGED
            # Merge new config into internal datastructure
            self.deviceData[deviceId].configuration = config
        elif serverId is not None:
            path = "{}.{}".format(serverId, classId)
            changeType = ConfigChangeTypes.DEVICE_CLASS_CONFIG_CHANGED
            # Merge new config into internal datastructure
            self.serverClassData[serverId, classId].configuration = config
        
        # Update view with new data for path
        self._changeHash(path, config, changeType)


    def onFileOpen(self, deviceId, classId, serverId):
        filename = QFileDialog.getOpenFileName(None, "Open saved configuration", \
                                               QDir.tempPath(), "XML (*.xml)")
        if len(filename) < 1:
            return
        
        file = QFile(filename)
        if file.open(QIODevice.ReadOnly | QIODevice.Text) == False:
            return
            
        self.openAsXml(filename, deviceId, classId, serverId)


    def saveAsXml(self, filename, deviceId, classId, serverId=None):
        if deviceId is not None:
            config = Hash(classId, self.deviceData[deviceId].configuration)
        elif serverId is not None:
            config = Hash(classId, self.serverClassData[serverId, classId].configuration)
        else:
            config = Hash()

        w = XMLWriter()
        with open(filename, 'w') as file:
            w.writeToFile(config, file)

    
    def onSaveAsXml(self, deviceId, classId, serverId):
        filename = QFileDialog.getSaveFileName(None, "Save file as", QDir.tempPath(), "XML (*.xml)")
        if len(filename) < 1:
            return
        
        fi = QFileInfo(filename)
        if len(fi.suffix()) < 1:
            filename += ".xml"

        self.saveAsXml(filename, deviceId, classId, serverId)


    # TODO: needs to be implemented
    def onReloadXsd(self, deviceServer, deviceId):
        print "Manager, onReloadXsd", deviceServer, deviceId
        #mainWindow signalReloadXsd
        # onXsdAvailable.emit()
        pass


    def handleSystemTopology(self, config):
        # Update navigation treemodel
        self.systemTopology.updateData(config)
        # Update project model
        self.projectTopology.systemTopologyChanged(config)


    def handleInstanceNew(self, config):
        """
        This function gets the configuration for a new instance.
        Before the system topology is updated, it is checked whether this instance
        already exists in the central hash.
        If \True, the existing stuff is removed (from central hash, old parameter
                  page..
        If \False, nothing is removed.
        """
        
        # Check for existing stuff and remove
        instanceIds = self.systemTopology.removeExistingInstances(config)
        for id in instanceIds:
            timestamp = datetime.now()
            # TODO: better format for timestamp and timestamp generation in karabo
            timestamp = timestamp.strftime("%Y-%m-%d %H:%M:%S")
            logMessage = timestamp + " | " + "INFO" + " | " + id + " | " \
                         "Detected dirty shutdown for instance \"" + id + "\", which " \
                         "is coming up now.#"
            # A log message is triggered
            self.onLogDataAvailable(logMessage)

        # Update system topology with new configuration
        self.handleSystemTopology(config)

        # If device was instantiated from GUI, it should be selected after coming up
        deviceKey = "device"
        if config.has(deviceKey):
            deviceConfig = config.get(deviceKey)
            deviceIds = list()
            deviceConfig.getKeys(deviceIds)
            for deviceId in deviceIds:
                self.selectDeviceByPath(deviceId)
                self.potentiallyRefreshVisibleDevice(deviceId)


    def handleInstanceGone(self, instanceId):
        """
        Remove instanceId from central hash and update
        """
        # Update system topology
        parentPath = self.systemTopology.erase(instanceId)
        if parentPath is not None:
            self.signalInstanceGone.emit(instanceId, parentPath)
        
        # Update on/offline status of project
        self.projectTopology.handleInstanceGone(instanceId)


    def handleClassSchema(self, classInfo):
        serverId = classInfo.get('serverId')
        classId = classInfo.get('classId')
        schema = classInfo.get('schema')
        
        # Update map for server and class with schema
        self.serverClassData[serverId, classId] = Configuration(schema)
        path = "{}.{}".format(serverId, classId)
        self.onSchemaAvailable(dict(key=path, classId=classId, 
                               type=NavigationItemTypes.CLASS, schema=schema))


    def getClassSchema(self, serverId, classId):
        # Return class schema, if already existing
        if (serverId, classId) in self.serverClassData:
            return self.serverClassData[serverId, classId].schema

        # Else, send network request
        self.signalGetClassSchema.emit(serverId, classId)
        return None
    
    
    def handleDeviceSchema(self, instanceInfo):
        deviceId = instanceInfo.get('deviceId')
        if (deviceId in self.deviceData) and (self.deviceData[deviceId].schema is not None):
            return
        
        # Add configuration with schema to device data
        schema = instanceInfo.get('schema')
        self.deviceData[deviceId] = Configuration(schema)
        
        self.onSchemaAvailable(dict(key=deviceId, type=NavigationItemTypes.DEVICE,
                                    schema=schema))
        self.newVisibleDevice(deviceId)


    def getDeviceSchema(self, deviceId):
        if deviceId in self.deviceData:
            return self.deviceData[deviceId].schema
        
        # Send network request
        self.signalGetDeviceSchema.emit(deviceId)
        return None
        

    def handleDeviceSchemaUpdated(self, instanceInfo):
        deviceId = instanceInfo.get("deviceId")
        if deviceId in self.deviceData:
            self.deviceData[deviceId].schema = None
        
        self.signalDeviceSchemaUpdated.emit(deviceId)
        self.handleDeviceSchema(instanceInfo)
        self.onRefreshInstance(deviceId)


    # TODO: This function must be thread-safe!!
    def handleConfigurationChanged(self, instanceInfo):
        deviceId = instanceInfo.get("deviceId")
        config = instanceInfo.get("configuration")
        self._changeHash(deviceId, config)
        # Merge configuration into self.deviceData
        self.deviceData[deviceId].merge(config)


    def handleNotification(self, instanceInfo):
        deviceId = instanceInfo.get("deviceId")
        timestamp = datetime.now()
        # TODO: better format for timestamp and timestamp generation in karabo
        timestamp = timestamp.strftime("%Y-%m-%d %H:%M:%S")
        messageType = instanceInfo.get("messageType")
        shortMsg = instanceInfo.get("shortMsg")
        detailedMsg = instanceInfo.get("detailedMsg")
        
        self.signalNotificationAvailable.emit(timestamp, messageType, shortMsg, detailedMsg, deviceId)


manager = _Manager()

def Manager():
    return manager<|MERGE_RESOLUTION|>--- conflicted
+++ resolved
@@ -20,17 +20,10 @@
 from enums import NavigationItemTypes, ConfigChangeTypes
 from configuration import Configuration
 from datetime import datetime
-<<<<<<< HEAD
 from hash import Hash, HashMergePolicy, XMLWriter, XMLParser
 from timestamp import Timestamp
-from navigationhierarchymodel import NavigationHierarchyModel
-=======
-from enums import NavigationItemTypes
-from enums import ConfigChangeTypes
-from karabo.karathon import (Hash, loadFromFile, saveToFile, Timestamp)
 from navigationtreemodel import NavigationTreeModel
 from projectmodel import ProjectModel
->>>>>>> 648e254a
 from sqldatabase import SqlDatabase
 
 from PyQt4.QtCore import (pyqtSignal, QDir, QFile, QFileInfo, QIODevice, QObject)
