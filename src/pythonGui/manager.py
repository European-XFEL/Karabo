from __future__ import unicode_literals
#############################################################################
# Author: <kerstin.weger@xfel.eu>
# Created on February 1, 2012
# Copyright (C) European XFEL GmbH Hamburg. All rights reserved.
#############################################################################


"""This module contains the manager class which works as a man in the middle of
   the star structure. All relevant signals go over here.
   
   The manager class is a singleton.
   
   All relevant configuration data is stored in a member hash variable.
"""

__all__ = ["Manager"]


from enums import NavigationItemTypes, ConfigChangeTypes
from configuration import Configuration
from datetime import datetime
from hash import Hash, XMLWriter, XMLParser
from timestamp import Timestamp
from navigationtreemodel import NavigationTreeModel
from projectmodel import ProjectModel
from sqldatabase import SqlDatabase

from PyQt4.QtCore import (pyqtSignal, QDir, QFile, QFileInfo, QIODevice, QObject)
from PyQt4.QtGui import (QFileDialog, QMessageBox)

useOldVersion = True

class DataNotifier(QObject):
    signalUpdateComponent = pyqtSignal(str, object, object) # internalKey, value, timestamp
    signalUpdateDisplayValue = pyqtSignal(str, object, object)
    signalHistoricData = pyqtSignal(str, object)


    def __init__(self, key, component):
        super(DataNotifier, self).__init__()

        if useOldVersion:
            self.components = [] # list of components
        else:
            self.signalUpdateComponent.connect(self.onValueChanged)
            self.signalUpdateDisplayValue.connect(self.onValueChanged)
        self.addComponent(key, component)


    def onValueChanged(self, key, value, timestamp=None):
        self.value = value
        self.timestamp = timestamp


    def addComponent(self, key, component):
        self.signalUpdateComponent.connect(component.onValueChanged)
        self.signalUpdateDisplayValue.connect(component.onDisplayValueChanged)
        
        if useOldVersion:
            if len(self.components) > 0:
                value = self.components[0].value
                self.signalUpdateComponent.emit(key, value)
                self.signalUpdateDisplayValue.emit(key, value)
                
                # Add widget to list
                self.components.append(component)
        else:
            if hasattr(self, "value"):
                self.signalUpdateComponent.emit(key, self.value, self.timestamp)
                self.signalUpdateDisplayValue.emit(key, self.value, self.timestamp)


    def updateDisplayValue(self, key, value, timestamp):
        self.signalUpdateDisplayValue.emit(key, value, timestamp)


class _Manager(QObject):
    # signals
    signalGlobalAccessLevelChanged = pyqtSignal()

    signalReset = pyqtSignal()

    signalNewNavigationItem = pyqtSignal(dict) # id, name, type, (status), (refType), (refId), (schema)
    signalSelectNewNavigationItem = pyqtSignal(str) # deviceId
    signalSchemaAvailable = pyqtSignal(object) # key, schema
    signalDeviceInstanceChanged = pyqtSignal(dict, str)
    signalKillDevice = pyqtSignal(str) # deviceId
    signalKillServer = pyqtSignal(str) # serverId
    signalDeviceSchemaUpdated = pyqtSignal(str) # deviceId

    signalRefreshInstance = pyqtSignal(object) # deviceId
    signalInitDevice = pyqtSignal(str, object) # deviceId, hash
    signalExecute = pyqtSignal(str, dict) # deviceId, slotName/arguments

<<<<<<< HEAD
    signalReconfigure = pyqtSignal(str, str, object) # deviceId, property, value
    signalReconfigureAsHash = pyqtSignal(str, object) # deviceId, hash
    signalDeviceStateChanged = pyqtSignal(str, str) # fullDeviceKey, state
    signalConflictStateChanged = pyqtSignal(str, bool) # key, hasConflict
    signalChangingState = pyqtSignal(str, bool) # deviceId, isChanging
    signalErrorState = pyqtSignal(str, bool) # deviceId, inErrorState
=======
    signalReconfigure = pyqtSignal(list)
    signalDeviceStateChanged = pyqtSignal(object, str) # fullDeviceKey, state
    signalConflictStateChanged = pyqtSignal(object, bool) # key, hasConflict
    signalChangingState = pyqtSignal(object, bool) # deviceId, isChanging
    signalErrorState = pyqtSignal(object, bool) # deviceId, inErrorState
>>>>>>> c0edec30

    signalInstanceGone = pyqtSignal(str, str) # path, parentPath

    signalNewVisibleDevice = pyqtSignal(object) # device
    signalRemoveVisibleDevice = pyqtSignal(str) # deviceId

    signalLogDataAvailable = pyqtSignal(str) # logData
    signalNotificationAvailable = pyqtSignal(str, str, str, str, str) # timestam, type, shortMessage, detailedMessage, deviceId

    signalGetClassSchema = pyqtSignal(str, str) # serverId, classId
    signalGetDeviceSchema = pyqtSignal(str) # deviceId
    signalGetFromPast = pyqtSignal(str, str, str, str) # deviceId, property, t0, t1


    def __init__(self, *args, **kwargs):
        super(_Manager, self).__init__()
        
        # Initiate database connection
        self.sqlDatabase = SqlDatabase()
        self.sqlDatabase.openConnection()
        
        # Model for navigation views
        self.systemTopology = NavigationTreeModel(self)
        self.systemTopology.selectionModel.selectionChanged. \
                        connect(self.onNavigationTreeModelSelectionChanged)
        # Model for project views
        self.projectTopology = ProjectModel(self)
        self.projectTopology.selectionModel.selectionChanged. \
                        connect(self.onProjectModelSelectionChanged)
        
        # Sets all parameters to start configuration
        self.reset()


    # Sets all parameters to start configuration
    def reset(self):
        # Map stores { (serverId, class), Configuration }
        self.serverClassData = dict()
        # Map stores { deviceId, Configuration }
        self.deviceData = dict()

        # Map stores all keys and DataNofiers for editable widgets
        self.__keyNotifierMapEditableValue = dict()
        # Map stores all keys and DataNofiers for display widgets
        self.__keyNotifierMapDisplayValue = dict()
        
        # Dictionary to store instanceId of visible DEVICE_INSTANCEs with counter
        if hasattr(self, "visibleDeviceIdCount"):
            for deviceId in self.visibleDeviceIdCount.keys():
                self.signalRemoveVisibleDevice.emit(deviceId)
        self.visibleDeviceIdCount = dict()
        
        # State, if initiate device is currently processed
        self.__isInitDeviceCurrentlyProcessed = False


    def closeDatabaseConnection(self):
        self.sqlDatabase.closeConnection()

    
    def _changeClassData(self, key, value):
        serverClassIdParamKey = key.split(".")
        if len(serverClassIdParamKey) < 3:
            return
        
        serverId = serverClassIdParamKey[0]
        classId = serverClassIdParamKey[1]
        paramKey = serverClassIdParamKey[2]
        
        if "@" in paramKey:
            # Merge attribute value
            keys = paramKey.split("@")
            parameterKey = keys[0]
            attributeKey = keys[1]
            
            self.serverClassData[serverId, classId].setAttribute(parameterKey, attributeKey, value)
        else:
            self.serverClassData[serverId, classId].set(paramKey, value)
    
    
    def disconnectedFromServer(self):
        # Reset manager settings
        self.reset()
        # Send reset signal to configurator to clear stacked widget
        self.signalReset.emit()


<<<<<<< HEAD
    def registerEditableComponent(self, key, component):
        dataNotifier = self._getDataNotifierEditableValue(key)
        if dataNotifier is None:
            self.__keyNotifierMapEditableValue[key] = DataNotifier(key, component)
        else:
            dataNotifier.addComponent(key, component)


    def unregisterEditableComponent(self, key, component):
        pass


    def registerDisplayComponent(self, key, component):
        dataNotifier = self._getDataNotifierDisplayValue(key)
        if dataNotifier is None:
            self.__keyNotifierMapDisplayValue[key] = DataNotifier(key, component)
        else:
            dataNotifier.addComponent(key, component)


    def unregisterDisplayComponent(self, key, component):
        pass


    def registerHistoricData(self, key, slot):
        dataNotifier = self._getDataNotifierDisplayValue(key)
        dataNotifier.signalHistoricData.connect(slot)


    def handleHistoricData(self, instanceInfo):
        key = "{}.{}".format(instanceInfo.get("deviceId"), instanceInfo.get("property"))
        dataNotifier = self._getDataNotifierDisplayValue(key)
        dataNotifier.signalHistoricData.emit(key, instanceInfo.get("data"))


=======
>>>>>>> c0edec30
    def _getDeviceIdFromInternalPath(self, internalPath):
        """
        This function gets as parameter the \internalPath of a device or a device
        class.
        
        Only if this internal path belongs to a device, the deviceId is return,
        otherwise return None.
        """
        splittedPath = internalPath.split('.')
        if len(splittedPath) < 1:
            # No device selected
            return None

        return splittedPath[0]


<<<<<<< HEAD
    def newVisibleDevice(self, internalPath):
        """
        This function registers a new visible instance in a map. If it is the
        first occurence, a signal is sent to the network to inform the GuiServerDevice.
        
        The incoming parameter \internalPath can be either directly a deviceId
        or an internalPath of an property item which needs to be splitted to get
        the deviceId.
        """
        deviceId = self._getDeviceIdFromInternalPath(internalPath)
        if deviceId is None:
            return
        
        # Check, whether deviceId is in systemTopology (means online)
        hasDevice = self.systemTopology.has(deviceId)
        # If schema was not seen, request device schema in function
        # getDeviceSchema will call newVisibleDevice again
        if hasDevice and (self.getDeviceSchema(deviceId) is None):
            return True

        deviceIdCount = self.visibleDeviceIdCount.get(deviceId)
        if deviceIdCount:
            self.visibleDeviceIdCount[deviceId] += 1
        else:
            self.visibleDeviceIdCount[deviceId] = 1
        if self.visibleDeviceIdCount[deviceId] == 1:
            self.signalNewVisibleDevice.emit(deviceId)

        return True


    def removeVisibleDevice(self, deviceId):
        deviceIdCount = self.visibleDeviceIdCount.get(deviceId)
        if deviceIdCount:
            self.visibleDeviceIdCount[deviceId] -= 1
            if self.visibleDeviceIdCount[deviceId] == 0:
                self.signalRemoveVisibleDevice.emit(deviceId)


=======
>>>>>>> c0edec30
    def _changeHash(self, devicePath, config, configChangeType=ConfigChangeTypes.DEVICE_INSTANCE_CURRENT_VALUES_CHANGED):
        # Go recursively through Hash
        self._r_changeHash(devicePath, devicePath, config, configChangeType)


    def _r_changeHash(self, path, devicePath, config, configChangeType):
        for key, value in config.iteritems():
            try:
                timestamp = Timestamp.fromHashAttributes(
                    config.getAttributes(key))
            except KeyError as e:
                timestamp = None

            if len(path) < 1:
                internalPath = key
            else:
                internalPath = path + "." + key

            # Check if DataNotifier for key available
            if configChangeType == ConfigChangeTypes.DEVICE_CLASS_CONFIG_CHANGED:
                dataNotifier = self._getDataNotifierEditableValue(internalPath)
                if dataNotifier is not None:
                    dataNotifier.signalUpdateComponent.emit(internalPath, value, timestamp)
            elif configChangeType == ConfigChangeTypes.DEVICE_INSTANCE_CONFIG_CHANGED:
                dataNotifier = self._getDataNotifierEditableValue(internalPath)
                if dataNotifier is not None:
                    dataNotifier.signalUpdateComponent.emit(internalPath, value, timestamp)
            elif configChangeType == ConfigChangeTypes.DEVICE_INSTANCE_CURRENT_VALUES_CHANGED:
                dataNotifier = self._getDataNotifierDisplayValue(internalPath)
                if dataNotifier is not None:
                    dataNotifier.signalUpdateComponent.emit(internalPath, value, timestamp)
                
                # Notify editable widget of display value change
                dataNotifier = self._getDataNotifierEditableValue(internalPath)
                if dataNotifier is not None:
                    # Broadcast new displayValue to all editable widgets
                    dataNotifier.updateDisplayValue(internalPath, value, timestamp)
                
                # Check state
                if key == "state":
                    self._triggerStateChange(devicePath, value)
                        
            # More recursion in case of Hash type
            if isinstance(value, Hash):
                self._r_changeHash(internalPath, devicePath, value, configChangeType)
            elif isinstance(value, list):
                # TODO: needs to be implemented
                for i in xrange(len(value)):
                    internalPath = internalPath + "[" + str(i) + "]"
                    hashValue = value[i]


<<<<<<< HEAD
    def _triggerStateChange(self, deviceId, value):
=======
    def _triggerStateChange(self, box, value, timestamp):
        configuration = box.configuration
>>>>>>> c0edec30
        # Update GUI due to state changes
        if value == "Changing...":
            self.signalChangingState.emit(configuration, True)
        else:
            if ("Error" in value) or ("error" in value):
                self.signalErrorState.emit(configuration, True)
            else:
                self.signalErrorState.emit(configuration, False)
            
            self.signalChangingState.emit(configuration, False)
            self.signalDeviceStateChanged.emit(configuration, value)


### Slots ###
    def onDeviceClassValueChanged(self, key, value):
        self._changeClassData(key, value)

        dataNotifier = self._getDataNotifierEditableValue(key)
        if dataNotifier is not None:
            dataNotifier.signalUpdateComponent.emit(key, value, None)


<<<<<<< HEAD
    def onDeviceInstanceValueChanged(self, key, value):
        self._changeDeviceData(key, value)

        dataNotifier = self._getDataNotifierEditableValue(key)
        if dataNotifier is not None:
            dataNotifier.signalUpdateComponent.emit(key, value, None)
        
        keys = key.split(".", 1)
        deviceId = keys[0]
        property = keys[1]

        # Informs network
        self.signalReconfigure.emit(deviceId, property, value)


    def onDeviceChangedAsHash(self, deviceId, config):
        paths = config.paths()
        for path in paths:
            dataNotifier = self._getDataNotifierEditableValue(path)
            if dataNotifier is not None:
                dataNotifier.signalUpdateComponent.emit(path, config.get(path),
                                                        None)
        # TODO: remove copy hash
        config = Hash(config.get(deviceId))
        self.deviceData[deviceId].configuration = config
        self.signalReconfigureAsHash.emit(deviceId, config)

=======
    def onDeviceInstanceValuesChanged(self, boxes):
        self.signalReconfigure.emit(boxes)


>>>>>>> c0edec30

    def onConflictStateChanged(self, key, hasConflict):
        self.signalConflictStateChanged.emit(key, hasConflict)


    def onNavigationTreeModelSelectionChanged(self, selected, deselect):
        """
        This slot is called whenever something of the navigation panel is selected.
        If an item was selected, the selection of the project panel is cleared.
        """
        if len(selected.indexes()) < 1:
            return

        self.projectTopology.selectionModel.clearSelection()


    def onProjectModelSelectionChanged(self, selected, deselected):
        """
        This slot is called whenever something of the project panel is selected.
        If an item was selected, the selection of the navigation panel is cleared.
        """
        if len(selected.indexes()) < 1:
            return

        self.systemTopology.selectionModel.clearSelection()



    def initDevice(self, serverId, classId):
        # Put configuration hash together
        config = Hash(classId, self.serverClassData[serverId, classId].configuration)
       
        # Send signal to network
        self.signalInitDevice.emit(serverId, config)
        self.__isInitDeviceCurrentlyProcessed = True


    def killDevice(self, deviceId):
        reply = QMessageBox.question(None, 'Message',
            "Do you really want to kill this instance?", QMessageBox.Yes |
            QMessageBox.No, QMessageBox.No)

        if reply == QMessageBox.No:
            return

        # Remove deviceId data
        del self.deviceData[deviceId]
        self.signalKillDevice.emit(deviceId)


    def killServer(self, serverId):
        reply = QMessageBox.question(None, 'Message',
            "Do you really want to kill this instance?", QMessageBox.Yes |
            QMessageBox.No, QMessageBox.No)

        if reply == QMessageBox.No:
            return
        
        self.signalKillServer.emit(serverId)


    def selectNavigationItemByKey(self, path):
        self.signalNavigationItemSelectionChanged.emit(path)


    def executeCommand(self, itemInfo):
        # instanceId, name, arguments
        path = itemInfo.get('path')
        keys = path.split('.')
        deviceId = keys[0]
        
        command = itemInfo.get('command')
        args = itemInfo.get('args')
        
        self.signalExecute.emit(deviceId, dict(command=command, args=args))


    def onLogDataAvailable(self, logData):
        # Send message to logging panel
        self.signalLogDataAvailable.emit(logData)


<<<<<<< HEAD
    def onRefreshInstance(self, internalPath):
        deviceId = self._getDeviceIdFromInternalPath(internalPath)
        if deviceId is None:
            return
        self.signalRefreshInstance.emit(deviceId)
=======
    def onRefreshInstance(self, configuration):
        self.signalRefreshInstance.emit(configuration)
>>>>>>> c0edec30

   
    def onNewNavigationItem(self, itemInfo):
        self.signalNewNavigationItem.emit(itemInfo)


    def selectDeviceByPath(self, path):
        if self.__isInitDeviceCurrentlyProcessed is True:
            self.signalSelectNewNavigationItem.emit(path)
            self.__isInitDeviceCurrentlyProcessed = False


    def potentiallyRefreshVisibleDevice(self, deviceId):
        # If deviceId is already visible in scene but was offline, force refresh
        if (deviceId in self.visibleDeviceIdCount) and \
           (self.visibleDeviceIdCount[deviceId] > 0):
            self.signalSelectNewNavigationItem.emit(deviceId)
            self.signalRefreshInstance.emit(deviceId)


    def onSchemaAvailable(self, itemInfo):
        # Notify ConfigurationPanel
        self.signalSchemaAvailable.emit(itemInfo)


    def onDeviceInstanceChanged(self, itemInfo, xml):
        self.signalDeviceInstanceChanged.emit(itemInfo, xml)


    def openAsXml(self, filename, deviceId, classId, serverId):
        r = XMLParser()
        with open(filename, 'r') as file:
            config = r.read(file.read())[classId]

        changeType = None
        if deviceId is not None:
            path = deviceId
            changeType = ConfigChangeTypes.DEVICE_INSTANCE_CONFIG_CHANGED
            # Merge new config into internal datastructure
            self.deviceData[deviceId].configuration = config
        elif serverId is not None:
            path = "{}.{}".format(serverId, classId)
            changeType = ConfigChangeTypes.DEVICE_CLASS_CONFIG_CHANGED
            # Merge new config into internal datastructure
            self.serverClassData[serverId, classId].configuration = config
        
        # Update view with new data for path
        self._changeHash(path, config, changeType)


    def onFileOpen(self, deviceId, classId, serverId):
        filename = QFileDialog.getOpenFileName(None, "Open saved configuration", \
                                               QDir.tempPath(), "XML (*.xml)")
        if len(filename) < 1:
            return
        
        file = QFile(filename)
        if file.open(QIODevice.ReadOnly | QIODevice.Text) == False:
            return
            
        self.openAsXml(filename, deviceId, classId, serverId)


    def saveAsXml(self, filename, deviceId, classId, serverId=None):
        if deviceId is not None:
            config = Hash(classId, self.deviceData[deviceId].configuration)
        elif serverId is not None:
            config = Hash(classId, self.serverClassData[serverId, classId].configuration)
        else:
            config = Hash()

        w = XMLWriter()
        with open(filename, 'w') as file:
            w.writeToFile(config, file)

    
    def onSaveAsXml(self, deviceId, classId, serverId):
        filename = QFileDialog.getSaveFileName(None, "Save file as", QDir.tempPath(), "XML (*.xml)")
        if len(filename) < 1:
            return
        
        fi = QFileInfo(filename)
        if len(fi.suffix()) < 1:
            filename += ".xml"

        self.saveAsXml(filename, deviceId, classId, serverId)


    # TODO: needs to be implemented
    def onReloadXsd(self, deviceServer, deviceId):
        print "Manager, onReloadXsd", deviceServer, deviceId
        #mainWindow signalReloadXsd
        # onXsdAvailable.emit()
        pass


    def handleSystemTopology(self, config):
        # Update navigation treemodel
        self.systemTopology.updateData(config)
        # Update project model
        self.projectTopology.systemTopologyChanged(config)


    def handleInstanceNew(self, config):
        """
        This function gets the configuration for a new instance.
        Before the system topology is updated, it is checked whether this instance
        already exists in the central hash.
        If \True, the existing stuff is removed (from central hash, old parameter
                  page..
        If \False, nothing is removed.
        """
        
        # Check for existing stuff and remove
        instanceIds = self.systemTopology.removeExistingInstances(config)
        for id in instanceIds:
            timestamp = datetime.now()
            # TODO: better format for timestamp and timestamp generation in karabo
            timestamp = timestamp.strftime("%Y-%m-%d %H:%M:%S")
            logMessage = timestamp + " | " + "INFO" + " | " + id + " | " \
                         "Detected dirty shutdown for instance \"" + id + "\", which " \
                         "is coming up now.#"
            # A log message is triggered
            self.onLogDataAvailable(logMessage)

        # Update system topology with new configuration
        self.handleSystemTopology(config)

        # If device was instantiated from GUI, it should be selected after coming up
        deviceKey = "device"
        if config.has(deviceKey):
            deviceConfig = config.get(deviceKey)
            deviceIds = list()
            deviceConfig.getKeys(deviceIds)
            for deviceId in deviceIds:
                self.selectDeviceByPath(deviceId)
                self.potentiallyRefreshVisibleDevice(deviceId)


    def handleInstanceGone(self, instanceId):
        """
        Remove instanceId from central hash and update
        """
        # Update system topology
        parentPath = self.systemTopology.erase(instanceId)
        if parentPath is not None:
            self.signalInstanceGone.emit(instanceId, parentPath)
        
        # Update on/offline status of project
        self.projectTopology.handleInstanceGone(instanceId)


    def handleClassSchema(self, classInfo):
        serverId = classInfo.get('serverId')
        classId = classInfo.get('classId')
        schema = classInfo.get('schema')
        
        conf = self.serverClassData[serverId, classId]
        conf.setSchema(schema)
        self.onSchemaAvailable(conf)


    def getClass(self, serverId, classId):
        if deviceId not in self.deviceData:
            path = "{}.{}".format(serverId, classId)
            self.deviceData[deviceId] = Configuration(path, 'device')
            self.signalGetDeviceSchema.emit(deviceId)
        return self.deviceData[deviceId]
    
    
<<<<<<< HEAD
    def handleDeviceSchema(self, instanceInfo):
        deviceId = instanceInfo.get('deviceId')
        if (deviceId in self.deviceData) and (self.deviceData[deviceId].schema is not None):
            return
        
        # Add configuration with schema to device data
        schema = instanceInfo.get('schema')
        self.deviceData[deviceId] = Configuration(schema)
=======
    def handleDeviceSchema(self, headerHash, config):
        deviceId = headerHash['deviceId']
        if deviceId not in self.deviceData:
            print 'not requested schema for device {} arrived'.format(deviceId)
            return
        
        # Add configuration with schema to device data
        schema = config['schema']
        conf = self.deviceData[deviceId]
        conf.setSchema(schema)
        conf.configuration.state.signalUpdateComponent.connect(
            self._triggerStateChange)
>>>>>>> c0edec30
        
        self.onSchemaAvailable(conf)
        conf.addVisible()


    def getDevice(self, deviceId):
        if deviceId not in self.deviceData:
            self.deviceData[deviceId] = Configuration(deviceId, 'device')
            self.signalGetDeviceSchema.emit(deviceId)
        return self.deviceData[deviceId]
        

    def handleDeviceSchemaUpdated(self, instanceInfo):
        deviceId = instanceInfo.get("deviceId")
        if deviceId in self.deviceData:
            self.deviceData[deviceId].schema = None
        
        self.signalDeviceSchemaUpdated.emit(deviceId)
        self.handleDeviceSchema(instanceInfo)
        self.onRefreshInstance(deviceId)


    # TODO: This function must be thread-safe!!
<<<<<<< HEAD
    def handleConfigurationChanged(self, instanceInfo):
        deviceId = instanceInfo.get("deviceId")
        config = instanceInfo.get("configuration")
        self._changeHash(deviceId, config)
        # Merge configuration into self.deviceData
        self.deviceData[deviceId].merge(config)


    def handleNotification(self, instanceInfo):
        deviceId = instanceInfo.get("deviceId")
        timestamp = datetime.now()
        # TODO: better format for timestamp and timestamp generation in karabo
        timestamp = timestamp.strftime("%Y-%m-%d %H:%M:%S")
        messageType = instanceInfo.get("messageType")
        shortMsg = instanceInfo.get("shortMsg")
        detailedMsg = instanceInfo.get("detailedMsg")
        
        self.signalNotificationAvailable.emit(timestamp, messageType, shortMsg, detailedMsg, deviceId)
=======
    def handleConfigurationChanged(self, headerHash, config):
        deviceId = headerHash.get("deviceId")
        self.deviceData[deviceId].merge(config)


def handleNotification(timestamp, type, shortMessage, detailedMessage, deviceId):
    Manager().signalNotificationAvailable.emit(timestamp, type, shortMessage, detailedMessage, deviceId)
>>>>>>> c0edec30


manager = _Manager()

def Manager():
    return manager<|MERGE_RESOLUTION|>--- conflicted
+++ resolved
@@ -93,20 +93,11 @@
     signalInitDevice = pyqtSignal(str, object) # deviceId, hash
     signalExecute = pyqtSignal(str, dict) # deviceId, slotName/arguments
 
-<<<<<<< HEAD
-    signalReconfigure = pyqtSignal(str, str, object) # deviceId, property, value
-    signalReconfigureAsHash = pyqtSignal(str, object) # deviceId, hash
-    signalDeviceStateChanged = pyqtSignal(str, str) # fullDeviceKey, state
-    signalConflictStateChanged = pyqtSignal(str, bool) # key, hasConflict
-    signalChangingState = pyqtSignal(str, bool) # deviceId, isChanging
-    signalErrorState = pyqtSignal(str, bool) # deviceId, inErrorState
-=======
     signalReconfigure = pyqtSignal(list)
     signalDeviceStateChanged = pyqtSignal(object, str) # fullDeviceKey, state
     signalConflictStateChanged = pyqtSignal(object, bool) # key, hasConflict
     signalChangingState = pyqtSignal(object, bool) # deviceId, isChanging
     signalErrorState = pyqtSignal(object, bool) # deviceId, inErrorState
->>>>>>> c0edec30
 
     signalInstanceGone = pyqtSignal(str, str) # path, parentPath
 
@@ -194,44 +185,6 @@
         self.signalReset.emit()
 
 
-<<<<<<< HEAD
-    def registerEditableComponent(self, key, component):
-        dataNotifier = self._getDataNotifierEditableValue(key)
-        if dataNotifier is None:
-            self.__keyNotifierMapEditableValue[key] = DataNotifier(key, component)
-        else:
-            dataNotifier.addComponent(key, component)
-
-
-    def unregisterEditableComponent(self, key, component):
-        pass
-
-
-    def registerDisplayComponent(self, key, component):
-        dataNotifier = self._getDataNotifierDisplayValue(key)
-        if dataNotifier is None:
-            self.__keyNotifierMapDisplayValue[key] = DataNotifier(key, component)
-        else:
-            dataNotifier.addComponent(key, component)
-
-
-    def unregisterDisplayComponent(self, key, component):
-        pass
-
-
-    def registerHistoricData(self, key, slot):
-        dataNotifier = self._getDataNotifierDisplayValue(key)
-        dataNotifier.signalHistoricData.connect(slot)
-
-
-    def handleHistoricData(self, instanceInfo):
-        key = "{}.{}".format(instanceInfo.get("deviceId"), instanceInfo.get("property"))
-        dataNotifier = self._getDataNotifierDisplayValue(key)
-        dataNotifier.signalHistoricData.emit(key, instanceInfo.get("data"))
-
-
-=======
->>>>>>> c0edec30
     def _getDeviceIdFromInternalPath(self, internalPath):
         """
         This function gets as parameter the \internalPath of a device or a device
@@ -248,48 +201,6 @@
         return splittedPath[0]
 
 
-<<<<<<< HEAD
-    def newVisibleDevice(self, internalPath):
-        """
-        This function registers a new visible instance in a map. If it is the
-        first occurence, a signal is sent to the network to inform the GuiServerDevice.
-        
-        The incoming parameter \internalPath can be either directly a deviceId
-        or an internalPath of an property item which needs to be splitted to get
-        the deviceId.
-        """
-        deviceId = self._getDeviceIdFromInternalPath(internalPath)
-        if deviceId is None:
-            return
-        
-        # Check, whether deviceId is in systemTopology (means online)
-        hasDevice = self.systemTopology.has(deviceId)
-        # If schema was not seen, request device schema in function
-        # getDeviceSchema will call newVisibleDevice again
-        if hasDevice and (self.getDeviceSchema(deviceId) is None):
-            return True
-
-        deviceIdCount = self.visibleDeviceIdCount.get(deviceId)
-        if deviceIdCount:
-            self.visibleDeviceIdCount[deviceId] += 1
-        else:
-            self.visibleDeviceIdCount[deviceId] = 1
-        if self.visibleDeviceIdCount[deviceId] == 1:
-            self.signalNewVisibleDevice.emit(deviceId)
-
-        return True
-
-
-    def removeVisibleDevice(self, deviceId):
-        deviceIdCount = self.visibleDeviceIdCount.get(deviceId)
-        if deviceIdCount:
-            self.visibleDeviceIdCount[deviceId] -= 1
-            if self.visibleDeviceIdCount[deviceId] == 0:
-                self.signalRemoveVisibleDevice.emit(deviceId)
-
-
-=======
->>>>>>> c0edec30
     def _changeHash(self, devicePath, config, configChangeType=ConfigChangeTypes.DEVICE_INSTANCE_CURRENT_VALUES_CHANGED):
         # Go recursively through Hash
         self._r_changeHash(devicePath, devicePath, config, configChangeType)
@@ -342,12 +253,8 @@
                     hashValue = value[i]
 
 
-<<<<<<< HEAD
-    def _triggerStateChange(self, deviceId, value):
-=======
     def _triggerStateChange(self, box, value, timestamp):
         configuration = box.configuration
->>>>>>> c0edec30
         # Update GUI due to state changes
         if value == "Changing...":
             self.signalChangingState.emit(configuration, True)
@@ -370,40 +277,10 @@
             dataNotifier.signalUpdateComponent.emit(key, value, None)
 
 
-<<<<<<< HEAD
-    def onDeviceInstanceValueChanged(self, key, value):
-        self._changeDeviceData(key, value)
-
-        dataNotifier = self._getDataNotifierEditableValue(key)
-        if dataNotifier is not None:
-            dataNotifier.signalUpdateComponent.emit(key, value, None)
-        
-        keys = key.split(".", 1)
-        deviceId = keys[0]
-        property = keys[1]
-
-        # Informs network
-        self.signalReconfigure.emit(deviceId, property, value)
-
-
-    def onDeviceChangedAsHash(self, deviceId, config):
-        paths = config.paths()
-        for path in paths:
-            dataNotifier = self._getDataNotifierEditableValue(path)
-            if dataNotifier is not None:
-                dataNotifier.signalUpdateComponent.emit(path, config.get(path),
-                                                        None)
-        # TODO: remove copy hash
-        config = Hash(config.get(deviceId))
-        self.deviceData[deviceId].configuration = config
-        self.signalReconfigureAsHash.emit(deviceId, config)
-
-=======
     def onDeviceInstanceValuesChanged(self, boxes):
         self.signalReconfigure.emit(boxes)
 
 
->>>>>>> c0edec30
 
     def onConflictStateChanged(self, key, hasConflict):
         self.signalConflictStateChanged.emit(key, hasConflict)
@@ -486,16 +363,8 @@
         self.signalLogDataAvailable.emit(logData)
 
 
-<<<<<<< HEAD
-    def onRefreshInstance(self, internalPath):
-        deviceId = self._getDeviceIdFromInternalPath(internalPath)
-        if deviceId is None:
-            return
-        self.signalRefreshInstance.emit(deviceId)
-=======
     def onRefreshInstance(self, configuration):
         self.signalRefreshInstance.emit(configuration)
->>>>>>> c0edec30
 
    
     def onNewNavigationItem(self, itemInfo):
@@ -666,17 +535,7 @@
         return self.deviceData[deviceId]
     
     
-<<<<<<< HEAD
     def handleDeviceSchema(self, instanceInfo):
-        deviceId = instanceInfo.get('deviceId')
-        if (deviceId in self.deviceData) and (self.deviceData[deviceId].schema is not None):
-            return
-        
-        # Add configuration with schema to device data
-        schema = instanceInfo.get('schema')
-        self.deviceData[deviceId] = Configuration(schema)
-=======
-    def handleDeviceSchema(self, headerHash, config):
         deviceId = headerHash['deviceId']
         if deviceId not in self.deviceData:
             print 'not requested schema for device {} arrived'.format(deviceId)
@@ -688,7 +547,6 @@
         conf.setSchema(schema)
         conf.configuration.state.signalUpdateComponent.connect(
             self._triggerStateChange)
->>>>>>> c0edec30
         
         self.onSchemaAvailable(conf)
         conf.addVisible()
@@ -712,12 +570,9 @@
 
 
     # TODO: This function must be thread-safe!!
-<<<<<<< HEAD
     def handleConfigurationChanged(self, instanceInfo):
         deviceId = instanceInfo.get("deviceId")
         config = instanceInfo.get("configuration")
-        self._changeHash(deviceId, config)
-        # Merge configuration into self.deviceData
         self.deviceData[deviceId].merge(config)
 
 
@@ -731,15 +586,6 @@
         detailedMsg = instanceInfo.get("detailedMsg")
         
         self.signalNotificationAvailable.emit(timestamp, messageType, shortMsg, detailedMsg, deviceId)
-=======
-    def handleConfigurationChanged(self, headerHash, config):
-        deviceId = headerHash.get("deviceId")
-        self.deviceData[deviceId].merge(config)
-
-
-def handleNotification(timestamp, type, shortMessage, detailedMessage, deviceId):
-    Manager().signalNotificationAvailable.emit(timestamp, type, shortMessage, detailedMessage, deviceId)
->>>>>>> c0edec30
 
 
 manager = _Manager()
