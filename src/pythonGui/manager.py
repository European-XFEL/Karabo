--- conflicted
+++ resolved
@@ -156,23 +156,9 @@
             self.serverClassData[serverId, classId].set(property, value)
     
     
-<<<<<<< HEAD
-=======
-    def _changeDeviceData(self, key, value):
-        deviceId, property = key.split(".", 1)
-        
-        if "@" in property:
-            # Merge attribute value
-            propertyKey, attributeKey = property.split("@")
-            self.deviceData[deviceId].setAttribute(propertyKey, attributeKey, value)
-        else:
-            self.deviceData[deviceId].set(property, value)
             
         # Inform network
         self.signalReconfigure.emit(deviceId, property, value)
-
-
->>>>>>> 42dd7f9e
     def disconnectedFromServer(self):
         # Reset manager settings
         self.reset()
@@ -272,18 +258,8 @@
             dataNotifier.signalUpdateComponent.emit(key, value, None)
 
 
-<<<<<<< HEAD
     def onDeviceInstanceValuesChanged(self, boxes):
         self.signalReconfigure.emit(boxes)
-=======
-    def onDeviceInstanceValueChanged(self, key, value):
-        self._changeDeviceData(key, value)
-
-        dataNotifier = self._getDataNotifierEditableValue(key)
-        if dataNotifier is not None:
-            dataNotifier.signalUpdateComponent.emit(key, value, None)
-
->>>>>>> 42dd7f9e
 
 
 
@@ -541,13 +517,13 @@
     
     
     def handleDeviceSchema(self, instanceInfo):
-        deviceId = headerHash['deviceId']
+        deviceId = instanceInfo['deviceId']
         if deviceId not in self.deviceData:
             print 'not requested schema for device {} arrived'.format(deviceId)
             return
         
         # Add configuration with schema to device data
-        schema = config['schema']
+        schema = instanceInfo['schema']
         conf = self.deviceData[deviceId]
         conf.setSchema(schema)
         conf.configuration.state.signalUpdateComponent.connect(
