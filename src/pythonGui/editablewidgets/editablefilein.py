#############################################################################
# Author: <kerstin.weger@xfel.eu>
# Created on February 4, 2014
# Copyright (C) European XFEL GmbH Hamburg. All rights reserved.
#############################################################################


"""This module contains a class which represents a widget plugin for parameters
   and is created by the factory class EditableWidget.
"""

__all__ = ["EditableFileIn"]


import icons
from util import SignalBlocker
from widget import EditableWidget

from PyQt4.QtGui import (QFileDialog, QHBoxLayout, QLineEdit, QToolButton,
                         QWidget)


class EditableFileIn(EditableWidget):
    category = "String"
    alias = "File In"

    def __init__(self, box, parent):
        super(EditableFileIn, self).__init__(box)
        
        self.compositeWidget = QWidget(parent)
        hLayout = QHBoxLayout(self.compositeWidget)
        hLayout.setContentsMargins(0,0,0,0)

        self.lePath = QLineEdit()
        self.lePath.textChanged.connect(self.onEditingFinished)
        hLayout.addWidget(self.lePath)
        
        text = "Select input file"
<<<<<<< HEAD
        self.__tbPath = QToolButton()
        self.__tbPath.setStatusTip(text)
        self.__tbPath.setToolTip(text)
        self.__tbPath.setIcon(icons.filein)
        self.__tbPath.setMaximumSize(25,25)
        self.__tbPath.clicked.connect(self.onFileInClicked)
        hLayout.addWidget(self.__tbPath)
=======
        self.tbPath = QToolButton()
        self.tbPath.setStatusTip(text)
        self.tbPath.setToolTip(text)
        self.tbPath.setIcon(QIcon(":filein"))
        self.tbPath.setMaximumSize(25,25)
        self.tbPath.clicked.connect(self.onFileInClicked)
        hLayout.addWidget(self.tbPath)

        # Needed for updates during input, otherwise cursor jumps to end of input
        self.lastCursorPos = 0
>>>>>>> dddb2d66


    @property
    def widget(self):
        return self.compositeWidget


    @property
    def value(self):
        return self.lePath.text()


    def valueChanged(self, box, value, timestamp=None, forceRefresh=False):
        if value is None:
            value = ""

        with SignalBlocker(self.lePath):
            self.lePath.setText(value)
        
        self.lePath.setCursorPosition(self.lastCursorPos)


    def onEditingFinished(self, value):
        self.lastCursorPos = self.lePath.cursorPosition()
        EditableWidget.onEditingFinished(self, value)


    def onFileInClicked(self):
        fileIn = QFileDialog.getOpenFileName(None, "Select input file")
        if len(fileIn) < 1:
            return

        self.lePath.setText(fileIn)
<|MERGE_RESOLUTION|>--- conflicted
+++ resolved
@@ -36,26 +36,16 @@
         hLayout.addWidget(self.lePath)
         
         text = "Select input file"
-<<<<<<< HEAD
-        self.__tbPath = QToolButton()
-        self.__tbPath.setStatusTip(text)
-        self.__tbPath.setToolTip(text)
-        self.__tbPath.setIcon(icons.filein)
-        self.__tbPath.setMaximumSize(25,25)
-        self.__tbPath.clicked.connect(self.onFileInClicked)
-        hLayout.addWidget(self.__tbPath)
-=======
         self.tbPath = QToolButton()
         self.tbPath.setStatusTip(text)
         self.tbPath.setToolTip(text)
-        self.tbPath.setIcon(QIcon(":filein"))
-        self.tbPath.setMaximumSize(25,25)
+        self.tbPath.setIcon(icons.filein)
+        self.tbPath.setMaximumSize(25, 25)
         self.tbPath.clicked.connect(self.onFileInClicked)
         hLayout.addWidget(self.tbPath)
 
         # Needed for updates during input, otherwise cursor jumps to end of input
         self.lastCursorPos = 0
->>>>>>> dddb2d66
 
 
     @property
