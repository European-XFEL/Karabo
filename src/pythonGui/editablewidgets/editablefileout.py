--- conflicted
+++ resolved
@@ -35,26 +35,16 @@
         hLayout.addWidget(self.lePath)
         
         text = "Select output file"
-<<<<<<< HEAD
-        self.__tbPath = QToolButton()
-        self.__tbPath.setStatusTip(text)
-        self.__tbPath.setToolTip(text)
-        self.__tbPath.setIcon(icons.fileout)
-        self.__tbPath.setMaximumSize(25,25)
-        self.__tbPath.clicked.connect(self.onFileOutClicked)
-        hLayout.addWidget(self.__tbPath)
-=======
         self.tbPath = QToolButton()
         self.tbPath.setStatusTip(text)
         self.tbPath.setToolTip(text)
-        self.tbPath.setIcon(QIcon(":fileout"))
-        self.tbPath.setMaximumSize(25,25)
+        self.tbPath.setIcon(icons.fileout)
+        self.tbPath.setMaximumSize(25, 25)
         self.tbPath.clicked.connect(self.onFileOutClicked)
         hLayout.addWidget(self.tbPath)
         
         # Needed for updates during input, otherwise cursor jumps to end of input
         self.lastCursorPos = 0
->>>>>>> 6dd49890
 
 
     @property
@@ -87,8 +77,4 @@
         if not filename:
             return
 
-<<<<<<< HEAD
-        self.__lePath.setText(filename)
-=======
-        self.lePath.setText(fileOut)
->>>>>>> 6dd49890
+        self.lePath.setText(filename)
