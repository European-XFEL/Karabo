#############################################################################
# Author: <kerstin.weger@xfel.eu>
# Created on February 2, 2012
# Copyright (C) European XFEL GmbH Hamburg. All rights reserved.
#############################################################################


"""This module contains a class which represents the treewidget of the configuration
   panel containing the parameters of a device class/instance.
"""

__all__ = ["ParameterTreeWidget"]

<<<<<<< HEAD

=======
import treewidgetitems.attributetreewidgetitem
>>>>>>> a77623ba
from editableapplylatercomponent import EditableApplyLaterComponent
from enums import NavigationItemTypes
import globals
from manager import Manager
from treewidgetitems.propertytreewidgetitem import PropertyTreeWidgetItem
from treewidgetitems.attributetreewidgetitem import AttributeTreeWidgetItem

<<<<<<< HEAD
from PyQt4.QtCore import QMimeData, QRect, Qt
=======
from PyQt4.QtCore import QByteArray, QMimeData, QRect, Qt
>>>>>>> a77623ba
from PyQt4.QtGui import QAbstractItemView, QMenu, QTreeWidget


class ParameterTreeWidget(QTreeWidget):


    def __init__(self, configPanel, path=str(), classId=str()):
        # configPanel - save parent widget for toolbar buttons
        # path - full path of navigationItem
        super(ParameterTreeWidget, self).__init__()
        
        self.__classId = classId # DeviceClass name stored for XML save
        self.__instanceKey = path
        self.__configPanel = configPanel
        
        self.__currentItem = None

        self.setWordWrap(True)
        self.setSelectionBehavior(QAbstractItemView.SelectRows)
        self.setSelectionMode(QAbstractItemView.ExtendedSelection)
        #self.setSortingEnabled(True)
        self.sortByColumn(0, Qt.AscendingOrder)
        
        self.setContextMenuPolicy(Qt.CustomContextMenu)
        self.__mContext = QMenu(self) # Actions from configurationPanel are added via addContextAction
        self.customContextMenuRequested.connect(self.onCustomContextMenuRequested)

        self.model().setSupportedDragActions(Qt.CopyAction)
        self.setDragEnabled(True)


### protected ###
    def mousePressEvent(self, event):
        item = self.itemAt(event.pos())
        
        # Make sure the event was on a valid item
        if not item:
           return

        # Get the tree widget's x position
        treeX = self.header().sectionViewportPosition(0)

        # Get the x coordinate of the root item. It is required in order to calculate
        # the identation of the item
        rootX = self.visualItemRect(self.invisibleRootItem()).x()

        # Get the rectangle of the viewport occupied by the pressed item
        vRect = self.visualItemRect(item)

        # Calculate the x coordinate of the item
        itemX = treeX + vRect.x() - rootX

        # Get the rect surrounding the icon
        iconRect = QRect(itemX, vRect.y(), vRect.height(), vRect.height())      

        if self.__currentItem and (self.__currentItem is not item):
            # Hide tooltip of former item
            self.__currentItem.setToolTipDialogVisible(False)
        
        # Now check where the press event took place and handle it correspondingly
        if iconRect.contains(event.pos()):
            self.__currentItem = item
            self.__currentItem.setToolTipDialogVisible(True)
            
        QTreeWidget.mousePressEvent(self, event)


    def mimeData(self, items):
<<<<<<< HEAD
        item = items[0]

        # Attributes can not be dropped
        if isinstance(item, AttributeTreeWidgetItem):
            return
        
        mimeData = QMimeData()        

        # Put necessary data in MimeData:
        # Source type
        mimeData.setData("sourceType", "ParameterTreeWidget")
        # Internal key
        mimeData.setData("internalKey", item.internalKey)
        # Display name
        displayName = item.text(0)
        # Use DeviceClass/DeviceInstance-Key if no displayName is set
        if len(item.text(0)) == 0:
            keys = item.internalKey.split('.')
            displayName = keys[1]
        mimeData.setData("displayName", displayName)
        
        # Get NavigationItemType
        navigationItemType = self.__configPanel.getNavigationItemType()
        
        # Display component?
        hasDisplayComponent = navigationItemType == NavigationItemTypes.DEVICE
        mimeData.setData("hasDisplayComponent", "{}".format(hasDisplayComponent))
        # Editable component?
        hasEditableComponent = item.editableComponent is not None
        mimeData.setData("hasEditableComponent", "{}".format(hasEditableComponent))
        
        # TODO: HACK to get apply button disabled
        if hasEditableComponent:
            mimeData.setData("currentValue", "{}".format(item.editableComponent.value))
        
        if item.unitSymbol:
            mimeData.setData("unitSymbol", "{}".format(item.unitSymbol))
        if item.metricPrefixSymbol:
            mimeData.setData("metricPrefixSymbol", "{}".format(item.metricPrefixSymbol))

        if item.enumeration:
            enumerationString = str()
            nbEnums = len(item.enumeration)
            for i in xrange(nbEnums):
                enumerationString += item.enumeration[i]
                if i != (nbEnums-1):
                    enumerationString += ","
            mimeData.setData("enumeration", enumerationString)
            
        # Navigation item type
        mimeData.setData("navigationItemType", "{}".format(navigationItemType))
        # Class alias
        if item.classAlias:
            mimeData.setData("classAlias", "{}".format(item.classAlias))

        return mimeData
=======
        return QMimeData()
>>>>>>> a77623ba


### getter & setter functions ###
    def _getInstanceKey(self):
        return self.__instanceKey
    def _setInstanceKey(self, instanceKey):
        self.__instanceKey = instanceKey
    instanceKey = property(fget=_getInstanceKey, fset=_setInstanceKey)


### public functions ###
    def checkApplyButtonsEnabled(self):
        # Returns a tuple containing the enabled and the conflicted state
        return self._r_applyButtonsEnabled(self.invisibleRootItem())


    def getParameterTreeWidgetItemByKey(self, key):
        return self.__configPanel.getParameterTreeWidgetItemByKey(key)


    def stateUpdated(self, state):
        self._r_updateParameters(self.invisibleRootItem(), state)


    def addItemDataToHash(self, item, config):
        editableComponent = item.editableComponent
        if editableComponent is None:
            return

        if not isinstance(editableComponent, EditableApplyLaterComponent):
            return
        
        if editableComponent.applyEnabled:
            config.set(str(item.internalKey), editableComponent.value)
            editableComponent.changeApplyToBusy(True)


    def applyRemoteChanges(self, item):
        editableComponent = item.editableComponent
        if editableComponent is None:
            return

        if not isinstance(editableComponent, EditableApplyLaterComponent):
            return
        
        if editableComponent.applyEnabled:
            editableComponent.onApplyRemoteChanges(item.internalKey)


    def nbSelectedApplyEnabledItems(self):
        # Return only selected items for not applied yet
        counter = 0
        for item in self.selectedItems():
            editableComponent = item.editableComponent
            if editableComponent is None:
                continue
            if not isinstance(editableComponent, EditableApplyLaterComponent):
                continue
            
            if editableComponent.applyEnabled is True:
                counter += 1
        return counter


    def setErrorState(self, inErrorState):
        self._r_setErrorStateItem(self.invisibleRootItem(), inErrorState)


    def setReadOnly(self, readOnly):
        self._r_setReadOnlyItem(self.invisibleRootItem(), readOnly)


### private functions ###
    def _r_setErrorStateItem(self, item, inErrorState):
        for i in range(item.childCount()):
            childItem = item.child(i)
            childItem.setErrorState(inErrorState)
            self._r_setErrorStateItem(childItem, inErrorState)


    def _r_setReadOnlyItem(self, item, readOnly):
        for i in range(item.childCount()):
            childItem = item.child(i)
            childItem.setReadOnly(readOnly)
            self._r_setReadOnlyItem(childItem, readOnly)


    def addContextAction(self, action):
        self.__mContext.addAction(action)


    def addContextMenu(self, menu):
        self.__mContext.addMenu(menu)


    def addContextSeparator(self):
        self.__mContext.addSeparator()


    def _r_updateParameters(self, parentItem, state):
        for i in range(parentItem.childCount()):
            childItem = parentItem.child(i)
            childItem.updateState(state)
            self._r_updateParameters(childItem, state)


    def globalAccessLevelChanged(self):
        rootItem = self.invisibleRootItem()
        for i in range(rootItem.childCount()):
            self._r_globalAccessLevelChanged(rootItem.child(i))


    def _r_globalAccessLevelChanged(self, item):
        if item.requiredAccessLevel > globals.GLOBAL_ACCESS_LEVEL:
            item.setHidden(True)
        else:
            item.setHidden(False)

        if (item.isChoiceElement == False) and (item.isListElement == False):
            for i in range(item.childCount()):
                self._r_globalAccessLevelChanged(item.child(i))


    def _r_applyAll(self, item, config):
        # recursive function for tree to update the apply buttons
        for i in range(item.childCount()):
            childItem = item.child(i)
            self.addItemDataToHash(childItem, config)
            self._r_applyAll(childItem, config)


    def _r_applyAllRemoteChanges(self, item):
        # recursive function for tree to update the apply buttons
        for i in range(item.childCount()):
            childItem = item.child(i)
            self.applyRemoteChanges(childItem)
            self._r_applyAllRemoteChanges(childItem)


    def _r_applyButtonsEnabled(self, item):
        for i in range(item.childCount()):
            childItem = item.child(i)
            if isinstance(childItem, PropertyTreeWidgetItem):
                result = self._r_applyButtonsEnabled(childItem)
                if result[0] is True: # Bug: returns but
                    return result

        if not isinstance(item, PropertyTreeWidgetItem):
            return (False, False)

        if (item.editableComponent is None) or (not isinstance(item.editableComponent, EditableApplyLaterComponent)):
            return (False,False)

        return (item.editableComponent.applyEnabled, item.editableComponent.hasConflict)


### slots ###
    def onApplyChanged(self, key, enable):
        # Called when apply button of editableComponent changed
        # Check if no apply button in tree is enabled/conflicted anymore
        result = self.checkApplyButtonsEnabled()
        self.__configPanel.onApplyChanged(key, result[0], result[1])


    def onApplyAll(self, config):
        # go trough tree and save changes into config
        self._r_applyAll(self.invisibleRootItem(), config)


    def onApplyAllRemoteChanges(self):
        self._r_applyAllRemoteChanges(self.invisibleRootItem())


    def onFileOpen(self):
        type = self.__configPanel.getNavigationItemType()
        configChangeType = None
        if type is NavigationItemTypes.CLASS:
            configChangeType = ConfigChangeTypes.DEVICE_CLASS_CONFIG_CHANGED
        elif type is NavigationItemTypes.DEVICE:
            configChangeType = ConfigChangeTypes.DEVICE_INSTANCE_CONFIG_CHANGED
        
        if self.__classId is None:
            print "onFileOpen classId not set"
            #keys = self.instanceKey.split('+', 1)
            #if len(keys) is 2:
            #    self.__classId = str(keys[1])
        
        # TODO: Remove dirty hack for scientific computing again!!!
        croppedClassId = self.__classId.split("-")
        self.__classId = croppedClassId[0]
        
        Manager().onFileOpen(configChangeType, str(self.instanceKey + ".configuration"), str(self.__classId))


    def onFileSaveAs(self):
        Manager().onSaveAsXml(str(self.__classId), str(self.instanceKey + ".configuration"))


    def onCustomContextMenuRequested(self, pos):
        item = self.itemAt(pos)
        if item is None:
            # Show standard context menu
            self.__mContext.exec_(QCursor.pos())
            return

        item.showContextMenu()


    def onApplyCurrentItemChanges(self):
        editableComponent = self.currentItem().editableComponent
        if editableComponent is None:
            return
        editableComponent.onApplyClicked()


    def onApplyCurrentItemRemoteChanges(self):
        editableComponent = self.currentItem().editableComponent
        if editableComponent is None:
            return
        editableComponent.onApplyRemoteChanges()
<|MERGE_RESOLUTION|>--- conflicted
+++ resolved
@@ -11,11 +11,6 @@
 
 __all__ = ["ParameterTreeWidget"]
 
-<<<<<<< HEAD
-
-=======
-import treewidgetitems.attributetreewidgetitem
->>>>>>> a77623ba
 from editableapplylatercomponent import EditableApplyLaterComponent
 from enums import NavigationItemTypes
 import globals
@@ -23,11 +18,7 @@
 from treewidgetitems.propertytreewidgetitem import PropertyTreeWidgetItem
 from treewidgetitems.attributetreewidgetitem import AttributeTreeWidgetItem
 
-<<<<<<< HEAD
-from PyQt4.QtCore import QMimeData, QRect, Qt
-=======
 from PyQt4.QtCore import QByteArray, QMimeData, QRect, Qt
->>>>>>> a77623ba
 from PyQt4.QtGui import QAbstractItemView, QMenu, QTreeWidget
 
 
@@ -96,66 +87,7 @@
 
 
     def mimeData(self, items):
-<<<<<<< HEAD
-        item = items[0]
-
-        # Attributes can not be dropped
-        if isinstance(item, AttributeTreeWidgetItem):
-            return
-        
-        mimeData = QMimeData()        
-
-        # Put necessary data in MimeData:
-        # Source type
-        mimeData.setData("sourceType", "ParameterTreeWidget")
-        # Internal key
-        mimeData.setData("internalKey", item.internalKey)
-        # Display name
-        displayName = item.text(0)
-        # Use DeviceClass/DeviceInstance-Key if no displayName is set
-        if len(item.text(0)) == 0:
-            keys = item.internalKey.split('.')
-            displayName = keys[1]
-        mimeData.setData("displayName", displayName)
-        
-        # Get NavigationItemType
-        navigationItemType = self.__configPanel.getNavigationItemType()
-        
-        # Display component?
-        hasDisplayComponent = navigationItemType == NavigationItemTypes.DEVICE
-        mimeData.setData("hasDisplayComponent", "{}".format(hasDisplayComponent))
-        # Editable component?
-        hasEditableComponent = item.editableComponent is not None
-        mimeData.setData("hasEditableComponent", "{}".format(hasEditableComponent))
-        
-        # TODO: HACK to get apply button disabled
-        if hasEditableComponent:
-            mimeData.setData("currentValue", "{}".format(item.editableComponent.value))
-        
-        if item.unitSymbol:
-            mimeData.setData("unitSymbol", "{}".format(item.unitSymbol))
-        if item.metricPrefixSymbol:
-            mimeData.setData("metricPrefixSymbol", "{}".format(item.metricPrefixSymbol))
-
-        if item.enumeration:
-            enumerationString = str()
-            nbEnums = len(item.enumeration)
-            for i in xrange(nbEnums):
-                enumerationString += item.enumeration[i]
-                if i != (nbEnums-1):
-                    enumerationString += ","
-            mimeData.setData("enumeration", enumerationString)
-            
-        # Navigation item type
-        mimeData.setData("navigationItemType", "{}".format(navigationItemType))
-        # Class alias
-        if item.classAlias:
-            mimeData.setData("classAlias", "{}".format(item.classAlias))
-
-        return mimeData
-=======
         return QMimeData()
->>>>>>> a77623ba
 
 
 ### getter & setter functions ###
