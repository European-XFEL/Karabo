from __future__ import unicode_literals
#############################################################################
# Author: <kerstin.weger@xfel.eu>
# Created on June 20, 2014
# Copyright (C) European XFEL GmbH Hamburg. All rights reserved.
#############################################################################


"""
This module contains a class which represents a model to display projects in
a treeview.
"""

__all__ = ["ProjectModel"]


from configuration import Configuration
import globals
import icons
from dialogs.duplicatedialog import DuplicateDialog
from dialogs.plugindialog import PluginDialog
from dialogs.scenedialog import SceneDialog
from scene import Scene
import manager
from project import Category, Device, Project

<<<<<<< HEAD
from PyQt4.QtCore import pyqtSignal, QFileInfo, Qt
from PyQt4.QtGui import (QDialog, QItemSelectionModel, QMessageBox,
                         QStandardItem, QStandardItemModel)
=======
from PyQt4.QtCore import pyqtSignal, QDir, QFileInfo, QModelIndex, Qt
from PyQt4.QtGui import (QDialog, QFileDialog, QIcon, QItemSelectionModel,
                         QMessageBox, QStandardItem, QStandardItemModel)
>>>>>>> 2e23552b
import os.path
from zipfile import ZipFile


class ProjectModel(QStandardItemModel):
    # To import a plugin a server connection needs to be established
    signalItemChanged = pyqtSignal(str, object) # type, configuration
    signalSelectionChanged = pyqtSignal(list)
    signalAddScene = pyqtSignal(object) # scene
    signalRemoveScene = pyqtSignal(object) # scene

    ITEM_OBJECT = Qt.UserRole


    def __init__(self, parent=None):
        super(ProjectModel, self).__init__(parent)
        
        # List stores projects
        self.projects = []

        # Dialog to add and change a device
        self.pluginDialog = None
        
        self.setHorizontalHeaderLabels(["Projects"])
        self.selectionModel = QItemSelectionModel(self, self)
        self.selectionModel.selectionChanged.connect(self.onSelectionChanged)


    def indexInfo(self, index):
        if not index.isValid():
            return { }

        object = index.data(ProjectModel.ITEM_OBJECT)
        
        if not isinstance(object, Device):
            return { }
        
        if object.isOnline():
            conf = manager.getDevice(object.id)
            config = conf.toHash()
        else:
            conf = object
            config = object.toHash()

        return dict(conf=conf,
                    serverId=object.serverId,
                    classId=object.classId,
                    deviceId=object.id,
                    config=config)


    def updateData(self):
        # Get last selected object
        selectedIndexes = self.selectionModel.selectedIndexes()
        if selectedIndexes:
            lastSelectionObj = selectedIndexes[0].data(ProjectModel.ITEM_OBJECT)
        else:
            lastSelectionObj = None
        
        self.beginResetModel()
        if self.hasChildren():
            self.removeRows(0, self.rowCount())

        rootItem = self.invisibleRootItem()
        
        for project in self.projects:
            # Project names - toplevel items
            item = QStandardItem(project.name)
            item.setData(project, ProjectModel.ITEM_OBJECT)
            item.setEditable(False)
            font = item.font()
            font.setBold(True)
            item.setFont(font)
            item.setIcon(icons.folder)
            item.setToolTip(project.filename)
            rootItem.appendRow(item)
            
            # Devices
            childItem = QStandardItem(Project.DEVICES_LABEL)
            childItem.setData(Category(Project.DEVICES_LABEL), ProjectModel.ITEM_OBJECT)
            childItem.setEditable(False)
            childItem.setIcon(icons.folder)
            childItem.setToolTip(Project.DEVICES_LABEL)
            item.appendRow(childItem)
            for device in project.devices:
                leafItem = QStandardItem(device.id)
                leafItem.setData(device, ProjectModel.ITEM_OBJECT)
                leafItem.setEditable(False)

                if device.status != "offline" and device.error:
                    leafItem.setIcon(icons.deviceInstanceError)
                else:
                    leafItem.setIcon(dict(error=icons.deviceInstanceError,
                                          noserver=icons.deviceOfflineNoServer,
                                          noplugin=icons.deviceOfflineNoPlugin,
                                          offline=icons.deviceOffline,
                                          incompatible=icons.deviceIncompatible,
                                         ).get(
                                device.status, icons.deviceInstance))
                leafItem.setToolTip(device.id)
                childItem.appendRow(leafItem)

            # Scenes
            childItem = QStandardItem(Project.SCENES_LABEL)
            childItem.setData(Category(Project.SCENES_LABEL), ProjectModel.ITEM_OBJECT)
            childItem.setEditable(False)
            childItem.setIcon(icons.folder)
            childItem.setToolTip(Project.SCENES_LABEL)
            item.appendRow(childItem)
            for scene in project.scenes:
                leafItem = QStandardItem(scene.filename)
                leafItem.setIcon(icons.image)
                leafItem.setData(scene, ProjectModel.ITEM_OBJECT)
                leafItem.setEditable(False)
                leafItem.setToolTip(scene.filename)
                childItem.appendRow(leafItem)

            # Configurations
            childItem = QStandardItem(Project.CONFIGURATIONS_LABEL)
            childItem.setData(Category(Project.CONFIGURATIONS_LABEL), ProjectModel.ITEM_OBJECT)
            childItem.setEditable(False)
            childItem.setIcon(icons.folder)
            childItem.setToolTip(Project.CONFIGURATIONS_LABEL)
            item.appendRow(childItem)
            
            for deviceId, configList in project.configurations.iteritems():
                # Add item for device it belongs to
                leafItem = QStandardItem(deviceId)
                leafItem.setEditable(False)
                leafItem.setToolTip(deviceId)
                childItem.appendRow(leafItem)

                for config in configList:
                    # Add item with configuration file
                    subLeafItem = QStandardItem(config.filename)
                    subLeafItem.setIcon(icons.file)
                    subLeafItem.setData(config, ProjectModel.ITEM_OBJECT)
                    subLeafItem.setEditable(False)
                    subLeafItem.setToolTip(config.filename)
                    leafItem.appendRow(subLeafItem)

        self.endResetModel()
        
        # Set last selected object
        if lastSelectionObj is not None:
            self.selectItem(lastSelectionObj)


    def clearParameterPages(self, serverClassIds=[]):
        for project in self.projects:
            for device in project.devices:
                if (device.serverId, device.classId) in serverClassIds:
                    if device.parameterEditor is not None:
                        # Put current configuration to future config so that it
                        # does not get lost
                        device.futureConfig = device.toHash()
                        device.parameterEditor.clear()
        


    def updateNeeded(self):
        # Update project view and pluginDialog data
        self.updateData()
        if self.pluginDialog is not None:
            self.pluginDialog.updateServerTopology(manager.Manager().systemHash)


    def currentDevice(self):
        device = self.currentIndex().data(ProjectModel.ITEM_OBJECT)
        if not isinstance(device, Device):
            return None
        
        return device


    def currentScene(self):
        scene = self.currentIndex().data(ProjectModel.ITEM_OBJECT)
        if not isinstance(scene, Scene):
            return None
        
        return scene


    def currentIndex(self):
        return self.selectionModel.currentIndex()


    def selectItem(self, object):
        """
        This function gets an object which can be of type Configuration or Scene
        and selects the corresponding item.
        """
        index = self.findIndex(object)
        if index is not None and object is not None:
            self.selectionModel.setCurrentIndex(index, QItemSelectionModel.ClearAndSelect)
        else:
            self.selectionModel.clear()
            # TODO: for some reason the selectionChanged signal is not emitted
            # that's why it is done manually here
            self.signalSelectionChanged.emit([])


    def findIndex(self, object):
        return self._rFindIndex(self.invisibleRootItem(), object)


    def _rFindIndex(self, item, object):
        for i in xrange(item.rowCount()):
            childItem = item.child(i)
            resultItem = self._rFindIndex(childItem, object)
            if resultItem:
                return resultItem
        
        indexObject = item.data(ProjectModel.ITEM_OBJECT)
        if indexObject == object:
            return item.index()
        
        return None


    def currentProject(self):
        """
        This function returns the current project from which something might
        be selected.
        """
        index = self.currentIndex()
        if not index.isValid():
            return None

        object = index.data(ProjectModel.ITEM_OBJECT)
        while (object is not None) and not isinstance(object, Project):
            index = index.parent()
            object = index.data(ProjectModel.ITEM_OBJECT)

        return object


    def closeExistentProject(self, filename):
        """
        If a project with the \filename already exists, it is removed from the
        project list.
        """
        # Check for projects with the same filename and remove
        for p in self.projects:
            if p.filename == filename:
                self.projectClose(p)
                #self.updateData()
                break


    def removeProject(self, project):
        index = self.projects.index(project)
        del self.projects[index]


    def closeAllProjects(self):
        """
        This function removes all projects and updates the model.
        
        \False, if no project was there to be closed, otherwise \True
        """
        if not self.projects:
            # no need to go on
            return False
        
        for project in self.projects:
            self.projectClose(project)
        self.updateData()
        return True


    def projectClose(self, project):
        """
        This function closes the project related scenes and removes it from the
        project list.
        """
        self.removeProject(project)
        
        for scene in project.scenes:
            self.signalRemoveScene.emit(scene)


    def projectNew(self, filename):
        """ Create and return a new project and add it to the model """
        self.closeExistentProject(filename)
        
        project = Project(filename)
        project.zip()
        self.projects.append(project)
        self.updateData()
        self.selectItem(project)
        return project


    def projectOpen(self, filename):
        """
        This function opens a project file, creates a new projects, adds it to
        the project list and updates the view.
        """
        self.closeExistentProject(filename)
        
        project = Project(filename)
        try:
            project.unzip()
        except Exception as e:
            e.message = "While reading the project a <b>critical error</b> " \
                        "occurred."
            raise

        self.projects.append(project)
        self.updateData()
        self.selectItem(project)

        # Open new loaded project scenes
        for scene in project.scenes:
            self.signalAddScene.emit(scene)
        
        return project


    def projectSave(self, project=None):
        """
        This function saves the \project.
        
        If the \project is None, the current project is taken.
        """
        if project is None:
            project = self.currentProject()
        
        project.zip()


    def projectSaveAs(self, filename, project=None):
        """
        This function saves the \project into the file \filename.

        If the \project is None, the current project is taken.
        """
        if project is None:
            project = self.currentProject()

        project.zip(filename)
        project.filename = filename
        self.updateData()


    def editDevice(self, device=None):
        """
        Within a dialog the properties of a device can be modified.
        
        Depending on the given parameter \device (either None or set) it is
        either created or edited via the dialog.
        """
        # Get project name
        project = self.currentProject()
        
        # Show dialog to select plugin
        self.pluginDialog = PluginDialog()
        if not self.pluginDialog.updateServerTopology(manager.Manager().systemHash, device):
            QMessageBox.warning(None, "No servers available",
            "There are no servers available.<br>Please check, if all servers "
            "are <br>started correctly!")
            return
        
        if self.pluginDialog.exec_() == QDialog.Rejected:
            return
        
        if device is not None:
            # Get configuration of device, if classId is the same
            if device.classId == self.pluginDialog.classId:
                if device.descriptor is None:
                    config = device.futureConfig
                else:
                    config = device.toHash()
            else:
                config = None
            
            # Remove device of project and get index for later insert to keep the
            # order
            index = project.remove(device)
            device = self.insertDevice(index, project,
                                       self.pluginDialog.serverId,
                                       self.pluginDialog.classId,
                                       self.pluginDialog.deviceId,
                                       self.pluginDialog.startupBehaviour)
            
            # Set config, if set
            if config is not None:
                device.futureConfig = config
        else:
            # Add new device
            device = self.addDevice(project,
                                    self.pluginDialog.serverId,
                                    self.pluginDialog.classId,
                                    self.pluginDialog.deviceId,
                                    self.pluginDialog.startupBehaviour)
        
        self.updateData()
        self.selectItem(device)
        self.pluginDialog = None


    def addDevice(self, project, serverId, classId, deviceId, ifexists):
        """
        Add a device for the given \project with the given data.
        """
        
        for d in project.devices:
            if deviceId == d.id:
                reply = QMessageBox.question(None, 'Device already exists',
                    "Another device with the same device ID \"<b>{}</b>\" <br> "
                    "already exists. Do you want to overwrite it?".format(deviceId),
                    QMessageBox.Yes | QMessageBox.No, QMessageBox.No)

                if reply == QMessageBox.No:
                    return None

                # Overwrite existing device
                index = project.remove(d)
                device = self.insertDevice(index, project, serverId,
                                           classId, deviceId, ifexists)
                return device
        
        device = Device(serverId, classId, deviceId, ifexists)
        project.addDevice(device)
        self.updateData()
        
        return device


    def insertDevice(self, index, project, serverId, classId, deviceId, ifexists):
        """
        Insert a device for the given \project with the given data.
        """
        device = Device(serverId, classId, deviceId, ifexists)
        project.insertDevice(index, device)
        self.updateData()
        
        return device


    def duplicateDevice(self, device):
        dialog = DuplicateDialog(device.id)
        if dialog.exec_() == QDialog.Rejected:
            return

        for i in xrange(dialog.count):
            deviceId = "{}{}".format(dialog.displayPrefix, i+dialog.startIndex)
            newDevice = self.addDevice(self.currentProject(), device.serverId,
                                       device.classId, deviceId, device.ifexists)
            
            if device.descriptor is not None:
                config = device.toHash()
            else:
                config = device.futureConfig
            
            newDevice.futureConfig = config


    def checkDescriptor(self, device):
        # Get class configuration
        conf = manager.getClass(device.serverId, device.classId)

        conf.signalNewDescriptor.connect(device.onNewDescriptor)
        if conf.descriptor is not None:
            device.onNewDescriptor(conf)


    def editScene(self, scene=None):
        dialog = SceneDialog(scene)
        if dialog.exec_() == QDialog.Rejected:
            return
        
        if scene is None:
            self.addScene(self.currentProject(), dialog.sceneName)
        else:
            scene.filename = dialog.sceneName
            fi = QFileInfo(scene.filename)
            if len(fi.suffix()) < 1:
                scene.filename = "{}.svg".format(scene.filename)
            self.updateData()
        # TODO: send signal to view to update the name as well


    def _createScene(self, project, sceneName):
        scene = Scene(project, sceneName)
        project.addScene(scene)
        
        return scene


    def addScene(self, project, sceneName):
        """
        Create new Scene object for given \project.
        """
        scene = self._createScene(project, sceneName)
        self.updateData()
        self.openScene(scene)

        self.selectItem(scene)
        
        return scene


    def duplicateScene(self, scene):
        dialog = DuplicateDialog(scene.filename[:-4])
        if dialog.exec_() == QDialog.Rejected:
            return

        for i in xrange(dialog.count):
            filename = "{}{}".format(dialog.displayPrefix, i+dialog.startIndex)
            self.addScene(self.currentProject(), filename)



    def openScene(self, scene):
        self.signalAddScene.emit(scene)
        

### slots ###

    def onSelectionChanged(self, selected, deselected):
        selectedIndexes = selected.indexes()
        # Send signal to projectPanel to update toolbar actions
        self.signalSelectionChanged.emit(selectedIndexes)

        if not selectedIndexes:
            return
        
        index = selectedIndexes[0]

        device = index.data(ProjectModel.ITEM_OBJECT)
        if device is not None and isinstance(device, Configuration):
            # Check whether device is already online
            if device.isOnline():
                conf = manager.getDevice(device.id)
            else:
                conf = device
                
                # Check descriptor only with first selection
                if device.descriptorRequested is False:
                    self.checkDescriptor(device)
                    device.descriptorRequested = True
            type = conf.type
        else:
            conf = None
            type = "other"

        self.signalItemChanged.emit(type, conf)


    def onCloseProject(self):
        """
        This slot closes the currently selected projects and updates the model.
        """
        index = self.selectionModel.currentIndex()
        
        reply = QMessageBox.question(None, 'Close project',
            "Do you really want to close the project \"<b>{}</b>\"?"
            .format(index.data()),
            QMessageBox.Yes | QMessageBox.No, QMessageBox.No)

        if reply == QMessageBox.No:
            return
        
        object = index.data(ProjectModel.ITEM_OBJECT)
        self.projectClose(object)
        self.updateData()


    def onEditDevice(self):
        self.editDevice(self.currentDevice())


    def onDuplicateDevice(self):
        self.duplicateDevice(self.currentDevice())


    def onInitDevices(self):
        project = self.currentProject()
        for device in project.devices:
            self.initDevice(device)


    def initDevice(self, device):
        if device.isOnline():
            if device.ifexists == "ignore":
                return
            elif device.ifexists == "restart":
                self.killDevice(device)
        
        if device.descriptor is None:
            config = device.futureConfig
        else:
            config = device.toHash()
        
        manager.Manager().initDevice(device.serverId, device.classId, device.id,
                                     config)


    def onKillDevices(self):
        reply = QMessageBox.question(None, 'Kill devices',
            "Do you really want to kill all devices?",
            QMessageBox.Yes | QMessageBox.No, QMessageBox.No)

        if reply == QMessageBox.No:
            return
        
        project = self.currentProject()
        for device in project.devices:
            self.killDevice(device, False)


    def killDevice(self, device, showConfirm=True):
        if device.isOnline():
            manager.Manager().killDevice(device.id, showConfirm)


    def onEditScene(self):
        self.editScene(self.currentScene())


    def onDuplicateScene(self):
        self.duplicateScene(self.currentScene())


    def onSaveAsScene(self):
        project = self.currentProject()
        scene = self.currentScene()
        fn = QFileDialog.getSaveFileName(None, "Save scene to file",
                                         globals.HIDDEN_KARABO_FOLDER,
                                         "SVG (*.svg)")
        if not fn:
            return
        with ZipFile(project.filename, "r") as zf:
            s = zf.read("{}/{}".format(project.SCENES_KEY, scene.filename))
        with open(fn, "w") as fout:
            fout.write(s)


    def onOpenScene(self):
        project = self.currentProject()
        fn = QFileDialog.getOpenFileName(None, "Open scene",
                                         globals.HIDDEN_KARABO_FOLDER,
                                         "SVG (*.svg)")
        if not fn:
            return
        scene = Scene(project, os.path.basename(fn))
        with open(fn, "r") as fin:
            scene.fromXml(fin.read())
        project.addScene(scene)
        self.updateData()


    def onRemove(self):
        """
        This slot removes the currently selected index from the model.
        """
        index = self.selectionModel.currentIndex()
        if not index.isValid():
            return
        
        # Remove data from project
        self.removeObject(self.currentProject(), index.data(ProjectModel.ITEM_OBJECT))


    def onRemoveDevices(self):
        reply = QMessageBox.question(None, 'Remove devices',
            "Do you really want to remove all devices?",
            QMessageBox.Yes | QMessageBox.No, QMessageBox.No)

        if reply == QMessageBox.No:
            return
        
        project = self.currentProject()
        while len(project.devices) > 0:
            object = project.devices[-1]
            self.removeObject(project, object, False)


    def removeObject(self, project, object, showConfirm=True):
        """
        The \object is removed from the \project.
        """
        if showConfirm:
            reply = QMessageBox.question(None, 'Remove object',
                "Do you really want to remove the object?",
                QMessageBox.Yes | QMessageBox.No, QMessageBox.No)

            if reply == QMessageBox.No:
                return
        
        project.remove(object)
        
        if isinstance(object, Scene):
            self.signalRemoveScene.emit(object)
        
        self.updateData()
        <|MERGE_RESOLUTION|>--- conflicted
+++ resolved
@@ -24,15 +24,9 @@
 import manager
 from project import Category, Device, Project
 
-<<<<<<< HEAD
 from PyQt4.QtCore import pyqtSignal, QFileInfo, Qt
 from PyQt4.QtGui import (QDialog, QItemSelectionModel, QMessageBox,
                          QStandardItem, QStandardItemModel)
-=======
-from PyQt4.QtCore import pyqtSignal, QDir, QFileInfo, QModelIndex, Qt
-from PyQt4.QtGui import (QDialog, QFileDialog, QIcon, QItemSelectionModel,
-                         QMessageBox, QStandardItem, QStandardItemModel)
->>>>>>> 2e23552b
 import os.path
 from zipfile import ZipFile
 
