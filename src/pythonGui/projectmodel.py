
#############################################################################
# Author: <kerstin.weger@xfel.eu>
# Created on June 20, 2014
# Copyright (C) European XFEL GmbH Hamburg. All rights reserved.
#############################################################################


"""
This module contains a class which represents a model to display projects in
a treeview.
"""

__all__ = ["ProjectModel"]


from configuration import Configuration
import globals
import icons
from dialogs.duplicatedialog import DuplicateDialog
from dialogs.devicedialogs import DeviceDialog
from dialogs.scenedialog import SceneDialog
from guiproject import Category, Device, DeviceGroup, GuiProject
from scene import Scene
import manager

from karabo.project import Project

from PyQt4.QtCore import pyqtSignal, QFileInfo, Qt
from PyQt4.QtGui import (QDialog, QFileDialog, QItemSelectionModel,
                         QMessageBox, QStandardItem, QStandardItemModel)
import os.path
from zipfile import ZipFile


class ProjectModel(QStandardItemModel):
    # To import a plugin a server connection needs to be established
    signalItemChanged = pyqtSignal(str, object) # type, configuration
    signalSelectionChanged = pyqtSignal(list)
    signalAddScene = pyqtSignal(object) # scene
    signalRemoveScene = pyqtSignal(object) # scene
    signalRenameScene = pyqtSignal(object) # scene

    ITEM_OBJECT = Qt.UserRole


    def __init__(self, parent=None):
        super(ProjectModel, self).__init__(parent)
        
        # List stores projects
        self.projects = []

        # Dialog to add and change a device
        self.deviceDialog = None
        
        self.setHorizontalHeaderLabels(["Projects"])
        self.selectionModel = QItemSelectionModel(self, self)
        self.selectionModel.selectionChanged.connect(self.onSelectionChanged)


    def indexInfo(self, index):
        if not index.isValid():
            return { }

        object = index.data(ProjectModel.ITEM_OBJECT)
        
        if not isinstance(object, Device):
            return { }
        
        if object.isOnline():
            conf = manager.getDevice(object.id)
            config = conf.toHash()
        else:
            conf = object
            if conf.descriptor is not None:
                config = conf.toHash()
            else:
                config = conf.initConfig

        return dict(conf=conf,
                    serverId=object.serverId,
                    classId=object.classId,
                    deviceId=object.id,
                    config=config)


    def updateData(self):
        # Get last selected object
        selectedIndexes = self.selectionModel.selectedIndexes()
        if selectedIndexes:
            lastSelectionObj = selectedIndexes[0].data(ProjectModel.ITEM_OBJECT)
        else:
            lastSelectionObj = None
        
        self.beginResetModel()
        if self.hasChildren():
            self.removeRows(0, self.rowCount())

        rootItem = self.invisibleRootItem()
        
        for project in self.projects:
            # Project names - toplevel items
            item = QStandardItem(project.name)
            
            if project.isModified:
                # Change color to blue
                brush = item.foreground()
                brush.setColor(Qt.blue)
                item.setForeground(brush)
                item.setText("*{}".format(project.name))

            item.setData(project, ProjectModel.ITEM_OBJECT)
            item.setEditable(False)
            font = item.font()
            font.setBold(True)
            item.setFont(font)
            item.setIcon(icons.folder)
            item.setToolTip(project.filename)
            rootItem.appendRow(item)
            
            # Devices
            childItem = QStandardItem(Project.DEVICES_LABEL)
            childItem.setData(Category(Project.DEVICES_LABEL), ProjectModel.ITEM_OBJECT)
            childItem.setEditable(False)
            childItem.setIcon(icons.folder)
            childItem.setToolTip(Project.DEVICES_LABEL)
            item.appendRow(childItem)
            for deviceObj in project.devices:
                if isinstance(deviceObj, Device):
                    leafItem = QStandardItem(deviceObj.id)
                    leafItem.setData(deviceObj, ProjectModel.ITEM_OBJECT)
                    leafItem.setEditable(False)

                    if deviceObj.status != "offline" and deviceObj.error:
                        leafItem.setIcon(icons.deviceInstanceError)
                    else:
                        leafItem.setIcon(dict(error=icons.deviceInstanceError,
                                              noserver=icons.deviceOfflineNoServer,
                                              noplugin=icons.deviceOfflineNoPlugin,
                                              offline=icons.deviceOffline,
                                              incompatible=icons.deviceIncompatible,
                                             ).get(deviceObj.status, icons.deviceInstance))
                    leafItem.setToolTip("{} <{}>".format(deviceObj.id, deviceObj.serverId))
                    childItem.appendRow(leafItem)
                else:
                    # Device groups
                    leafItem = QStandardItem(deviceObj.id)
                    leafItem.setData(deviceObj, ProjectModel.ITEM_OBJECT)
                    leafItem.setEditable(False)
                    leafItem.setIcon(icons.device_group)
                    leafItem.setToolTip("{}".format(deviceObj.id))
                    childItem.appendRow(leafItem)
                    
                    # Iterate through device of group
                    for device in deviceObj.devices:
                        subLeafItem = QStandardItem(device.id)
                        subLeafItem.setData(device, ProjectModel.ITEM_OBJECT)
                        subLeafItem.setEditable(False)

                        if device.status != "offline" and device.error:
                            subLeafItem.setIcon(icons.deviceInstanceError)
                        else:
                            subLeafItem.setIcon(dict(error=icons.deviceInstanceError,
                                                  noserver=icons.deviceOfflineNoServer,
                                                  noplugin=icons.deviceOfflineNoPlugin,
                                                  offline=icons.deviceOffline,
                                                  incompatible=icons.deviceIncompatible,
                                                 ).get(device.status, icons.deviceInstance))
                        subLeafItem.setToolTip("{} <{}>".format(device.id, device.serverId))
                        leafItem.appendRow(subLeafItem)

            # Scenes
            childItem = QStandardItem(Project.SCENES_LABEL)
            childItem.setData(Category(Project.SCENES_LABEL), ProjectModel.ITEM_OBJECT)
            childItem.setEditable(False)
            childItem.setIcon(icons.folder)
            childItem.setToolTip(Project.SCENES_LABEL)
            item.appendRow(childItem)
            for scene in project.scenes:
                leafItem = QStandardItem(scene.filename)
                leafItem.setIcon(icons.image)
                leafItem.setData(scene, ProjectModel.ITEM_OBJECT)
                leafItem.setEditable(False)
                leafItem.setToolTip(scene.filename)
                childItem.appendRow(leafItem)

            # Configurations
            childItem = QStandardItem(Project.CONFIGURATIONS_LABEL)
            childItem.setData(Category(Project.CONFIGURATIONS_LABEL), ProjectModel.ITEM_OBJECT)
            childItem.setEditable(False)
            childItem.setIcon(icons.folder)
            childItem.setToolTip(Project.CONFIGURATIONS_LABEL)
            item.appendRow(childItem)
            
            for deviceId, configList in project.configurations.items():
                # Add item for device it belongs to
                leafItem = QStandardItem(deviceId)
                leafItem.setEditable(False)
                leafItem.setToolTip(deviceId)
                childItem.appendRow(leafItem)

                for config in configList:
                    # Add item with configuration file
                    subLeafItem = QStandardItem(config.filename)
                    subLeafItem.setIcon(icons.file)
                    subLeafItem.setData(config, ProjectModel.ITEM_OBJECT)
                    subLeafItem.setEditable(False)
                    subLeafItem.setToolTip(config.filename)
                    leafItem.appendRow(subLeafItem)

        self.endResetModel()
        
        # Set last selected object
        if lastSelectionObj is not None:
            self.selectObject(lastSelectionObj)


    def clearParameterPages(self, serverClassIds=[]):
        for project in self.projects:
            for device in project.devices:
                if (device.serverId, device.classId) in serverClassIds:
                    if device.parameterEditor is not None:
                        # Put current configuration to future config so that it
                        # does not get lost
                        device.futureConfig = device.toHash()
                        device.parameterEditor.clear()
        


    def updateNeeded(self):
        # Update project view and deviceDialog data
        self.updateData()
        if self.deviceDialog is not None:
            self.deviceDialog.updateServerTopology(manager.Manager().systemHash)


    def currentDevice(self):
        device = self.currentIndex().data(ProjectModel.ITEM_OBJECT)
        if not isinstance(device, Device):
            return None
        
        return device


    def currentScene(self):
        scene = self.currentIndex().data(ProjectModel.ITEM_OBJECT)
        if not isinstance(scene, Scene):
            return None
        
        return scene


    def currentIndex(self):
        return self.selectionModel.currentIndex()


    def selectObject(self, object):
        """
        This function gets an object which can be of type Configuration or Scene
        and selects the corresponding item.
        """
        index = self.findIndex(object)
        if index is not None and object is not None:
            self.selectionModel.setCurrentIndex(index, QItemSelectionModel.ClearAndSelect)
        else:
            self.selectionModel.clear()
            # TODO: for some reason the selectionChanged signal is not emitted
            # that's why it is done manually here
            self.signalSelectionChanged.emit([])


    def findIndex(self, object):
        return self._rFindIndex(self.invisibleRootItem(), object)


    def _rFindIndex(self, item, object):
        for i in range(item.rowCount()):
            childItem = item.child(i)
            resultItem = self._rFindIndex(childItem, object)
            if resultItem:
                return resultItem
        
        indexObject = item.data(ProjectModel.ITEM_OBJECT)
        if indexObject == object:
            return item.index()
        
        return None


    def currentProject(self):
        """
        This function returns the current project from which something might
        be selected.
        """
        index = self.currentIndex()
        if not index.isValid():
            return None

        object = index.data(ProjectModel.ITEM_OBJECT)
        while not isinstance(object, Project):
            index = index.parent()
            object = index.data(ProjectModel.ITEM_OBJECT)

        return object


    def closeExistentProject(self, filename):
        """
        If a project with the \filename already exists, it is removed from the
        project list.
        """
        # Check for projects with the same filename and remove
        for p in self.projects:
            if p.filename == filename:
                self.projectClose(p)
                break


    def removeProject(self, project):
        index = self.projects.index(project)
        del self.projects[index]


    def closeAllProjects(self):
        """
        This function removes all projects and updates the model.
        
        \False, if no project was there to be closed, otherwise \True
        """
        if not self.projects:
            # no need to go on
            return False
        
        while self.projects:
            project = self.projects[-1]
            
            if project.isModified:
                reply = QMessageBox.question(None, "Save changes before closing",
                    "Do you want to save your project<br><b>\"{}\"</b><br>before closing?"
                    .format(project.name),
                    QMessageBox.Save | QMessageBox.Discard, QMessageBox.Discard)
                if reply == QMessageBox.Save:
                    project.zip()
            
            self.projectClose(project)
        
        # Clear selection
        self.selectionModel.clear()
        self.updateData()
        return True


    def projectClose(self, project):
        """
        This function closes the project related scenes and removes it from the
        project list.
        """
        for scene in project.scenes:
            self.signalRemoveScene.emit(scene)
        
        self.removeProject(project)


    def appendProject(self, project):
        """
        Bind project to model.
        
        This includes a connection, if project changes and the view update after
        appending project to list.
        """
        # Whenever the project is modified - view must be updated
        project.signalProjectModified.connect(self.updateData)
        project.signalSelectObject.connect(self.selectObject)
        self.projects.append(project)
        self.updateData()
        self.selectObject(project)


    def projectNew(self, filename):
        """ Create and return a new project and add it to the model """
        self.closeExistentProject(filename)
        
        project = GuiProject(filename)
        project.zip()
        self.appendProject(project)
        return project


    def projectOpen(self, filename):
        """
        This function opens a project file, creates a new projects, adds it to
        the project list and updates the view.
        """
        self.closeExistentProject(filename)
        
        project = GuiProject(filename)
        try:
            project.unzip()
        except Exception as e:
            e.message = "While reading the project a <b>critical error</b> " \
                        "occurred."
            raise

        self.appendProject(project)

        # Open new loaded project scenes
        for scene in project.scenes:
            self.signalAddScene.emit(scene)
        
        return project


    def projectSave(self, project=None):
        """
        This function saves the \project.
        
        If the \project is None, the current project is taken.
        """
        if project is None:
            project = self.currentProject()
        
        project.zip()


    def projectSaveAs(self, filename, project=None):
        """
        This function saves the \project into the file \filename.

        If the \project is None, the current project is taken.
        """
        if project is None:
            project = self.currentProject()

        project.zip(filename)
        project.filename = filename


    def editDevice(self, device=None):
        """
        Within a dialog the properties of a device can be modified.
        
        Depending on the given parameter \device (either None or set) it is
        either created or edited via the dialog.
        """
        # Get project name
        project = self.currentProject()
        
        # Show dialog to select plugin
        self.deviceDialog = DeviceDialog()
        if not self.deviceDialog.updateServerTopology(manager.Manager().systemHash, device):
            QMessageBox.warning(None, "No servers available",
            "There are no servers available.<br>Please check, if all servers "
            "are <br>started correctly!")
            return
        
        if self.deviceDialog.exec_() == QDialog.Rejected:
            return
        
        if device is not None:
            # Get configuration of device, if classId is the same
            if device.classId == self.deviceDialog.classId:
                if device.descriptor is None:
                    config = device.futureConfig
                else:
                    config = device.toHash()
            else:
                config = None
            
            # Remove device of project and get index for later insert to keep the
            # order
            index = project.remove(device)
            device = self.insertDevice(index, project,
                                       self.deviceDialog.serverId,
                                       self.deviceDialog.classId,
                                       self.deviceDialog.deviceId,
                                       self.deviceDialog.startupBehaviour)
            
            # Set config, if set
            if config is not None:
                device.initConfig = config

            self.updateData()
        else:
            # Add new device
            device = self.addDevice(project,
                                    self.deviceDialog.serverId,
                                    self.deviceDialog.classId,
                                    self.deviceDialog.deviceId,
                                    self.deviceDialog.startupBehaviour)
        
        self.selectObject(device)
        self.deviceDialog = None


    def addDevice(self, project, serverId, classId, deviceId, ifexists, updateNeeded=True):
        """
        Add a device for the given \project with the given data.
        """
        
        for d in project.devices:
            if isinstance(d, DeviceGroup):
                continue

            if deviceId == d.id:
                reply = QMessageBox.question(None, 'Device already exists',
                    "Another device with the same device ID \"<b>{}</b>\" <br> "
                    "already exists. Do you want to overwrite it?".format(deviceId),
                    QMessageBox.Yes | QMessageBox.No, QMessageBox.No)

                if reply == QMessageBox.No:
                    return None

                # Overwrite existing device
                index = project.remove(d)
                device = self.insertDevice(index, project, serverId,
                                           classId, deviceId, ifexists)
                return device
        
        device = project.newDevice(serverId, classId, deviceId, ifexists, updateNeeded)
        return device


    def insertDevice(self, index, project, serverId, classId, deviceId, ifexists):
        """
        Insert a device for the given \project with the given data.
        """
        device = Device(serverId, classId, deviceId, ifexists)
        project.insertDevice(index, device)
        
        return device


    def duplicateDevice(self, device):
        dialog = DuplicateDialog(device.id)
        if dialog.exec_() == QDialog.Rejected:
            return

<<<<<<< HEAD
        project = device.project

        for i in range(dialog.count):
            deviceId = "{}{}{}".format(device.id, dialog.displayPrefix, i + dialog.startIndex)
            newDevice = self.addDevice(project, device.serverId, device.classId,
                                       deviceId, device.ifexists)
=======
        for index in range(dialog.startIndex, dialog.endIndex):
            deviceId = "{}{}{}".format(device.id, dialog.displayPrefix, index)
            newDevice = self.addDevice(self.currentProject(), device.serverId,
                                       device.classId, deviceId, device.ifexists,
                                       False)
>>>>>>> b9a18c95
            
            if device.descriptor is not None:
                config = device.toHash()
            else:
                config = device.initConfig
            
            newDevice.initConfig = config
        
        self.updateData()
        self.selectObject(newDevice)


    def editScene(self, scene=None):
        dialog = SceneDialog(scene)
        if dialog.exec_() == QDialog.Rejected:
            return
        
        if scene is None:
            self.addScene(self.currentProject(), dialog.sceneName)
        else:
            scene.filename = dialog.sceneName
            fi = QFileInfo(scene.filename)
            if len(fi.suffix()) < 1:
                scene.filename = "{}.svg".format(scene.filename)

            # Send signal to view to update the name as well
            self.signalRenameScene.emit(scene)
            scene.project.setModified(True)


    def _createScene(self, project, sceneName):
        scene = Scene(project, sceneName)
        project.addScene(scene)
        
        return scene


    def addScene(self, project, sceneName):
        """
        Create new Scene object for given \project.
        """
        scene = self._createScene(project, sceneName)
        self.openScene(scene)

        #self.updateData()
        self.selectObject(scene)
        
        return scene


    def duplicateScene(self, scene):
        dialog = DuplicateDialog(scene.filename[:-4])
        if dialog.exec_() == QDialog.Rejected:
            return

        xml = scene.toXml()
<<<<<<< HEAD
        for i in range(dialog.count):
            filename = "{}{}{}".format(scene.filename[:-4], dialog.displayPrefix, i+dialog.startIndex)
=======
        for index in range(dialog.startIndex, dialog.endIndex):
            filename = "{}{}{}".format(scene.filename[:-4], dialog.displayPrefix, index)
>>>>>>> b9a18c95
            newScene = self.addScene(self.currentProject(), filename)
            newScene.fromXml(xml)
        
        self.updateData()
        self.selectObject(newScene)


    def openScene(self, scene):
        self.signalAddScene.emit(scene)
        

### slots ###

    def onSelectionChanged(self, selected, deselected):
        selectedIndexes = self.selectionModel.selectedIndexes()
        # Send signal to projectPanel to update toolbar actions
        self.signalSelectionChanged.emit(selectedIndexes)

        if not selectedIndexes:
            return
        
        if len(selectedIndexes) > 1:
            device = None
        else:
            index = selectedIndexes[0]
            device = index.data(ProjectModel.ITEM_OBJECT)
            if device is not None and isinstance(device, Configuration):
                # Check whether device is already online
                if device.isOnline():
                    if device.type in ("device", "projectClass"):
                        conf = manager.getDevice(device.id)
                    elif device.type == 'deviceGroupClass':
                        instance = device.createInstance()
                        
                        conf = instance
                        
                        # Check descriptor only with first selection
                        conf.checkDeviceSchema()
                else:
                    conf = device
                    # Check descriptor only with first selection
                    conf.checkClassSchema()
                
                type = conf.type
            else:
                conf = None
                type = "other"

            self.signalItemChanged.emit(type, conf)


    def onCloseProject(self):
        """
        This slot closes the currently selected projects and updates the model.
        """
        selectedIndexes = self.selectionModel.selectedIndexes()
        for index in selectedIndexes:
            project = index.data(ProjectModel.ITEM_OBJECT)
            if project.isModified:
                msgBox = QMessageBox()
                msgBox.setWindowTitle("Save changes before closing")
                msgBox.setText("Do you want to save your project \"<b>{}</b>\" "
                               "before closing?".format(project.name))
                msgBox.setStandardButtons(QMessageBox.Save | QMessageBox.Discard | 
                                          QMessageBox.Cancel)
                msgBox.setDefaultButton(QMessageBox.Save)

                reply = msgBox.exec_()
                if reply == QMessageBox.Cancel:
                    continue

                if reply == QMessageBox.Save:
                    project.zip()
            else:
                reply = QMessageBox.question(None, 'Close project',
                    "Do you really want to close the project \"<b>{}</b>\"?"
                    .format(project.name), QMessageBox.Yes | QMessageBox.No, QMessageBox.No)

            if reply == QMessageBox.No:
                continue
        
            self.projectClose(project)
        
        self.updateData()


    def onEditDevice(self):
        self.editDevice(self.currentDevice())


    def onDuplicateDevice(self):
        self.duplicateDevice(self.currentDevice())


    def onInitDevices(self):
        self.currentProject().instantiateAll()


    def onKillDevices(self):
        reply = QMessageBox.question(None, 'Shutdown devices',
            "Do you really want to shutdown all devices?",
            QMessageBox.Yes | QMessageBox.No, QMessageBox.No)

        if reply == QMessageBox.No:
            return
        
        self.currentProject().shutdownAll()


    def onEditScene(self):
        self.editScene(self.currentScene())


    def onDuplicateScene(self):
        self.duplicateScene(self.currentScene())


    def onSaveAsScene(self):
        project = self.currentProject()
        scene = self.currentScene()
        fn = QFileDialog.getSaveFileName(None, "Save scene to file",
                                         globals.HIDDEN_KARABO_FOLDER,
                                         "SVG (*.svg)")
        if not fn:
            return
        with ZipFile(project.filename, "r") as zf:
            s = zf.read("{}/{}".format(project.SCENES_KEY, scene.filename))
        with open(fn, "w") as fout:
            fout.write(s)


    def onOpenScene(self):
        project = self.currentProject()
        fn = QFileDialog.getOpenFileName(None, "Open scene",
                                         globals.HIDDEN_KARABO_FOLDER,
                                         "SVG (*.svg)")
        if not fn:
            return
        scene = Scene(project, os.path.basename(fn))
        with open(fn, "r") as fin:
            scene.fromXml(fin.read())
        project.addScene(scene)
        self.selectObject(scene)


    def onRemove(self):
        """
        This slot removes the currently selected index from the model.
        """
        selectedIndexes = self.selectionModel.selectedIndexes()
        nbSelected = len(selectedIndexes)
        if nbSelected > 1:
            reply = QMessageBox.question(None, 'Remove items',
                "Do you really want to remove selected items?",
                QMessageBox.Yes | QMessageBox.No, QMessageBox.No)

            if reply == QMessageBox.No:
                return
        
        # Get object before QModelIndexes are gone due to update of view
        objects = [index.data(ProjectModel.ITEM_OBJECT) for index in selectedIndexes]
        
        for obj in objects:
            # Remove data from project
            self.removeObject(obj.project, obj, nbSelected == 1)
        
        if nbSelected > 1:
            self.updateData()


    def onRemoveDevices(self):
        reply = QMessageBox.question(None, 'Remove devices',
            "Do you really want to remove all devices?",
            QMessageBox.Yes | QMessageBox.No, QMessageBox.No)

        if reply == QMessageBox.No:
            return
        
        project = self.currentProject()
        while project.devices:
            object = project.devices[-1]
            self.removeObject(project, object, False)


    def removeObject(self, project, object, showConfirm=True):
        """
        The \object is removed from the \project.
        """
        if showConfirm:
            reply = QMessageBox.question(None, 'Remove object',
                "Do you really want to remove the object?",
                QMessageBox.Yes | QMessageBox.No, QMessageBox.No)

            if reply == QMessageBox.No:
                return
        
        project.remove(object)
        
        if isinstance(object, Scene):
            self.signalRemoveScene.emit(object)
        
        if showConfirm:
            self.updateData()
            self.selectObject(project)
        <|MERGE_RESOLUTION|>--- conflicted
+++ resolved
@@ -222,7 +222,8 @@
                     if device.parameterEditor is not None:
                         # Put current configuration to future config so that it
                         # does not get lost
-                        device.futureConfig = device.toHash()
+                        if device.descriptor is not None:
+                            device.initConfig = device.toHash()
                         device.parameterEditor.clear()
         
 
@@ -460,7 +461,7 @@
             # Get configuration of device, if classId is the same
             if device.classId == self.deviceDialog.classId:
                 if device.descriptor is None:
-                    config = device.futureConfig
+                    config = device.initConfig
                 else:
                     config = device.toHash()
             else:
@@ -535,20 +536,11 @@
         if dialog.exec_() == QDialog.Rejected:
             return
 
-<<<<<<< HEAD
-        project = device.project
-
-        for i in range(dialog.count):
-            deviceId = "{}{}{}".format(device.id, dialog.displayPrefix, i + dialog.startIndex)
-            newDevice = self.addDevice(project, device.serverId, device.classId,
-                                       deviceId, device.ifexists)
-=======
         for index in range(dialog.startIndex, dialog.endIndex):
             deviceId = "{}{}{}".format(device.id, dialog.displayPrefix, index)
             newDevice = self.addDevice(self.currentProject(), device.serverId,
                                        device.classId, deviceId, device.ifexists,
                                        False)
->>>>>>> b9a18c95
             
             if device.descriptor is not None:
                 config = device.toHash()
@@ -605,13 +597,8 @@
             return
 
         xml = scene.toXml()
-<<<<<<< HEAD
-        for i in range(dialog.count):
-            filename = "{}{}{}".format(scene.filename[:-4], dialog.displayPrefix, i+dialog.startIndex)
-=======
         for index in range(dialog.startIndex, dialog.endIndex):
             filename = "{}{}{}".format(scene.filename[:-4], dialog.displayPrefix, index)
->>>>>>> b9a18c95
             newScene = self.addScene(self.currentProject(), filename)
             newScene.fromXml(xml)
         
