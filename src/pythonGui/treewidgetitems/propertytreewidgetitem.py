--- conflicted
+++ resolved
@@ -19,11 +19,7 @@
 from displaycomponent import DisplayComponent
 from popupwidget import PopupWidget
 
-<<<<<<< HEAD
-from PyQt4.QtCore import QSize, Qt
-=======
 from PyQt4.QtCore import Qt, QSize
->>>>>>> bee3e552
 from PyQt4.QtGui import QAction, QCursor, QIcon, QMenu
 
 class PropertyTreeWidgetItem(BaseTreeWidgetItem):
@@ -115,15 +111,9 @@
             if self.description is not None:
                 info["Description"] = self.description
             info["Key"] = paramKey[1]
-<<<<<<< HEAD
-            if self.__valueType is not None:
-                info["Value Type"] = self.__valueType
+            if self.valueType is not None:
+                info["Value Type"] = self.valueType
             if self.defaultValue is not None:
-=======
-            if self.valueType:
-                info["Value Type"] = self.valueType
-            if self.defaultValue:
->>>>>>> bee3e552
                 info["Default Value"] = self.defaultValue
             if self.alias is not None:
                 info["Alias"] = self.alias
