#############################################################################
# Author: <kerstin.weger@xfel.eu>
# Created on July 23, 2013
# Copyright (C) European XFEL GmbH Hamburg. All rights reserved.
#############################################################################

from karabo.karathon import AccessLevel

# TODO Karabo will support an global access level and an excpetion list which is deviceId specific
# This requires a function like in SignalSlotable: getAccessLevel(deviceId) in the end


GLOBAL_ACCESS_LEVEL = AccessLevel.OBSERVER
#KARABO_DEFAULT_ACCESS_LEVEL = AccessLevel.OBSERVER  # Inside XFEL
KARABO_DEFAULT_ACCESS_LEVEL = AccessLevel.ADMIN  # Outside XFEL

<<<<<<< HEAD
KARABO_FRAMEWORK_VERSION = "1.1.2"
=======
MAX_INT8 = (2**7)-1
MIN_INT8 = -(2**7)

MAX_UINT8 = (2**8)-1

MAX_INT16 = (2**15)-1
MIN_INT16 = -(2**15)

MAX_UINT16 = (2**16)-1
>>>>>>> bee3e552

MAX_INT32 = (2**31)-1 # 0x7fffffff
MIN_INT32 = -(2**31) # -0x80000000

MAX_UINT32 = (2**32)-1 # 0xffffffff

MAX_INT64 = (2**63)-1
MIN_INT64 = -(2**63)

MAX_UINT64 = (2**64)-1
<|MERGE_RESOLUTION|>--- conflicted
+++ resolved
@@ -14,9 +14,8 @@
 #KARABO_DEFAULT_ACCESS_LEVEL = AccessLevel.OBSERVER  # Inside XFEL
 KARABO_DEFAULT_ACCESS_LEVEL = AccessLevel.ADMIN  # Outside XFEL
 
-<<<<<<< HEAD
 KARABO_FRAMEWORK_VERSION = "1.1.2"
-=======
+
 MAX_INT8 = (2**7)-1
 MIN_INT8 = -(2**7)
 
@@ -26,7 +25,6 @@
 MIN_INT16 = -(2**15)
 
 MAX_UINT16 = (2**16)-1
->>>>>>> bee3e552
 
 MAX_INT32 = (2**31)-1 # 0x7fffffff
 MIN_INT32 = -(2**31) # -0x80000000
