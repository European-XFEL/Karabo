--- conflicted
+++ resolved
@@ -84,25 +84,22 @@
             super(Vector, cls).write(file, d)
 
 
-<<<<<<< HEAD
     @classmethod
     def toString(cls, data):
         return ",".join(unicode(x) for x in data)
 
 
-class Type(Registry):
+class Descriptor(object):
+    pass
+
+
+class Type(Descriptor, Registry):
     """This is the base class for all types in the Karabo type hierarchy.
 
     The sub-classes of this class are an exact correspondance to the
     types defined in karabo.util.ReferenceType. The order of the
     sub-classes matters. Do not subclass this class unless the underlying
     C++ has been changed as well!"""
-=======
-class Descriptor(object):
-    pass
-
-class Type(Descriptor, Registry):
->>>>>>> c0edec30
     types = [ ]
     fromname = { }
     strs = { }
