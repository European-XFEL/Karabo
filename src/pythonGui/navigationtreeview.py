--- conflicted
+++ resolved
@@ -125,61 +125,6 @@
         self.restoreSelectionState()
 
 
-<<<<<<< HEAD
-    def itemClicked(self):
-        index = self.currentIndex()
-        
-        if not index.isValid():
-            return NavigationItemTypes.UNDEFINED
-               
-        level = self.model().getHierarchyLevel(index)
-        row = index.row()
-
-        classId = None
-        path = ""
-        
-        if level == 0:
-            type = NavigationItemTypes.HOST
-        elif level == 1:
-            type = NavigationItemTypes.SERVER
-            path = "server." + index.data()
-        elif level == 2:
-            type = NavigationItemTypes.CLASS
-            parentIndex = index.parent()
-            serverId = parentIndex.data()
-            classId = index.data()
-            
-            schema = Manager().getClassSchema(serverId, classId)
-            path = str("server." + serverId + ".classes." + classId)
-            Manager().onSchemaAvailable(dict(key=path, classId=classId, type=type, schema=schema))
-        elif level == 3:
-            type = NavigationItemTypes.DEVICE
-            deviceId = index.data()
-            classIndex = index.parent()
-            classId = classIndex.data()
-            #serverIndex = classIndex.parent()
-            #serverId = serverIndex.data()
-            
-            path = str("device." + deviceId)
-            Manager().onSchemaAvailable(dict(key=path, classId=classId, type=type, schema=None))
-        
-        itemInfo = dict(key=path, classId=classId, type=type, level=level, row=row)
-        Manager().onNavigationItemChanged(itemInfo)
-        
-        return type # Needed in ConfigurationPanel
-
-
-    def itemChanged(self, itemInfo):
-        path = itemInfo.get('key')
-        if len(path) == 0:
-            return
-        
-        index = self.findIndex(path)
-        self.selectIndex(index)
-
-
-=======
->>>>>>> e36b8f7d
     def selectItem(self, path):
         index = self.findIndex(path)
         self.model().selectIndex(index)
