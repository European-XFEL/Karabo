--- conflicted
+++ resolved
@@ -25,12 +25,12 @@
 from panels.loggingpanel import LoggingPanel
 from panels.navigationpanel import NavigationPanel
 from panels.notificationpanel import NotificationPanel
-from panels.projectpanel import ProjectPanel
+#from panels.projectpanel import ProjectPanel
 from panels.scriptingpanel import ScriptingPanel
 
-from PyQt4.QtCore import Qt
-from PyQt4.QtGui import QAction, qApp, QActionGroup, QIcon, QKeySequence, \
-                        QMainWindow, QMenu, QMessageBox, QSplitter, QToolButton
+from PyQt4.QtCore import *
+from PyQt4.QtGui import *
+
 
 
 class MainWindow(QMainWindow):
@@ -38,14 +38,8 @@
     def __init__(self):
         super(MainWindow, self).__init__()
 
-<<<<<<< HEAD
         self.__karaboVersion = self._getVersion()
 
-=======
-        self._setupNetwork()
-        self._setupPanels()
-        
->>>>>>> 59b753a0
         self._setupActions()
         self._setupMenuBar()
         self._setupToolBar()
