#############################################################################
# Author: <kerstin.weger@xfel.eu>
# Created on November 3, 2011
# Copyright (C) European XFEL GmbH Hamburg. All rights reserved.
#############################################################################


"""This module contains a class which represents the main window of the application
   and includes all relevant panels and the main toolbar.
"""

__all__ = ["MainWindow"]

import os
import icons

from docktabwindow import DockTabWindow
import globals
from karabo.karathon import AccessLevel
from manager import Manager
from network import Network

from panels.configurationpanel import ConfigurationPanel
from panels.custommiddlepanel import CustomMiddlePanel
from panels.loggingpanel import LoggingPanel
from panels.navigationpanel import NavigationPanel
from panels.notificationpanel import NotificationPanel
from panels.projectpanel import ProjectPanel
from panels.scriptingpanel import ScriptingPanel

from PyQt4.QtCore import *
from PyQt4.QtGui import *



class MainWindow(QMainWindow):

    def __init__(self):
        super(MainWindow, self).__init__()

        self.__karaboVersion = self._getVersion()

        self._setupActions()
        self._setupMenuBar()
        self._setupToolBar()
        self._setupStatusBar()

        self._setupNetwork()
        self._setupPanels()

        # Setup default project
        self.__projectPanel.setupDefaultProject()

        self.setWindowTitle("European XFEL - Karabo GUI " + self.__karaboVersion)
        self.resize(1200,800)
        self.show()


### initializations ###
    def _getVersion(self):
        filePath = os.environ['HOME'] + "/.karabo/karaboVersion"
        try:
            with open(filePath, 'r') as file:
                return file.readline()
        except IOError:
            return ""


    def _setupActions(self):
        text = "Change access level"
        self.__tbAccessLevel = QToolButton(self)
        self.__tbAccessLevel.setIcon(icons.lock)
        self.__tbAccessLevel.setToolTip(text)
        self.__tbAccessLevel.setStatusTip(text)
        self.__tbAccessLevel.setPopupMode(QToolButton.InstantPopup)
        self.__tbAccessLevel.setEnabled(False)
        
        text = "Admin"
        self.__acAdmin = QAction(text, self)
        self.__acAdmin.setStatusTip(text)
        self.__acAdmin.setToolTip(text)
        self.__acAdmin.setCheckable(True)
        
        text = "Expert"
        self.__acExpert = QAction(text, self)
        self.__acExpert.setStatusTip(text)
        self.__acExpert.setToolTip(text)
        self.__acExpert.setCheckable(True)

        text = "Operator"
        self.__acOperator = QAction(text, self)
        self.__acOperator.setStatusTip(text)
        self.__acOperator.setToolTip(text)
        self.__acOperator.setCheckable(True)

        text = "User"
        self.__acUser = QAction(text, self)
        self.__acUser.setStatusTip(text)
        self.__acUser.setToolTip(text)
        self.__acUser.setCheckable(True)

        text = "Observer"
        self.__acObserver = QAction(text, self)
        self.__acObserver.setStatusTip(text)
        self.__acObserver.setToolTip(text)
        self.__acObserver.setCheckable(True)
        
        self.__agAccessLevel = QActionGroup(self)
        self.__agAccessLevel.addAction(self.__acAdmin)
        self.__agAccessLevel.addAction(self.__acExpert)
        self.__agAccessLevel.addAction(self.__acOperator)
        self.__agAccessLevel.addAction(self.__acUser)
        self.__agAccessLevel.addAction(self.__acObserver)
        self.__agAccessLevel.triggered.connect(self.onChangeAccessLevel)
        
        self.__mAccessLevel = QMenu()
        self.onUpdateAccessLevel()
        self.__tbAccessLevel.setMenu(self.__mAccessLevel)
        
        text = "Connect to server"
        self.__acServerConnect = QAction(icons.remote,
                                         "&Connect to server", self)
        self.__acServerConnect.setStatusTip(text)
        self.__acServerConnect.setToolTip(text)
        self.__acServerConnect.setCheckable(True)
        self.__acServerConnect.triggered.connect(self.onConnectToServer)

        text = "Exit application"
        self.__acExit = QAction(icons.exit, '&Exit', self)
        self.__acExit.setStatusTip(text)
        self.__acExit.setToolTip(text)
        self.__acExit.setShortcut('Ctrl+Q')
        self.__acExit.triggered.connect(self.onExit)

        self.__acEditUndo = QAction(QIcon(":undo"), "Undo", self)
        self.__acEditUndo.setShortcuts(QKeySequence.Undo)

        self.__acEditRedo = QAction(QIcon(":redo"), "Redo", self)
        self.__acEditRedo.setShortcuts(QKeySequence.Redo)

        self.__acHelpAbout = QAction("About", self);
        self.__acHelpAbout.triggered.connect(self.onHelpAbout)
        
        self.__acHelpAboutQt = QAction("About Qt", self);


    def _setupMenuBar(self):

        mFileMenu = self.menuBar().addMenu("&File")
        mFileMenu.addAction(self.__acExit)

        mEditMenu = self.menuBar().addMenu("&Edit")
        mEditMenu.addAction(self.__acEditUndo)
        mEditMenu.addAction(self.__acEditRedo)

        mHelpMenu = self.menuBar().addMenu("&Help")
        mHelpMenu.addAction(self.__acHelpAbout)
        mHelpMenu.addAction(self.__acHelpAboutQt)


    def _setupToolBar(self):

        toolbar = self.addToolBar('Standard')
        toolbar.addAction(self.__acExit)

        toolbar.addSeparator()
        toolbar.addAction(self.__acServerConnect)
        
        toolbar.addWidget(self.__tbAccessLevel)


    def _setupStatusBar(self):

        self.statusBar().showMessage('Ready...')


    def _setupPanels(self):

        mainSplitter = QSplitter(Qt.Horizontal)
        mainSplitter.setContentsMargins(5,5,5,5)
        
<<<<<<< HEAD
        self.__navigationPanel = NavigationPanel(Manager().systemTopology)
        self.__network.signalServerConnectionChanged.connect(Manager().systemTopology.onServerConnectionChanged)
=======
        self.__navigationPanel = NavigationPanel(Manager().navHierarchyModel)
>>>>>>> 80a9b3fe
        leftArea = QSplitter(Qt.Vertical, mainSplitter)
        self.__navigationTab = DockTabWindow("Navigation", leftArea)
        self.__navigationTab.addDockableTab(self.__navigationPanel, "Navigation")
        leftArea.setStretchFactor(0,2)

        self.__projectPanel = ProjectPanel()
        self.__projectTab = DockTabWindow("Projects", leftArea)
        self.__projectTab.addDockableTab(self.__projectPanel, "Projects")
        self.__projectPanel.signalAddScene.connect(self.onAddScene)
        self.__projectPanel.signalConnectToServer.connect(self.__network.connectToServer)
        self.__network.signalServerConnectionChanged.connect(self.__projectPanel.onServerConnectionChanged)
        leftArea.setStretchFactor(1,1)

        middleArea = QSplitter(Qt.Vertical, mainSplitter)
        self.__customTab = DockTabWindow("Custom view", middleArea)
        middleArea.setStretchFactor(0, 10)

        self.__loggingPanel = LoggingPanel()
        self.__scriptingPanel = ScriptingPanel()
        self.__notificationPanel = NotificationPanel()
        self.__outputTab = DockTabWindow("Update", middleArea)
        self.__outputTab.addDockableTab(self.__loggingPanel, "Log")
        self.__outputTab.addDockableTab(self.__scriptingPanel, "Console")
        self.__outputTab.addDockableTab(self.__notificationPanel, "Notifications")
        middleArea.setStretchFactor(1,1)

<<<<<<< HEAD
        self.__configurationPanel = ConfigurationPanel(Manager().systemTopology)
=======
        self.__configurationPanel = ConfigurationPanel(Manager().navHierarchyModel)
>>>>>>> 80a9b3fe
        rightArea = QSplitter(Qt.Vertical, mainSplitter)
        self.__configurationTab = DockTabWindow("Configurator", rightArea)
        self.__configurationTab.addDockableTab(self.__configurationPanel, "Configurator")
        
        mainSplitter.setStretchFactor(0,1)
        mainSplitter.setStretchFactor(1,2)
        mainSplitter.setStretchFactor(2,3)

        self.setCentralWidget(mainSplitter)


    def _setupNetwork(self):
        self.__network = Network()
        self.__network.signalServerConnectionChanged.connect(self.onServerConnectionChanged)
        self.__network.signalUserChanged.connect(self.onUpdateAccessLevel)


    def _createCustomMiddlePanel(self):
        """
        This function creates a new CustomMiddlePanel, establishes its necessary
        connections and returns it.
        """
        customViewPanel = CustomMiddlePanel(self.__acServerConnect.isChecked())
        self.__network.signalServerConnectionChanged.connect(customViewPanel.onServerConnectionChanged)
        return customViewPanel


    def _quit(self):
        self.__network.endServerConnection()
        Manager().closeDatabaseConnection()


### virtual functions ###
    def closeEvent(self, event):
        reply = QMessageBox.question(self, 'Message',
            "Are you sure to quit?", QMessageBox.Yes |
            QMessageBox.No, QMessageBox.No)

        if reply == QMessageBox.Yes:
            self._quit()
            event.accept()
        else:
            event.ignore()
        QMainWindow.closeEvent(self, event)


### slots ###
    def onConnectToServer(self, checked):
        if checked:
            self.__network.connectToServer()
        else:
            self.__network.disconnectFromServer()


    def onExit(self):
        self._quit()
        qApp.quit()

    
    def onHelpAbout(self):
        print "onHelpAbout"


    def onAddScene(self, sceneName):
        customViewPanel = self._createCustomMiddlePanel()
        self.__customTab.addDockableTab(customViewPanel, sceneName)
        if self.__customTab.count()-1 > 0:
            self.__customTab.updateTabsClosable()


    def onChangeAccessLevel(self, action):
        if action is self.__acObserver:
            globals.GLOBAL_ACCESS_LEVEL = AccessLevel.OBSERVER
        elif action is self.__acUser:
            globals.GLOBAL_ACCESS_LEVEL = AccessLevel.USER
        elif action is self.__acOperator:
            globals.GLOBAL_ACCESS_LEVEL = AccessLevel.OPERATOR
        elif action is self.__acExpert:
            globals.GLOBAL_ACCESS_LEVEL = AccessLevel.EXPERT
        elif action is self.__acAdmin:
            globals.GLOBAL_ACCESS_LEVEL = AccessLevel.ADMIN
        
        Manager().signalGlobalAccessLevelChanged.emit()


    def onServerConnectionChanged(self, isConnected):
        if isConnected:
            text = "Disconnect from server"
        else:
            text = "Connect to server"
        
        self.__acServerConnect.setStatusTip(text)
        self.__acServerConnect.setToolTip(text)
        
        self.__acServerConnect.blockSignals(True)
        self.__acServerConnect.setChecked(isConnected)
        self.__acServerConnect.blockSignals(False)
        
        self.__tbAccessLevel.setEnabled(isConnected)


    def onUpdateAccessLevel(self):
        self.__mAccessLevel.clear()
        if globals.GLOBAL_ACCESS_LEVEL > AccessLevel.EXPERT:
            self.__mAccessLevel.addAction(self.__acAdmin)
        if globals.GLOBAL_ACCESS_LEVEL > AccessLevel.OPERATOR:
            self.__mAccessLevel.addAction(self.__acExpert)
        if globals.GLOBAL_ACCESS_LEVEL > AccessLevel.USER:
            self.__mAccessLevel.addAction(self.__acOperator)
        if globals.GLOBAL_ACCESS_LEVEL > AccessLevel.OBSERVER:
            self.__mAccessLevel.addAction(self.__acUser)
        self.__mAccessLevel.addAction(self.__acObserver)
        
        if globals.GLOBAL_ACCESS_LEVEL == AccessLevel.ADMIN:
            self.__acAdmin.setChecked(True)
        elif globals.GLOBAL_ACCESS_LEVEL == AccessLevel.EXPERT:
            self.__acExpert.setChecked(True)
        elif globals.GLOBAL_ACCESS_LEVEL == AccessLevel.OPERATOR:
            self.__acOperator.setChecked(True)
        elif globals.GLOBAL_ACCESS_LEVEL == AccessLevel.USER:
            self.__acUser.setChecked(True)
        elif globals.GLOBAL_ACCESS_LEVEL == AccessLevel.OBSERVER:
            self.__acObserver.setChecked(True)
        else:
            self.__acAdmin.setChecked(False)
            self.__acExpert.setChecked(False)
            self.__acOperator.setChecked(False)
            self.__acUser.setChecked(False)
            self.__acObserver.setChecked(False)
<|MERGE_RESOLUTION|>--- conflicted
+++ resolved
@@ -179,12 +179,8 @@
         mainSplitter = QSplitter(Qt.Horizontal)
         mainSplitter.setContentsMargins(5,5,5,5)
         
-<<<<<<< HEAD
         self.__navigationPanel = NavigationPanel(Manager().systemTopology)
         self.__network.signalServerConnectionChanged.connect(Manager().systemTopology.onServerConnectionChanged)
-=======
-        self.__navigationPanel = NavigationPanel(Manager().navHierarchyModel)
->>>>>>> 80a9b3fe
         leftArea = QSplitter(Qt.Vertical, mainSplitter)
         self.__navigationTab = DockTabWindow("Navigation", leftArea)
         self.__navigationTab.addDockableTab(self.__navigationPanel, "Navigation")
@@ -199,7 +195,17 @@
         leftArea.setStretchFactor(1,1)
 
         middleArea = QSplitter(Qt.Vertical, mainSplitter)
+        customViewPanel = self._createCustomMiddlePanel()
         self.__customTab = DockTabWindow("Custom view", middleArea)
+        self.__customTab.addDockableTab(customViewPanel, "Custom view")
+        # Add tab
+        tbNewTab = QToolButton()
+        tbNewTab.setIcon(QIcon(":add"))
+        text = "Open a new tab"
+        tbNewTab.setToolTip(text)
+        tbNewTab.setStatusTip(text)
+        self.__customTab.addCornerWidget(tbNewTab)
+        tbNewTab.clicked.connect(self.onOpenNewCustomViewTab)
         middleArea.setStretchFactor(0, 10)
 
         self.__loggingPanel = LoggingPanel()
@@ -211,11 +217,7 @@
         self.__outputTab.addDockableTab(self.__notificationPanel, "Notifications")
         middleArea.setStretchFactor(1,1)
 
-<<<<<<< HEAD
         self.__configurationPanel = ConfigurationPanel(Manager().systemTopology)
-=======
-        self.__configurationPanel = ConfigurationPanel(Manager().navHierarchyModel)
->>>>>>> 80a9b3fe
         rightArea = QSplitter(Qt.Vertical, mainSplitter)
         self.__configurationTab = DockTabWindow("Configurator", rightArea)
         self.__configurationTab.addDockableTab(self.__configurationPanel, "Configurator")
