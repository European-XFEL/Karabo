--- conflicted
+++ resolved
@@ -469,13 +469,8 @@
 
         model = QSqlQueryModel()
         queryText = "SELECT id, dateTime, messageType, instanceId, description, additionalDescription FROM tLog order by dateTime DESC;"
-<<<<<<< HEAD
-        model.setQuery(queryText, Manager().sqlDatabase)
-        
-=======
         model.setQuery(queryText);
 
->>>>>>> dc395afb
         for i in xrange(model.rowCount()):
             id = model.record(i).value("id")
             dateTime = model.record(i).value("dateTime")
@@ -591,10 +586,6 @@
         else:
             order = "DESC"
         queryText += " ORDER BY " + sortBy + " " + order
-<<<<<<< HEAD
-        self.setQuery(queryText, Manager().sqlDatabase)
-=======
->>>>>>> dc395afb
         
         self.setQuery(queryText)
 
@@ -731,13 +722,8 @@
         queryText = "INSERT INTO tLog (dateTime, messageType, instanceId, description, additionalDescription) " \
                     "VALUES (strftime('%Y-%m-%d %H:%M:%S','" + dateTime + "'), '" +msgType+ "', '" +instanceId+ \
                     "', '" +description+ "', '" +additionalDescription+ "');"
-<<<<<<< HEAD
-        with QMutexLocker(self.__modelMutex):
-            self.__sqlQueryModel.setQuery(queryText, Manager().sqlDatabase)
-=======
         with QMutexLocker(self.modelMutex):
             self.sqlQueryModel.setQuery(queryText)
->>>>>>> dc395afb
 
 
     def run(self):
