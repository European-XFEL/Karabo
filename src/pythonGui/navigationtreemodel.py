--- conflicted
+++ resolved
@@ -23,11 +23,7 @@
 
 
 class NavigationTreeModel(QAbstractItemModel):
-<<<<<<< HEAD
-    signalItemChanged = pyqtSignal(object)
-=======
     # signal
->>>>>>> 89f8443e
     signalInstanceNewReset = pyqtSignal(str) # path
 
 
@@ -280,38 +276,6 @@
         self.modelReset.emit()
 
 
-<<<<<<< HEAD
-    def onSelectionChanged(self, selected, deselected):
-        selectedIndexes = selected.indexes()
-        if len(selectedIndexes) < 1:
-            return
-        
-        index = selectedIndexes[0]
-
-        if not index.isValid():
-            return
-
-        level = self.getHierarchyLevel(index)
-
-        classId = None
-        path = ""
-
-        if level == 2:
-            parentIndex = index.parent()
-            serverId = parentIndex.data()
-            classId = index.data()
-            conf = manager.Manager().getClass(serverId, classId)
-        elif level == 3:
-            deviceId = index.data()
-            conf = manager.Manager().getDevice(deviceId)
-        else:
-            conf = None
-
-        self.signalItemChanged.emit(conf)
-
-
-=======
->>>>>>> 89f8443e
     def onServerConnectionChanged(self, isConnected):
         """
         If the server connection is changed, the model needs a reset.
