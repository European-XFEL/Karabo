#############################################################################
# Author: <kerstin.weger@xfel.eu>
# Created on November 3, 2011
# Copyright (C) European XFEL GmbH Hamburg. All rights reserved.
#############################################################################


"""This module contains a class which represents the configuration panel on the
   right of the MainWindow which is un/dockable.
"""

__all__ = ["ConfigurationPanel"]


from docktabwindow import DockTabWindow
from documentationpanel import DocumentationPanel
from enums import NavigationItemTypes
from manager import Manager
from navigationtreeview import NavigationTreeView
from parametertreewidget import ParameterTreeWidget
from projecttreeview import ProjectTreeView
from schemareader import SchemaReader 

from PyQt4.QtCore import pyqtSignal, Qt, QTimer
from PyQt4.QtGui import (QAction, QHBoxLayout, QIcon, QMenu, QPushButton,
                         QSplitter, QStackedWidget, QVBoxLayout, QWidget)

class ConfigurationPanel(QWidget):
    ##########################################
    # Dockable widget class used in DivWidget
    # Requires following interface:
    #
    #def setupActions(self):
    #    pass
    #def setupToolBars(self, standardToolBar, parent):
    #    pass
    #def onUndock(self):
    #    pass
    #def onDock(self):
    #    pass
    ##########################################


    def __init__(self, treeModel, projectModel):
        super(ConfigurationPanel, self).__init__()
        
        self.__toolBar = None
<<<<<<< HEAD

        # map = { path, swIndex }
        self.__itemPathIndexMap = dict()
        # map = { path, bool }
        self.__pathSchemaLoadedMap = dict()
        
        # map = { path, projectPath }
        self.__itemProjectPathMap = dict()
=======
>>>>>>> c0edec30
        
        self.__schemaReader = SchemaReader()
        
        title = "Configuration Editor"
        self.setWindowTitle(title)
        
        # map = { deviceId, timer }
        self.__changingTimerDeviceIdMap = dict()

        self.__prevPath = str() # previous selected DEVICE_INSTANCE internalKey

        mainLayout = QVBoxLayout(self)
        mainLayout.setContentsMargins(5,5,5,5)
        mainSplitter = QSplitter(Qt.Vertical)

        # Layout for navigation and project tree
        navSplitter = QSplitter(Qt.Vertical)
        # Navigation tree
        self.twNavigation = NavigationTreeView(None, treeModel)
        treeModel.signalItemChanged.connect(self.onDeviceItemChanged)
        self.twNavigation.hide()
        navSplitter.addWidget(self.twNavigation)

        # Project tree
        self.twProject = ProjectTreeView(projectModel, self)
        projectModel.signalItemChanged.connect(self.onDeviceItemChanged)
        self.twProject.hide()
        navSplitter.addWidget(self.twProject)

        navSplitter.setStretchFactor(0, 1)
        navSplitter.setStretchFactor(1, 1)

        # Stacked widget for configuration parameters
        self.__swParameterEditor = QStackedWidget(None)
        # Initial page
        twInitalParameterEditorPage = ParameterTreeWidget()
        twInitalParameterEditorPage.setHeaderLabels(["Parameter", "Value"])
        self.__swParameterEditor.addWidget(twInitalParameterEditorPage)

        topWidget = QWidget(mainSplitter)

        splitTopPanes = QSplitter(Qt.Horizontal, topWidget)
        splitTopPanes.addWidget(navSplitter)
        splitTopPanes.addWidget(self.__swParameterEditor)

        splitTopPanes.setStretchFactor(0, 1)
        splitTopPanes.setStretchFactor(1, 3)

        vLayout = QVBoxLayout(topWidget)
        vLayout.setContentsMargins(0,0,0,0)
        vLayout.addWidget(splitTopPanes)
      
        Manager().signalGlobalAccessLevelChanged.connect(self.onGlobalAccessLevelChanged)
        
        Manager().signalNewNavigationItem.connect(self.onNewNavigationItem)
        Manager().signalSelectNewNavigationItem.connect(self.onSelectNewNavigationItem)
        Manager().signalSchemaAvailable.connect(self.onSchemaAvailable)
        Manager().signalDeviceSchemaUpdated.connect(self.onDeviceSchemaUpdated)

        Manager().signalInstanceGone.connect(self.onInstanceGone)
        
        Manager().signalDeviceStateChanged.connect(self.onDeviceStateChanged)
        Manager().signalConflictStateChanged.connect(self.onConflictStateChanged)
        Manager().signalChangingState.connect(self.onChangingState)
        Manager().signalErrorState.connect(self.onErrorState)
        Manager().signalReset.connect(self.onResetPanel)

<<<<<<< HEAD
=======
        self.prevConfiguration = None
        self.__swParameterEditor = QStackedWidget(splitTopPanes)
        # Initial page
        twParameterEditorPage = ParameterTreeWidget()
        twParameterEditorPage.setHeaderLabels(["Parameter", "Value"])
        self.__swParameterEditor.addWidget(twParameterEditorPage)
        splitTopPanes.setStretchFactor(1, 3)

>>>>>>> c0edec30
        hLayout = QHBoxLayout()
        hLayout.setContentsMargins(0,5,5,5)
        
        text = "Initiate device"
        self.pbInitDevice = QPushButton(QIcon(":start"), text)
        self.pbInitDevice.setToolTip(text)
        self.pbInitDevice.setStatusTip(text)
        self.pbInitDevice.setVisible(False)
        self.pbInitDevice.setMinimumSize(140,32)
        self.pbInitDevice.clicked.connect(self.onInitDevice)
        hLayout.addWidget(self.pbInitDevice)

        text = "Kill instance"
        self.pbKillInstance = QPushButton(QIcon(":delete"), text)
        self.pbKillInstance.setStatusTip(text)
        self.pbKillInstance.setToolTip(text)
        self.pbKillInstance.setVisible(False)
        self.pbKillInstance.setMinimumSize(140,32)
        # use action for button to reuse
        self.acKillInstance = QAction(QIcon(":delete"), text, self)
        self.acKillInstance.setStatusTip(text)
        self.acKillInstance.setToolTip(text)
        self.acKillInstance.triggered.connect(self.onKillInstance)
        self.pbKillInstance.clicked.connect(self.acKillInstance.triggered)
        hLayout.addWidget(self.pbKillInstance)
        
        self.__hasConflicts = False

        text = "Apply all"
        self.pbApplyAll = QPushButton(QIcon(":apply"), text)
        self.pbApplyAll.setToolTip(text)
        self.pbApplyAll.setStatusTip(text)
        self.pbApplyAll.setVisible(False)
        self.pbApplyAll.setEnabled(False)
        self.pbApplyAll.setMinimumSize(140,32)
        # use action for button to reuse
        self.acApplyAll = QAction(QIcon(":apply"), text, self)
        self.acApplyAll.setStatusTip(text)
        self.acApplyAll.setToolTip(text)
        self.acApplyAll.setEnabled(False)
        self.acApplyAll.triggered.connect(self.onApplyAll)
        self.pbApplyAll.clicked.connect(self.acApplyAll.triggered)

        text = "Accept all local changes"
        self.acApplyLocalChanges = QAction(text, self)
        self.acApplyLocalChanges.setStatusTip(text)
        self.acApplyLocalChanges.setToolTip(text)
        self.acApplyLocalChanges.triggered.connect(self.onApplyAll)

        text = "Accept all remote changes"
        self.acApplyRemoteChanges = QAction(text, self)
        self.acApplyRemoteChanges.setStatusTip(text)
        self.acApplyRemoteChanges.setToolTip(text)
        self.acApplyRemoteChanges.triggered.connect(self.onApplyAllRemoteChanges)

        text = "Apply selected local changes"
        self.acApplySelectedChanges = QAction(text, self)
        self.acApplySelectedChanges.setStatusTip(text)
        self.acApplySelectedChanges.setToolTip(text)
        self.acApplySelectedChanges.triggered.connect(self.onApplyAll)

        text = "Accept selected remote changes"
        self.acApplySelectedRemoteChanges = QAction(text, self)
        self.acApplySelectedRemoteChanges.setStatusTip(text)
        self.acApplySelectedRemoteChanges.setToolTip(text)
        self.acApplySelectedRemoteChanges.triggered.connect(self.onApplySelectedRemoteChanges)
        
        # add menu to toolbutton
        self.mApply = QMenu(self.pbApplyAll)
        self.mApply.addAction(self.acApplyLocalChanges)
        self.mApply.addAction(self.acApplyRemoteChanges)
        self.mApply.addSeparator()
        self.mApply.addAction(self.acApplySelectedChanges)
        self.mApply.addAction(self.acApplySelectedRemoteChanges)
        
        hLayout.addWidget(self.pbApplyAll)
        
        text = "Reset all"
        self.pbResetAll = QPushButton(QIcon(":no"), text)
        self.pbResetAll.setToolTip(text)
        self.pbResetAll.setStatusTip(text)
        self.pbResetAll.setVisible(False)
        self.pbResetAll.setEnabled(False)
        self.pbResetAll.setMinimumSize(140,32)
        # use action for button to reuse
        self.acResetAll = QAction(QIcon(":no"), text, self)
        self.acResetAll.setStatusTip(text)
        self.acResetAll.setToolTip(text)
        self.acResetAll.setEnabled(False)
        self.acResetAll.triggered.connect(self.onResetAll)
        self.pbResetAll.clicked.connect(self.acResetAll.triggered)

        hLayout.addWidget(self.pbResetAll)
        hLayout.addStretch()
        vLayout.addLayout(hLayout)
        
        self.__documentationPanel = DocumentationPanel()
        documentation = DockTabWindow("Documentation", mainSplitter)
        documentation.addDockableTab(self.__documentationPanel, "Documentation")
        
        mainLayout.addWidget(mainSplitter)

        #mainSplitter.setSizes([1,1])

        mainSplitter.setStretchFactor(0, 6)
        mainSplitter.setStretchFactor(1, 1)

        self.setupActions()
        self.setLayout(mainLayout)


    def setupActions(self):
        text = "Open configuration (*.xml)"
        self.__acFileOpen = QAction(QIcon(":open"), "&Open configuration", self)
        #self.__acFileOpen = QAction(QIcon(":filein"), "&Open configuration", self)
        self.__acFileOpen.setStatusTip(text)
        self.__acFileOpen.setToolTip(text)
        self.__acFileOpen.setVisible(False)
        self.__acFileOpen.triggered.connect(self.onFileOpen)

        text = "Save configuration as (*.xml)"
        self.__acFileSaveAs = QAction(QIcon(":save-as"), "Save &As...", self)
        #self.__acFileSaveAs = QAction(QIcon(":fileout"), "Save &As...", self)
        self.__acFileSaveAs.setStatusTip(text)
        self.__acFileSaveAs.setToolTip(text)
        self.__acFileSaveAs.setVisible(False)
        self.__acFileSaveAs.triggered.connect(self.onFileSaveAs)


    def setupToolBars(self, toolBar, parent):
        toolBar.addAction(self.__acFileOpen)
        toolBar.addAction(self.__acFileSaveAs)


    def updateApplyAllActions(self, configuration):
        twParameterEditor = self.__swParameterEditor.widget(
            configuration.index)

        nbSelected = twParameterEditor.nbSelectedApplyEnabledItems()
        if (self.pbApplyAll.isEnabled() is True) and (nbSelected > 0):
            if nbSelected == 1:
                text = "Apply selected"
            else:
                text = "Apply ({}) selected".format(nbSelected)
            self.acApplyLocalChanges.setVisible(False)
            self.acApplyRemoteChanges.setVisible(False)
            self.acApplySelectedChanges.setVisible(True)
            self.acApplySelectedRemoteChanges.setVisible(True)
        else:
            text = "Apply all"
            self.acApplyLocalChanges.setVisible(True)
            self.acApplyRemoteChanges.setVisible(True)
            self.acApplySelectedChanges.setVisible(False)
            self.acApplySelectedRemoteChanges.setVisible(False)

        self.pbApplyAll.setText(text)
        self.pbApplyAll.setStatusTip(text)
        self.pbApplyAll.setToolTip(text)

        self.acApplyAll.setText(text)
        self.acApplyAll.setStatusTip(text)
        self.acApplyAll.setToolTip(text)
        
        if self.hasConflicts is True:
            text = "Resolve conflicts"
            self.pbApplyAll.setStatusTip(text)
            self.pbApplyAll.setToolTip(text)
            self.pbApplyAll.setMenu(self.mApply)
            
            self.acApplyAll.setStatusTip(text)
            self.acApplyAll.setToolTip(text)
            self.acApplyAll.setMenu(self.mApply)
        else:
            self.pbApplyAll.setMenu(None)
            self.acApplyAll.setMenu(None)


    def updateResetAllActions(self, configuration):
        twParameterEditor = self.__swParameterEditor.widget(
            configuration.index)

        nbSelected = twParameterEditor.nbSelectedApplyEnabledItems()
        if (self.pbResetAll.isEnabled() is True) and (nbSelected > 0):
            if nbSelected == 1:
                text = "Reset selected"
            else:
                text = "Reset ({}) selected".format(nbSelected)
        else:
            text = "Reset all"
        
        self.pbResetAll.setText(text)
        self.pbResetAll.setStatusTip(text)
        self.pbResetAll.setToolTip(text)

        self.acResetAll.setText(text)
        self.acResetAll.setStatusTip(text)
        self.acResetAll.setToolTip(text)


    def _parseSchema(self, itemInfo, twParameterEditor):
        path = itemInfo.get('key')
        conf = itemInfo["configuration"]
        
        # Distinguish between DEVICE_CLASS and DEVICE_INSTANCE
        deviceType = itemInfo.get('type')
        if conf is None:
            return False
        else:
            conf.fillWidget(twParameterEditor)
        return True


    def _createNewParameterPage(self, configuration):
        twParameterEditor = ParameterTreeWidget(configuration)
        twParameterEditor.setHeaderLabels([
            "Parameter", "Current value on device", "Value"])
        
        twParameterEditor.addContextAction(self.__acFileOpen)
        twParameterEditor.addContextAction(self.__acFileSaveAs)
        twParameterEditor.addContextSeparator()
        twParameterEditor.addContextAction(self.acKillInstance)
        twParameterEditor.addContextAction(self.acApplyAll)
        twParameterEditor.addContextAction(self.acResetAll)
        twParameterEditor.signalApplyChanged.connect(self.onApplyChanged)
        twParameterEditor.signalItemSelectionChanged.connect(self.onSelectionChanged)
        
        if type is NavigationItemTypes.CLASS:
            twParameterEditor.hideColumn(1)

        if configuration.schema is not None:
            configuration.fillWidget(twParameterEditor)
        return self.__swParameterEditor.addWidget(twParameterEditor)


### getter functions ###
    def _hasConflicts(self):
        return self.__hasConflicts
    def _setHasConflicts(self, hasConflicts):
        self.__hasConflicts = hasConflicts
        
        if hasConflicts is True:
            icon = QIcon(":apply-conflict")
            text = "Resolve conflict"
            self.pbApplyAll.setIcon(icon)
            self.pbApplyAll.setStatusTip(text)
            self.pbApplyAll.setToolTip(text)
            self.pbApplyAll.setMenu(self.mApply)

            self.acApplyAll.setIcon(icon)
            self.acApplyAll.setStatusTip(text)
            self.acApplyAll.setToolTip(text)
            self.acApplyAll.setMenu(self.mApply)
            
            self.pbResetAll.setEnabled(False)
            self.acResetAll.setEnabled(False)
        else:
            icon = QIcon(":apply")
            text = "Apply all"
            self.pbApplyAll.setIcon(icon)
            self.pbApplyAll.setStatusTip(text)
            self.pbApplyAll.setToolTip(text)
            self.pbApplyAll.setMenu(None)
            
            self.acApplyAll.setIcon(icon)
            self.acApplyAll.setStatusTip(text)
            self.acApplyAll.setToolTip(text)
            self.acApplyAll.setMenu(None)
        self.acApplyLocalChanges.setVisible(hasConflicts)
        self.acApplyRemoteChanges.setVisible(hasConflicts)

        self.acApplySelectedChanges.setVisible(not hasConflicts)
        self.acApplySelectedRemoteChanges.setVisible(not hasConflicts)
    hasConflicts = property(fget=_hasConflicts, fset=_setHasConflicts)


<<<<<<< HEAD
    def _setApplyAllEnabled(self, path, enable):
        self.pbApplyAll.setEnabled(enable)
        self.acApplyAll.setEnabled(enable)
        self.updateApplyAllActions(path)


    def _setResetAllEnabled(self, path, enable):
        self.pbResetAll.setEnabled(enable)
        self.acResetAll.setEnabled(enable)
        self.updateResetAllActions(path)
=======
    def _setApplyAllEnabled(self, configuration, enable):
        self.__pbApplyAll.setEnabled(enable)
        self.__acApplyAll.setEnabled(enable)
        self.updateApplyAllActions(configuration)


    def _setResetAllEnabled(self, configuration, enable):
        self.__pbResetAll.setEnabled(enable)
        self.__acResetAll.setEnabled(enable)
        self.updateResetAllActions(configuration)
>>>>>>> c0edec30


    def _setParameterEditorIndex(self, index):
        self.__swParameterEditor.blockSignals(True)
        self.__swParameterEditor.setCurrentIndex(index)
        self.__swParameterEditor.blockSignals(False)

        show = index != 0
        self.__acFileOpen.setVisible(show)
        self.__acFileSaveAs.setVisible(show)


    def _hideAllButtons(self):
        # Hide buttons and actions
        self.pbInitDevice.setVisible(False)
        
        self.pbKillInstance.setVisible(False)
        self.acKillInstance.setVisible(False)
        self.pbApplyAll.setVisible(False)
        self.acApplyAll.setVisible(False)
        self.pbResetAll.setVisible(False)
        self.acResetAll.setVisible(False)


    def _getCurrentParameterEditor(self):
        return self.__swParameterEditor.currentWidget()
    
    
    def _getParameterEditorByPath(self, path):
        """
        Returns the parameterEditor-Treewidget with the given \path.
        If not found, return None.
        """
        for index in range(self.__swParameterEditor.count()):
            twParameterEditor = self.__swParameterEditor.widget(index)
            if twParameterEditor.path is None:
                continue
            if path.startswith(twParameterEditor.path):
                return twParameterEditor
        return None


    def _updateButtonsVisibility(self, visible):
        self.pbInitDevice.setVisible(visible)
        
        self.pbKillInstance.setVisible(not visible)
        self.pbApplyAll.setVisible(not visible)
        self.pbResetAll.setVisible(not visible)
        
        self.acKillInstance.setVisible(not visible)
        self.acApplyAll.setVisible(not visible)
        self.acResetAll.setVisible(not visible)
    updateButtonsVisibility = property(fset=_updateButtonsVisibility)


    def _r_unregisterComponents(self, item):
        # Go recursively through tree and unregister Widgets in Manager
        for i in range(item.childCount()):
            childItem = item.child(i)
            childItem.unregisterEditableComponent()
            childItem.unregisterDisplayComponent()
            self._r_unregisterComponents(childItem)


<<<<<<< HEAD
    def showParameterPage(self, type, path):
        # Show correct parameters
        index = self.__itemPathIndexMap.get(path)
        if index:
            self._setParameterEditorIndex(index)
=======
    def showParameterPage(self, configuration):
        """ Show the parameters for configuration """
        if hasattr(configuration, 'index'):
            self._setParameterEditorIndex(configuration.index)
>>>>>>> c0edec30

            if (configuration.type == "device" and
                    self.prevConfiguration is not configuration):
                configuration.addVisible()
                self.prevConfiguration = configuration
        else:
            self._setParameterEditorIndex(0)
            
            #if type is NavigationItemTypes.SERVER:
            #    return ########################### TODO
            
            # Hide buttons and actions
            self._hideAllButtons()


    def _removeParameterEditorPage(self, twParameterEditor):
        """
        The \twParameterEditor is remove from StackedWidget and all registered
        components get unregistered.
        """
        if twParameterEditor is None:
            return

        # Unregister all widgets of TreeWidget from DataNotifier in Manager before clearing..
        self._r_unregisterComponents(twParameterEditor.invisibleRootItem())
        # Clear page
        twParameterEditor.clear()
        # Remove widget completely
        self.__swParameterEditor.removeWidget(twParameterEditor)
        self._setParameterEditorIndex(0)
        self._hideAllButtons()


### slots ###
    def onResetPanel(self):
        """
        This slot is called when the configurator needs a reset which means all
        parameter editor pages need to be cleaned and removed.
        """
        # Reset previous path
        self.__prevPath = str()

        # Reset maps
        self.__itemPathIndexMap = dict()
        self.__pathSchemaLoadedMap = dict()
        self.__itemProjectPathMap = dict()

        while self.__swParameterEditor.count() > 1:
            self._removeParameterEditorPage(self.__swParameterEditor.widget(self.__swParameterEditor.count()-1))


    def onInstanceNewReset(self, path):
        """
        This slot is called when a new instance is available which means, if there
        was already a parameter editor for the given path created it needs to
        be cleaned and removed.
        """
        # Remove \path from map
        if path in self.__itemPathIndexMap:
            del self.__itemPathIndexMap[path]
        if path in self.__itemProjectPathMap:
            del self.__itemProjectPathMap[path]
        self._removeParameterEditorPage(self._getParameterEditorByPath(path))


    def onNewNavigationItem(self, itemInfo):
        # itemInfo: id, name, type, (status), (refType), (refId), (schema)
        self.twNavigation.createNewItem(itemInfo)


    def onSelectNewNavigationItem(self, devicePath):
        self.twNavigation.selectItem(devicePath)


<<<<<<< HEAD
    def onSchemaAvailable(self, itemInfo):
        # Update map deviceId = swIndex
        paramPageKey = itemInfo.get('key')
        # Get project path, if it is set
        projNaviPathTuple = itemInfo.get('projNaviPathTuple')
        
        if (paramPageKey in self.__itemPathIndexMap) and (paramPageKey in self.__pathSchemaLoadedMap):
            index = self.__itemPathIndexMap.get(paramPageKey)
            if index:
                twParameterEditorPage = self.__swParameterEditor.widget(index)
                # Parsing of schema necessary?
                schemaLoaded = self.__pathSchemaLoadedMap.get(paramPageKey)
                if not schemaLoaded:
                    # Unregister all widgets of TreeWidget from DataNotifier in Manager before clearing..
                    self._r_unregisterComponents(twParameterEditorPage.invisibleRootItem())
                    twParameterEditorPage.clear()

                    if self._parseSchema(itemInfo, twParameterEditorPage):
                        self.__pathSchemaLoadedMap[paramPageKey] = True
        else:
            self.__itemPathIndexMap[paramPageKey] = self._createNewParameterPage(itemInfo)
            if projNaviPathTuple is not None:
                self.__itemProjectPathMap[projNaviPathTuple[0]] = projNaviPathTuple[1]
            # Schema might not be there yet...
            schema = itemInfo.get('schema')
            
            if schema is not None:
                self.__pathSchemaLoadedMap[paramPageKey] = True
            else:
                self.__pathSchemaLoadedMap[paramPageKey] = False
        
        # Load schema for project path, if existing
        projectPath = self.__itemProjectPathMap.get(paramPageKey)
        if (projectPath is not None) and (projectPath in self.__pathSchemaLoadedMap):
            if not self.__pathSchemaLoadedMap.get(projectPath):
                self.onSchemaAvailable(dict(key=projectPath, schema=itemInfo.get('schema')))


    def onDeviceItemChanged(self, itemInfo):
        type = itemInfo.get('type')
        path = itemInfo.get('key')
=======
    def onSchemaAvailable(self, configuration):
        if hasattr(configuration, 'index'):
            twParameterEditor = self.__swParameterEditor.widget(
                configuration.index)
            if configuration.schema is None:
                self._r_unregisterComponents(twParameterEditor.invisibleRootItem())
                twParameterEditor.clear()
            else:
                configuration.fillWidget(twParameterEditor)
        else:
            configuration.index = self._createNewParameterPage(configuration)

>>>>>>> c0edec30

    def onNavigationItemChanged(self, configuration):
        self.updateButtonsVisibility = configuration.type == 'class'

        if self.prevConfiguration not in (None, configuration):
            configuration.removeVisible()
            self.prevConfiguration = None
        
        self.showParameterPage(configuration)


    def onInstanceGone(self, instanceId, parentPath):
        # New schema can be in plugins of instance
        keys = self.__pathSchemaLoadedMap.keys()
        for key in keys:
            if instanceId in key:
                self.__pathSchemaLoadedMap[key] = False

        self._setParameterEditorIndex(0)
        self._hideAllButtons()
        self.twNavigation.selectItem(parentPath)


<<<<<<< HEAD
    def onDeviceStateChanged(self, deviceId, state):
        index = self.__itemPathIndexMap.get(deviceId)
        if index:
            twParameterEditor = self.__swParameterEditor.widget(index)
=======
    def onDeviceStateChanged(self, conf, state):
        if hasattr(conf, 'index'):
            twParameterEditor = self.__swParameterEditor.widget(conf.index)
>>>>>>> c0edec30
            twParameterEditor.stateUpdated(state)


    def onConflictStateChanged(self, deviceId, hasConflict):
        parameterEditor = Manager().deviceData[deviceId].parameterEditor

        result = parameterEditor.checkApplyButtonsEnabled()
        self.pbApplyAll.setEnabled(result[0])
        self.pbResetAll.setEnabled(result[0])
        if result[1] == hasConflict:
            self.hasConflicts = hasConflict


    def onChangingState(self, conf, isChanging):
        if not hasattr(conf, "timer"):
            conf.timer = QTimer()
            conf.timer.timeout.connect(self.onTimeOut)
        timer = conf.timer

        if isChanging:
            if not timer.isActive():
                timer.start(200)
        else:
            timer.stop()

            if hasattr(conf, 'index'):
                parameterEditor = self.__swParameterEditor.widget(conf.index)
                parameterEditor.setReadOnly(False)

 
    def onErrorState(self, conf, inErrorState):
        if hasattr(conf, 'index'):
            parameterEditor = self.__swParameterEditor.widget(conf.index)
            parameterEditor.setErrorState(inErrorState)


    def onTimeOut(self):
        timer = self.sender()
        timer.stop()
        
        # Check path against path of current parameter editor
        mapValues = self.__changingTimerDeviceIdMap.values()
        for i in xrange(len(mapValues)):
            if timer == mapValues[i]:
                path = self.__changingTimerDeviceIdMap.keys()[i]
                
                parameterEditor = self._getParameterEditorByPath(path)
                if parameterEditor:
                    parameterEditor.setReadOnly(True)
                break


    def onApplyChanged(self, box, enable, hasConflicts=False):
        # Called when apply button of ParameterPage changed
        self._setApplyAllEnabled(box.configuration, enable)
        self._setResetAllEnabled(box.configuration, enable)
        self.hasConflicts = hasConflicts


    def onSelectionChanged(self, path):
        """
        This function is call from the current parameterEditor whenever the
        selection of this widget changed and this selection includes an apply
        enabled.
        
        \path The path of the current parameterEditor.
        """
        self.updateApplyAllActions(path)
        self.updateResetAllActions(path)


    def onApplyAll(self):
        self._getCurrentParameterEditor().onApplyAll()


    def onApplyAllRemoteChanges(self):
        self._getCurrentParameterEditor().onApplyAllRemoteChanges()


    def onApplySelectedRemoteChanges(self):
        twParameterEditor = self._getCurrentParameterEditor()
        selectedItems = twParameterEditor.selectedItems()
        for item in selectedItems:
            twParameterEditor.applyRemoteChanges(item)


    def onResetAll(self):
        self._getCurrentParameterEditor().resetAll()


    def onKillInstance(self):
        self.twNavigation.onKillInstance()


    def onInitDevice(self):
        itemInfo = self.twNavigation.indexInfo()
        if len(itemInfo) == 0:
            return
        
        serverId = itemInfo.get('serverId')
        classId = itemInfo.get('classId')

        Manager().initDevice(serverId, classId)


    def onDeviceSchemaUpdated(self, key):
        self.__pathSchemaLoadedMap[key] = False


    def onGlobalAccessLevelChanged(self):
        for index in xrange(self.__swParameterEditor.count()):
            twParameterEditor = self.__swParameterEditor.widget(index)
            twParameterEditor.globalAccessLevelChanged()


    def onFileSaveAs(self):
        self.twNavigation.onFileSaveAs()


    def onFileOpen(self):
        self.twNavigation.onFileOpen()


    # virtual function
    def onUndock(self):
        self.twNavigation.show()
        self.twProject.show()


    # virtual function
    def onDock(self):
        self.twNavigation.hide()
        self.twProject.hide()
<|MERGE_RESOLUTION|>--- conflicted
+++ resolved
@@ -45,17 +45,10 @@
         super(ConfigurationPanel, self).__init__()
         
         self.__toolBar = None
-<<<<<<< HEAD
-
-        # map = { path, swIndex }
-        self.__itemPathIndexMap = dict()
-        # map = { path, bool }
         self.__pathSchemaLoadedMap = dict()
         
         # map = { path, projectPath }
         self.__itemProjectPathMap = dict()
-=======
->>>>>>> c0edec30
         
         self.__schemaReader = SchemaReader()
         
@@ -123,17 +116,6 @@
         Manager().signalErrorState.connect(self.onErrorState)
         Manager().signalReset.connect(self.onResetPanel)
 
-<<<<<<< HEAD
-=======
-        self.prevConfiguration = None
-        self.__swParameterEditor = QStackedWidget(splitTopPanes)
-        # Initial page
-        twParameterEditorPage = ParameterTreeWidget()
-        twParameterEditorPage.setHeaderLabels(["Parameter", "Value"])
-        self.__swParameterEditor.addWidget(twParameterEditorPage)
-        splitTopPanes.setStretchFactor(1, 3)
-
->>>>>>> c0edec30
         hLayout = QHBoxLayout()
         hLayout.setContentsMargins(0,5,5,5)
         
@@ -409,29 +391,16 @@
     hasConflicts = property(fget=_hasConflicts, fset=_setHasConflicts)
 
 
-<<<<<<< HEAD
-    def _setApplyAllEnabled(self, path, enable):
+    def _setApplyAllEnabled(self, configuration, enable):
         self.pbApplyAll.setEnabled(enable)
         self.acApplyAll.setEnabled(enable)
-        self.updateApplyAllActions(path)
-
-
-    def _setResetAllEnabled(self, path, enable):
+        self.updateApplyAllActions(configuration)
+
+
+    def _setResetAllEnabled(self, configuration, enable):
         self.pbResetAll.setEnabled(enable)
         self.acResetAll.setEnabled(enable)
-        self.updateResetAllActions(path)
-=======
-    def _setApplyAllEnabled(self, configuration, enable):
-        self.__pbApplyAll.setEnabled(enable)
-        self.__acApplyAll.setEnabled(enable)
-        self.updateApplyAllActions(configuration)
-
-
-    def _setResetAllEnabled(self, configuration, enable):
-        self.__pbResetAll.setEnabled(enable)
-        self.__acResetAll.setEnabled(enable)
         self.updateResetAllActions(configuration)
->>>>>>> c0edec30
 
 
     def _setParameterEditorIndex(self, index):
@@ -496,18 +465,10 @@
             self._r_unregisterComponents(childItem)
 
 
-<<<<<<< HEAD
-    def showParameterPage(self, type, path):
-        # Show correct parameters
-        index = self.__itemPathIndexMap.get(path)
-        if index:
-            self._setParameterEditorIndex(index)
-=======
     def showParameterPage(self, configuration):
         """ Show the parameters for configuration """
         if hasattr(configuration, 'index'):
             self._setParameterEditorIndex(configuration.index)
->>>>>>> c0edec30
 
             if (configuration.type == "device" and
                     self.prevConfiguration is not configuration):
@@ -582,49 +543,6 @@
         self.twNavigation.selectItem(devicePath)
 
 
-<<<<<<< HEAD
-    def onSchemaAvailable(self, itemInfo):
-        # Update map deviceId = swIndex
-        paramPageKey = itemInfo.get('key')
-        # Get project path, if it is set
-        projNaviPathTuple = itemInfo.get('projNaviPathTuple')
-        
-        if (paramPageKey in self.__itemPathIndexMap) and (paramPageKey in self.__pathSchemaLoadedMap):
-            index = self.__itemPathIndexMap.get(paramPageKey)
-            if index:
-                twParameterEditorPage = self.__swParameterEditor.widget(index)
-                # Parsing of schema necessary?
-                schemaLoaded = self.__pathSchemaLoadedMap.get(paramPageKey)
-                if not schemaLoaded:
-                    # Unregister all widgets of TreeWidget from DataNotifier in Manager before clearing..
-                    self._r_unregisterComponents(twParameterEditorPage.invisibleRootItem())
-                    twParameterEditorPage.clear()
-
-                    if self._parseSchema(itemInfo, twParameterEditorPage):
-                        self.__pathSchemaLoadedMap[paramPageKey] = True
-        else:
-            self.__itemPathIndexMap[paramPageKey] = self._createNewParameterPage(itemInfo)
-            if projNaviPathTuple is not None:
-                self.__itemProjectPathMap[projNaviPathTuple[0]] = projNaviPathTuple[1]
-            # Schema might not be there yet...
-            schema = itemInfo.get('schema')
-            
-            if schema is not None:
-                self.__pathSchemaLoadedMap[paramPageKey] = True
-            else:
-                self.__pathSchemaLoadedMap[paramPageKey] = False
-        
-        # Load schema for project path, if existing
-        projectPath = self.__itemProjectPathMap.get(paramPageKey)
-        if (projectPath is not None) and (projectPath in self.__pathSchemaLoadedMap):
-            if not self.__pathSchemaLoadedMap.get(projectPath):
-                self.onSchemaAvailable(dict(key=projectPath, schema=itemInfo.get('schema')))
-
-
-    def onDeviceItemChanged(self, itemInfo):
-        type = itemInfo.get('type')
-        path = itemInfo.get('key')
-=======
     def onSchemaAvailable(self, configuration):
         if hasattr(configuration, 'index'):
             twParameterEditor = self.__swParameterEditor.widget(
@@ -634,10 +552,17 @@
                 twParameterEditor.clear()
             else:
                 configuration.fillWidget(twParameterEditor)
+            if projNaviPathTuple is not None:
+                self.__itemProjectPathMap[projNaviPathTuple[0]] = projNaviPathTuple[1]
         else:
             configuration.index = self._createNewParameterPage(configuration)
-
->>>>>>> c0edec30
+        
+        # Load schema for project path, if existing
+        projectPath = self.__itemProjectPathMap.get(paramPageKey)
+        if (projectPath is not None) and (projectPath in self.__pathSchemaLoadedMap):
+            if not self.__pathSchemaLoadedMap.get(projectPath):
+                self.onSchemaAvailable(dict(key=projectPath, schema=itemInfo.get('schema')))
+
 
     def onNavigationItemChanged(self, configuration):
         self.updateButtonsVisibility = configuration.type == 'class'
@@ -661,16 +586,9 @@
         self.twNavigation.selectItem(parentPath)
 
 
-<<<<<<< HEAD
-    def onDeviceStateChanged(self, deviceId, state):
-        index = self.__itemPathIndexMap.get(deviceId)
-        if index:
-            twParameterEditor = self.__swParameterEditor.widget(index)
-=======
     def onDeviceStateChanged(self, conf, state):
         if hasattr(conf, 'index'):
             twParameterEditor = self.__swParameterEditor.widget(conf.index)
->>>>>>> c0edec30
             twParameterEditor.stateUpdated(state)
 
 
