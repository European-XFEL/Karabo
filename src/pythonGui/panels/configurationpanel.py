--- conflicted
+++ resolved
@@ -43,6 +43,7 @@
     #    pass
     ##########################################
 
+
     def __init__(self, treemodel):
         super(ConfigurationPanel, self).__init__()
         
@@ -59,14 +60,11 @@
         
         # map = { deviceId, timer }
         self.__changingTimerDeviceIdMap = dict()
-        # Previous selected DEVICE_INSTANCE internalKey
-        self.__prevDevicePath = str()
 
         mainLayout = QVBoxLayout(self)
         mainLayout.setContentsMargins(5,5,5,5)
         mainSplitter = QSplitter(Qt.Vertical)
 
-<<<<<<< HEAD
         # widget with navigation/attributeeditor-splitter and button-layout
         topWidget = QWidget(mainSplitter)
         vLayout = QVBoxLayout(topWidget)
@@ -78,54 +76,11 @@
                 
         self.__twNavigation = NavigationTreeView(splitTopPanes, treemodel)
         treemodel.itemChanged.connect(self.onNavigationItemChanged)
-=======
-        # Layout for navigation and project tree
-        navSplitter = QSplitter(Qt.Vertical)
-        # Navigation tree
-        self.__twNavigation = NavigationTreeView(None, treemodel)
-        self.connect(self.__twNavigation.selectionModel(),
-                    SIGNAL('selectionChanged(const QItemSelection &, const QItemSelection &)'),
-                    self.onNavigationItemClicked)
->>>>>>> 59b753a0
         self.__twNavigation.hide()
-        navSplitter.addWidget(self.__twNavigation)
-
-        # Project tree
-        self.__twProject = ProjectTree(None)
-        self.__twProject.hide()
-        navSplitter.addWidget(self.__twProject)
-        
-<<<<<<< HEAD
+
+        splitTopPanes.setStretchFactor(0, 1)
+        
         Manager().signalGlobalAccessLevelChanged.connect(self.onGlobalAccessLevelChanged)
-=======
-        navSplitter.setStretchFactor(0, 1)
-        navSplitter.setStretchFactor(1, 1)
-
-        # Stacked widget for configuration parameters
-        self.__swParameterEditor = QStackedWidget(None)
-        # Initial page
-        twInitalParameterEditorPage = ParameterTreeWidget(self)
-        twInitalParameterEditorPage.setHeaderLabels(["Parameter", "Value"])
-        self.__swParameterEditor.addWidget(twInitalParameterEditorPage)
-
-        topWidget = QWidget(mainSplitter)
-
-        splitTopPanes = QSplitter(Qt.Horizontal, topWidget)
-        splitTopPanes.addWidget(navSplitter)
-        splitTopPanes.addWidget(self.__swParameterEditor)
-
-        splitTopPanes.setStretchFactor(0, 1)
-        splitTopPanes.setStretchFactor(1, 3)
-
-        vLayout = QVBoxLayout(topWidget)
-        vLayout.setContentsMargins(0,0,0,0)
-        vLayout.addWidget(splitTopPanes)
-
-        # Make connects
-        Manager().notifier.signalSystemTopologyChanged.connect(self.onSystemTopologyChanged)
-        
-        Manager().notifier.signalGlobalAccessLevelChanged.connect(self.onGlobalAccessLevelChanged)
->>>>>>> 59b753a0
         
         Manager().signalNewNavigationItem.connect(self.onNewNavigationItem)
         Manager().signalSelectNewNavigationItem.connect(self.onSelectNewNavigationItem)
@@ -143,7 +98,6 @@
         Manager().signalReset.connect(self.onResetPanel)
         Manager().signalInstanceNewReset.connect(self.onInstanceNewReset)
 
-<<<<<<< HEAD
         self.__prevPath = str() # previous selected DEVICE_INSTANCE internalKey
         self.__swParameterEditor = QStackedWidget(splitTopPanes)
         # Initial page
@@ -153,8 +107,6 @@
         self.__swParameterEditor.addWidget(twInitalParameterEditorPage)
         splitTopPanes.setStretchFactor(1, 3)
 
-=======
->>>>>>> 59b753a0
         hLayout = QHBoxLayout()
         hLayout.setContentsMargins(0,5,5,5)
         
@@ -654,7 +606,6 @@
     def onSchemaAvailable(self, itemInfo):
         # Update map deviceId = swIndex
         key = itemInfo.get('key')
-        print "ConfigurationPanel.onSchemaAvailable", key
         
         if (key in self.__navItemInternalKeyIndexMap) and (key in self.__internalKeySchemaLoadedMap):
             index = self.__navItemInternalKeyIndexMap.get(key)
@@ -680,22 +631,6 @@
                 self.__internalKeySchemaLoadedMap[key] = False
 
 
-<<<<<<< HEAD
-=======
-    # NavigationTreeView: clicked-signal
-    def onNavigationItemClicked(self):
-        type = self.__twNavigation.itemClicked()
-        if type is NavigationItemTypes.UNDEFINED:
-            return
-        
-        if type is NavigationItemTypes.CLASS:
-            self.updateButtonsVisibility = True
-        else:
-            self.updateButtonsVisibility = False
-
-
-    # signal from Manager NavigationItem clicked (NavigationPanel)
->>>>>>> 59b753a0
     def onNavigationItemChanged(self, itemInfo):
         type = itemInfo.get('type')
         path = itemInfo.get('key')
