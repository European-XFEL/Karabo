#############################################################################
# Author: <kerstin.weger@xfel.eu>
# Created on November 3, 2011
# Copyright (C) European XFEL GmbH Hamburg. All rights reserved.
#############################################################################


"""This module contains a class which represents the configuration panel on the
   right of the MainWindow which is un/dockable.
"""

__all__ = ["ConfigurationPanel"]


<<<<<<< HEAD
from parametertreewidget import ParameterTreeWidget
=======
import const

>>>>>>> 7cd93b1c
from docktabwindow import DockTabWindow
from documentationpanel import DocumentationPanel
from enums import NavigationItemTypes
from manager import Manager
from navigationtreeview import NavigationTreeView
from parametertreewidget import ParameterTreeWidget

from schemareader import SchemaReader 

from PyQt4.QtCore import Qt, QTimer
from PyQt4.QtGui import (QAction, QHBoxLayout, QIcon, QMenu, QPushButton,
                         QSplitter, QStackedWidget, QVBoxLayout, QWidget)

class ConfigurationPanel(QWidget):
    ##########################################
    # Dockable widget class used in DivWidget
    # Requires following interface:
    #
    #def setupActions(self):
    #    pass
    #def setupToolBars(self, standardToolBar, parent):
    #    pass
    #def onUndock(self):
    #    pass
    #def onDock(self):
    #    pass
    ##########################################

    def __init__(self, treemodel):
        super(ConfigurationPanel, self).__init__()
        
        self.__toolBar = None
        # map = { deviceInternalKey, swIndex }
        self.__navItemInternalKeyIndexMap = dict()
        # map = { deviceInternalKey, bool }
        self.__internalKeySchemaLoadedMap = dict()
        
        self.__schemaReader = SchemaReader()
        
        title = "Configuration Editor"
        self.setWindowTitle(title)
        
        # map = { deviceId, timer }
        self.__changingTimerDeviceIdMap = dict()

        mainLayout = QVBoxLayout(self)
        mainLayout.setContentsMargins(5,5,5,5)
        mainSplitter = QSplitter(Qt.Vertical)

        # widget with navigation/attributeeditor-splitter and button-layout
        topWidget = QWidget(mainSplitter)
        vLayout = QVBoxLayout(topWidget)
        vLayout.setContentsMargins(0,0,0,0)
        
        # splitter for navigation + attributeeditor
        splitTopPanes = QSplitter(Qt.Horizontal, topWidget)
        vLayout.addWidget(splitTopPanes)
                
        self.__twNavigation = NavigationTreeView(splitTopPanes, treemodel)
        treemodel.signalItemChanged.connect(self.onNavigationItemChanged)
        treemodel.signalInstanceNewReset.connect(self.onInstanceNewReset)
        self.__twNavigation.hide()

        splitTopPanes.setStretchFactor(0, 1)
        
        Manager().signalGlobalAccessLevelChanged.connect(self.onGlobalAccessLevelChanged)
        
        Manager().signalNewNavigationItem.connect(self.onNewNavigationItem)
        Manager().signalSelectNewNavigationItem.connect(self.onSelectNewNavigationItem)
        Manager().signalSchemaAvailable.connect(self.onSchemaAvailable)
        Manager().signalDeviceSchemaUpdated.connect(self.onDeviceSchemaUpdated)
        
        Manager().signalProjectItemChanged.connect(self.onProjectItemChanged)

        Manager().signalInstanceGone.connect(self.onInstanceGone)
        
        Manager().signalDeviceStateChanged.connect(self.onDeviceStateChanged)
        Manager().signalConflictStateChanged.connect(self.onConflictStateChanged)
        Manager().signalChangingState.connect(self.onChangingState)
        Manager().signalErrorState.connect(self.onErrorState)
        Manager().signalReset.connect(self.onResetPanel)

        self.__prevPath = str() # previous selected DEVICE_INSTANCE internalKey
        self.__swParameterEditor = QStackedWidget(splitTopPanes)
        # Initial page
        twParameterEditorPage = ParameterTreeWidget()
        twParameterEditorPage.setHeaderLabels(["Parameter", "Value"])
        self.__swParameterEditor.addWidget(twParameterEditorPage)
        splitTopPanes.setStretchFactor(1, 3)

        hLayout = QHBoxLayout()
        hLayout.setContentsMargins(0,5,5,5)
        
        text = "Initiate device"
        self.__pbInitDevice = QPushButton(QIcon(":start"), text)
        self.__pbInitDevice.setToolTip(text)
        self.__pbInitDevice.setStatusTip(text)
        self.__pbInitDevice.setVisible(False)
        self.__pbInitDevice.setMinimumSize(140,32)
        self.__pbInitDevice.clicked.connect(self.onInitDevice)
        hLayout.addWidget(self.__pbInitDevice)

        text = "Kill instance"
        self.__pbKillInstance = QPushButton(QIcon(":delete"), text)
        self.__pbKillInstance.setStatusTip(text)
        self.__pbKillInstance.setToolTip(text)
        self.__pbKillInstance.setVisible(False)
        self.__pbKillInstance.setMinimumSize(140,32)
        # use action for button to reuse
        self.__acKillInstance = QAction(QIcon(":delete"), text, self)
        self.__acKillInstance.setStatusTip(text)
        self.__acKillInstance.setToolTip(text)
        self.__acKillInstance.triggered.connect(self.onKillInstance)
        self.__pbKillInstance.clicked.connect(self.__acKillInstance.triggered)
        hLayout.addWidget(self.__pbKillInstance)
        
        self.__hasConflicts = False

        text = "Apply all"
        self.__pbApplyAll = QPushButton(QIcon(":apply"), text)
        self.__pbApplyAll.setToolTip(text)
        self.__pbApplyAll.setStatusTip(text)
        self.__pbApplyAll.setVisible(False)
        self.__pbApplyAll.setEnabled(False)
        self.__pbApplyAll.setMinimumSize(140,32)
        # use action for button to reuse
        self.__acApplyAll = QAction(QIcon(":apply"), text, self)
        self.__acApplyAll.setStatusTip(text)
        self.__acApplyAll.setToolTip(text)
        self.__acApplyAll.setEnabled(False)
        self.__acApplyAll.triggered.connect(self.onApplyAll)
        self.__pbApplyAll.clicked.connect(self.__acApplyAll.triggered)

        text = "Accept all local changes"
        self.__acApplyLocalChanges = QAction(text, self)
        self.__acApplyLocalChanges.setStatusTip(text)
        self.__acApplyLocalChanges.setToolTip(text)
        self.__acApplyLocalChanges.triggered.connect(self.onApplyAll)

        text = "Accept all remote changes"
        self.__acApplyRemoteChanges = QAction(text, self)
        self.__acApplyRemoteChanges.setStatusTip(text)
        self.__acApplyRemoteChanges.setToolTip(text)
        self.__acApplyRemoteChanges.triggered.connect(self.onApplyAllRemoteChanges)

        text = "Apply selected local changes"
        self.__acApplySelectedChanges = QAction(text, self)
        self.__acApplySelectedChanges.setStatusTip(text)
        self.__acApplySelectedChanges.setToolTip(text)
        self.__acApplySelectedChanges.triggered.connect(self.onApplyAll)

        text = "Accept selected remote changes"
        self.__acApplySelectedRemoteChanges = QAction(text, self)
        self.__acApplySelectedRemoteChanges.setStatusTip(text)
        self.__acApplySelectedRemoteChanges.setToolTip(text)
        self.__acApplySelectedRemoteChanges.triggered.connect(self.onApplySelectedRemoteChanges)
        
        # add menu to toolbutton
        self.__mApply = QMenu(self.__pbApplyAll)
        self.__mApply.addAction(self.__acApplyLocalChanges)
        self.__mApply.addAction(self.__acApplyRemoteChanges)
        self.__mApply.addSeparator()
        self.__mApply.addAction(self.__acApplySelectedChanges)
        self.__mApply.addAction(self.__acApplySelectedRemoteChanges)
        
        hLayout.addWidget(self.__pbApplyAll)
        
        text = "Reset all"
        self.__pbResetAll = QPushButton(QIcon(":no"), text)
        self.__pbResetAll.setToolTip(text)
        self.__pbResetAll.setStatusTip(text)
        self.__pbResetAll.setVisible(False)
        self.__pbResetAll.setEnabled(False)
        self.__pbResetAll.setMinimumSize(140,32)
        # use action for button to reuse
        self.__acResetAll = QAction(QIcon(":no"), text, self)
        self.__acResetAll.setStatusTip(text)
        self.__acResetAll.setToolTip(text)
        self.__acResetAll.setEnabled(False)
        self.__acResetAll.triggered.connect(self.onResetAll)
        self.__pbResetAll.clicked.connect(self.__acResetAll.triggered)

        hLayout.addWidget(self.__pbResetAll)
        hLayout.addStretch()
        vLayout.addLayout(hLayout)
        
        self.__documentationPanel = DocumentationPanel()
        documentation = DockTabWindow("Documentation", mainSplitter)
        documentation.addDockableTab(self.__documentationPanel, "Documentation")
        
        mainLayout.addWidget(mainSplitter)

        #mainSplitter.setSizes([1,1])

        mainSplitter.setStretchFactor(0, 6)
        mainSplitter.setStretchFactor(1, 1)

        self.setupActions()
        self.setLayout(mainLayout)


    def setupActions(self):
        text = "Open configuration (*.xml)"
        self.__acFileOpen = QAction(QIcon(":open"), "&Open configuration", self)
        #self.__acFileOpen = QAction(QIcon(":filein"), "&Open configuration", self)
        self.__acFileOpen.setStatusTip(text)
        self.__acFileOpen.setToolTip(text)
        self.__acFileOpen.setVisible(False)
        self.__acFileOpen.triggered.connect(self.onFileOpen)

        text = "Save configuration as (*.xml)"
        self.__acFileSaveAs = QAction(QIcon(":save-as"), "Save &As...", self)
        #self.__acFileSaveAs = QAction(QIcon(":fileout"), "Save &As...", self)
        self.__acFileSaveAs.setStatusTip(text)
        self.__acFileSaveAs.setToolTip(text)
        self.__acFileSaveAs.setVisible(False)
        self.__acFileSaveAs.triggered.connect(self.onFileSaveAs)


    def setupToolBars(self, toolBar, parent):
        toolBar.addAction(self.__acFileOpen)
        toolBar.addAction(self.__acFileSaveAs)


    def updateApplyAllActions(self, path):
        twParameterEditor = self._getParameterEditorByPath(path)
        if twParameterEditor is None:
            return

        nbSelected = twParameterEditor.nbSelectedApplyEnabledItems()
        if (self.__pbApplyAll.isEnabled() is True) and (nbSelected > 0):
            if nbSelected == 1:
                text = "Apply selected"
            else:
                text = "Apply ({}) selected".format(nbSelected)
            self.__acApplyLocalChanges.setVisible(False)
            self.__acApplyRemoteChanges.setVisible(False)
            self.__acApplySelectedChanges.setVisible(True)
            self.__acApplySelectedRemoteChanges.setVisible(True)
        else:
            text = "Apply all"
            self.__acApplyLocalChanges.setVisible(True)
            self.__acApplyRemoteChanges.setVisible(True)
            self.__acApplySelectedChanges.setVisible(False)
            self.__acApplySelectedRemoteChanges.setVisible(False)

        self.__pbApplyAll.setText(text)
        self.__pbApplyAll.setStatusTip(text)
        self.__pbApplyAll.setToolTip(text)

        self.__acApplyAll.setText(text)
        self.__acApplyAll.setStatusTip(text)
        self.__acApplyAll.setToolTip(text)
        
        if self.hasConflicts is True:
            text = "Resolve conflicts"
            self.__pbApplyAll.setStatusTip(text)
            self.__pbApplyAll.setToolTip(text)
            self.__pbApplyAll.setMenu(self.__mApply)
            
            self.__acApplyAll.setStatusTip(text)
            self.__acApplyAll.setToolTip(text)
            self.__acApplyAll.setMenu(self.__mApply)
        else:
            self.__pbApplyAll.setMenu(None)
            self.__acApplyAll.setMenu(None)


    def updateResetAllActions(self, path):
        twParameterEditor = self._getParameterEditorByPath(path)
        if twParameterEditor is None:
            return

        nbSelected = twParameterEditor.nbSelectedApplyEnabledItems()
        if (self.__pbResetAll.isEnabled() is True) and (nbSelected > 0):
            if nbSelected == 1:
                text = "Reset selected"
            else:
                text = "Reset ({}) selected".format(nbSelected)
        else:
            text = "Reset all"
        
        self.__pbResetAll.setText(text)
        self.__pbResetAll.setStatusTip(text)
        self.__pbResetAll.setToolTip(text)

        self.__acResetAll.setText(text)
        self.__acResetAll.setStatusTip(text)
        self.__acResetAll.setToolTip(text)


    def _parseSchema(self, itemInfo, twParameterEditor):
        path = itemInfo.get('key')
        schema = itemInfo.get('schema')
        
        # Distinguish between DEVICE_CLASS and DEVICE_INSTANCE
        deviceType = itemInfo.get('type')
        self.__schemaReader.setDeviceType(deviceType)

        if not self.__schemaReader.readSchema(path, schema, twParameterEditor):
            return False
        
        return True


    def _createNewParameterPage(self, itemInfo):
        classId = itemInfo.get('classId')
        
        path = itemInfo.get('key')
        type = itemInfo.get('type')

        twParameterEditor = ParameterTreeWidget(path)
        twParameterEditor.setHeaderLabels([
            "Parameter", "Current value on device", "Value"])
        
        twParameterEditor.addContextAction(self.__acFileOpen)
        twParameterEditor.addContextAction(self.__acFileSaveAs)
        twParameterEditor.addContextSeparator()
        twParameterEditor.addContextAction(self.__acKillInstance)
        twParameterEditor.addContextAction(self.__acApplyAll)
        twParameterEditor.addContextAction(self.__acResetAll)
        twParameterEditor.signalApplyChanged.connect(self.onApplyChanged)
        twParameterEditor.signalItemSelectionChanged.connect(self.onSelectionChanged)
        
        if type is NavigationItemTypes.CLASS:
            twParameterEditor.hideColumn(1)
        
        index = self.__swParameterEditor.addWidget(twParameterEditor)
        self._parseSchema(itemInfo, twParameterEditor)
        return index


### getter functions ###
    def _hasConflicts(self):
        return self.__hasConflicts
    def _setHasConflicts(self, hasConflicts):
        self.__hasConflicts = hasConflicts
        
        if hasConflicts is True:
            icon = QIcon(":apply-conflict")
            text = "Resolve conflict"
            self.__pbApplyAll.setIcon(icon)
            self.__pbApplyAll.setStatusTip(text)
            self.__pbApplyAll.setToolTip(text)
            self.__pbApplyAll.setMenu(self.__mApply)

            self.__acApplyAll.setIcon(icon)
            self.__acApplyAll.setStatusTip(text)
            self.__acApplyAll.setToolTip(text)
            self.__acApplyAll.setMenu(self.__mApply)
            
            self.__pbResetAll.setEnabled(False)
            self.__acResetAll.setEnabled(False)
        else:
            icon = QIcon(":apply")
            text = "Apply all"
            self.__pbApplyAll.setIcon(icon)
            self.__pbApplyAll.setStatusTip(text)
            self.__pbApplyAll.setToolTip(text)
            self.__pbApplyAll.setMenu(None)
            
            self.__acApplyAll.setIcon(icon)
            self.__acApplyAll.setStatusTip(text)
            self.__acApplyAll.setToolTip(text)
            self.__acApplyAll.setMenu(None)
        self.__acApplyLocalChanges.setVisible(hasConflicts)
        self.__acApplyRemoteChanges.setVisible(hasConflicts)

        self.__acApplySelectedChanges.setVisible(not hasConflicts)
        self.__acApplySelectedRemoteChanges.setVisible(not hasConflicts)
    hasConflicts = property(fget=_hasConflicts, fset=_setHasConflicts)


    def _setApplyAllEnabled(self, path, enable):
        self.__pbApplyAll.setEnabled(enable)
        self.__acApplyAll.setEnabled(enable)
        self.updateApplyAllActions(path)


    def _setResetAllEnabled(self, path, enable):
        self.__pbResetAll.setEnabled(enable)
        self.__acResetAll.setEnabled(enable)
        self.updateResetAllActions(path)


    def _setParameterEditorIndex(self, index):
        self.__swParameterEditor.blockSignals(True)
        self.__swParameterEditor.setCurrentIndex(index)
        self.__swParameterEditor.blockSignals(False)

        show = index != 0
        self.__acFileOpen.setVisible(show)
        self.__acFileSaveAs.setVisible(show)


    def _hideAllButtons(self):
        # Hide buttons and actions
        self.__pbInitDevice.setVisible(False)
        
        self.__pbKillInstance.setVisible(False)
        self.__acKillInstance.setVisible(False)
        self.__pbApplyAll.setVisible(False)
        self.__acApplyAll.setVisible(False)
        self.__pbResetAll.setVisible(False)
        self.__acResetAll.setVisible(False)


    def _getCurrentParameterEditor(self):
        return self.__swParameterEditor.currentWidget()
    
    
    def _getParameterEditorByPath(self, path):
        """
        Returns the parameterEditor-Treewidget with the given \path.
        If not found, return None.
        """
        for index in range(self.__swParameterEditor.count()):
            twParameterEditor = self.__swParameterEditor.widget(index)
            if twParameterEditor.path is None:
                continue
            if path.startswith(twParameterEditor.path):
                return twParameterEditor
        return None


    def _updateButtonsVisibility(self, visible):
        self.__pbInitDevice.setVisible(visible)
        
        self.__pbKillInstance.setVisible(not visible)
        self.__pbApplyAll.setVisible(not visible)
        self.__pbResetAll.setVisible(not visible)
        
        self.__acKillInstance.setVisible(not visible)
        self.__acApplyAll.setVisible(not visible)
        self.__acResetAll.setVisible(not visible)
    updateButtonsVisibility = property(fset=_updateButtonsVisibility)


    def _r_unregisterComponents(self, item):
        # Go recursively through tree and unregister Widgets in Manager
        for i in range(item.childCount()):
            childItem = item.child(i)
            childItem.unregisterEditableComponent()
            childItem.unregisterDisplayComponent()
            self._r_unregisterComponents(childItem)


    def showParameterPage(self, type, path):
        # Show correct parameters
        index = self.__navItemInternalKeyIndexMap.get(path)
        print "+++ showParameterPage", index, path
        if index:
            self._setParameterEditorIndex(index)

            if (type is NavigationItemTypes.DEVICE) and (self.__prevPath != path):
                # Visible device has changed
                Manager().newVisibleDevice(path)
                self.__prevPath = path
        else:
            self._setParameterEditorIndex(0)
            
            if type is NavigationItemTypes.SERVER:
                return
            
            # Hide buttons and actions
            self._hideAllButtons()


    def _removeParameterEditorPage(self, twParameterEditor):
        """
        The \twParameterEditor is remove from StackedWidget and all registered
        components get unregistered.
        """
        if twParameterEditor is None:
            return

        # Unregister all widgets of TreeWidget from DataNotifier in Manager before clearing..
        self._r_unregisterComponents(twParameterEditor.invisibleRootItem())
        # Clear page
        twParameterEditor.clear()
        # Remove widget completely
        self.__swParameterEditor.removeWidget(twParameterEditor)
        self._setParameterEditorIndex(0)
        self._hideAllButtons()


### slots ###
    def onResetPanel(self):
        """
        This slot is called when the configurator needs a reset which means all
        parameter editor pages need to be cleaned and removed.
        """
        # Reset map
        self.__navItemInternalKeyIndexMap = dict()

        while self.__swParameterEditor.count() > 1:
            self._removeParameterEditorPage(self.__swParameterEditor.widget(self.__swParameterEditor.count()-1))


    def onInstanceNewReset(self, path):
        """
        This slot is called when a new instance is available which means, if there
        was already a parameter editor for the given path created it needs to
        be cleaned and removed.
        """
        # Remove \path from map
        if path in self.__navItemInternalKeyIndexMap:
            del self.__navItemInternalKeyIndexMap[path]
        self._removeParameterEditorPage(self._getParameterEditorByPath(path))


    def onNewNavigationItem(self, itemInfo):
        # itemInfo: id, name, type, (status), (refType), (refId), (schema)
        self.__twNavigation.createNewItem(itemInfo)


    def onSelectNewNavigationItem(self, devicePath):
        self.__twNavigation.selectItem(devicePath)


    def onSchemaAvailable(self, itemInfo):
        # Update map deviceId = swIndex
        key = itemInfo.get('key')
        if (key in self.__navItemInternalKeyIndexMap) and (key in self.__internalKeySchemaLoadedMap):
            index = self.__navItemInternalKeyIndexMap.get(key)
            if index:
                twParameterEditor = self.__swParameterEditor.widget(index)
                # Parsing of schema necessary?
                schemaLoaded = self.__internalKeySchemaLoadedMap.get(key)
                if not schemaLoaded:
                    # Unregister all widgets of TreeWidget from DataNotifier in Manager before clearing..
                    self._r_unregisterComponents(twParameterEditor.invisibleRootItem())
                    twParameterEditor.clear()

                    if self._parseSchema(itemInfo, twParameterEditor):
                        self.__internalKeySchemaLoadedMap[key] = True
        else:
            self.__navItemInternalKeyIndexMap[key] = self._createNewParameterPage(itemInfo)
            # Schema might not be there yet...
            schema = itemInfo.get('schema')
            
            if schema is not None:
                self.__internalKeySchemaLoadedMap[key] = True
            else:
                self.__internalKeySchemaLoadedMap[key] = False


    def onNavigationItemChanged(self, itemInfo):
        type = itemInfo.get('type')
        path = itemInfo.get('key')

        self.updateButtonsVisibility = type == NavigationItemTypes.CLASS

        if (self.__prevPath != "") and (self.__prevPath != path):
            Manager().removeVisibleDevice(self.__prevPath)
            self.__prevPath = str()
        
        self.showParameterPage(type, path)


    def onProjectItemChanged(self, itemInfo):
        type = itemInfo.get('type')
        path = itemInfo.get('key')

        self.showParameterPage(type, str(path))


    def onInstanceGone(self, instanceId, parentPath):
        # New schema can be in plugins of instance
        keys = self.__internalKeySchemaLoadedMap.keys()
        for key in keys:
            if instanceId in key:
                self.__internalKeySchemaLoadedMap[key] = False

        self._setParameterEditorIndex(0)
        self._hideAllButtons()
        self.__twNavigation.selectItem(parentPath)


    def onDeviceStateChanged(self, internalKey, state):
        index = self.__navItemInternalKeyIndexMap.get(internalKey)
        if index:
            twParameterEditor = self.__swParameterEditor.widget(index)
            twParameterEditor.stateUpdated(state)


    def onConflictStateChanged(self, path, hasConflict):
        parameterEditor = self._getParameterEditorByPath(path)
        if parameterEditor is None:
            return

        result = parameterEditor.checkApplyButtonsEnabled()
        self.__pbApplyAll.setEnabled(result[0])
        self.__pbResetAll.setEnabled(result[0])
        if result[1] == hasConflict:
            self.hasConflicts = hasConflict


    def onChangingState(self, path, isChanging):
        if path in self.__changingTimerDeviceIdMap:
            timer = self.__changingTimerDeviceIdMap[path]
        else:
            timer = QTimer(self)
            timer.timeout.connect(self.onTimeOut)
            self.__changingTimerDeviceIdMap[path] = timer
        
        if isChanging is True:
            if not timer.isActive():
                timer.start(200)
        else:
            timer.stop()
            
            parameterEditor = self._getParameterEditorByPath(path)
            if parameterEditor:
                parameterEditor.setReadOnly(False)

 
    def onErrorState(self, path, inErrorState):
        # Get corresponding parameterEditor-Treewidget to update state
        parameterEditor = self._getParameterEditorByPath(path)
        if parameterEditor:
            parameterEditor.setErrorState(inErrorState)


    def onTimeOut(self):
        timer = self.sender()
        timer.stop()
        
        # Check path against path of current parameter editor
        mapValues = self.__changingTimerDeviceIdMap.values()
        for i in xrange(len(mapValues)):
            if timer == mapValues[i]:
                path = self.__changingTimerDeviceIdMap.keys()[i]
                
                parameterEditor = self._getParameterEditorByPath(path)
                if parameterEditor:
                    parameterEditor.setReadOnly(True)
                break


    def onApplyChanged(self, path, enable, hasConflicts=False):
        # Called when apply button of ParameterPage changed
        self._setApplyAllEnabled(path, enable)
        self._setResetAllEnabled(path, enable)
        self.hasConflicts = hasConflicts


    def onSelectionChanged(self, path):
        """
        This function is call from the current parameterEditor whenever the
        selection of this widget changed and this selection includes an apply
        enabled.
        
        \path The path of the current parameterEditor.
        """
        self.updateApplyAllActions(path)
        self.updateResetAllActions(path)


    def onApplyAll(self):
        self._getCurrentParameterEditor().onApplyAll()


    def onApplyAllRemoteChanges(self):
        self._getCurrentParameterEditor().onApplyAllRemoteChanges()


    def onApplySelectedRemoteChanges(self):
        twParameterEditor = self._getCurrentParameterEditor()
        selectedItems = twParameterEditor.selectedItems()
        for item in selectedItems:
            twParameterEditor.applyRemoteChanges(item)


    def onResetAll(self):
        self._getCurrentParameterEditor().resetAll()


    def onKillInstance(self):
        self.__twNavigation.onKillInstance()


    def onInitDevice(self):
        itemInfo = self.__twNavigation.indexInfo()
        if len(itemInfo) == 0:
            return
        
        serverId = itemInfo.get('serverId')
        classId = itemInfo.get('classId')

        Manager().initDevice(serverId, classId)


    def onDeviceSchemaUpdated(self, key):
        key = str(key)
        self.__internalKeySchemaLoadedMap[key] = False


    def onGlobalAccessLevelChanged(self):
        for index in xrange(self.__swParameterEditor.count()):
            twParameterEditor = self.__swParameterEditor.widget(index)
            twParameterEditor.globalAccessLevelChanged()


    def onFileSaveAs(self):
        self.__twNavigation.onFileSaveAs()


    def onFileOpen(self):
        self.__twNavigation.onFileOpen()


    # virtual function
    def onUndock(self):
        self.__twNavigation.show()


    # virtual function
    def onDock(self):
        self.__twNavigation.hide()
<|MERGE_RESOLUTION|>--- conflicted
+++ resolved
@@ -12,12 +12,6 @@
 __all__ = ["ConfigurationPanel"]
 
 
-<<<<<<< HEAD
-from parametertreewidget import ParameterTreeWidget
-=======
-import const
-
->>>>>>> 7cd93b1c
 from docktabwindow import DockTabWindow
 from documentationpanel import DocumentationPanel
 from enums import NavigationItemTypes
