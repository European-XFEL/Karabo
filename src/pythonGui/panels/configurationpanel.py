#############################################################################
# Author: <kerstin.weger@xfel.eu>
# Created on November 3, 2011
# Copyright (C) European XFEL GmbH Hamburg. All rights reserved.
#############################################################################


"""This module contains a class which represents the configuration panel on the
   right of the MainWindow which is un/dockable.
"""

__all__ = ["ConfigurationPanel"]


import const

from docktabwindow import DockTabWindow
from documentationpanel import DocumentationPanel
from enums import NavigationItemTypes
from manager import Manager
from navigationtreeview import NavigationTreeView
from parametertreewidget import ParameterTreeWidget
<<<<<<< HEAD

=======
from projecttree import ProjectTree
>>>>>>> 80d07998
from schemareader import SchemaReader 

from PyQt4.QtCore import SIGNAL, Qt, QTimer
from PyQt4.QtGui import (QAction, QHBoxLayout, QIcon, QMenu, QPushButton,
                         QSplitter, QStackedWidget, QVBoxLayout, QWidget)

class ConfigurationPanel(QWidget):
    ##########################################
    # Dockable widget class used in DivWidget
    # Requires following interface:
    #
    #def setupActions(self):
    #    pass
    #def setupToolBars(self, standardToolBar, parent):
    #    pass
    #def onUndock(self):
    #    pass
    #def onDock(self):
    #    pass
    ##########################################


    def __init__(self, treemodel):
        super(ConfigurationPanel, self).__init__()
        
        self.__toolBar = None

        # map = { path, swIndex }
        self.__itemPathIndexMap = dict()
        # map = { path, bool }
        self.__pathSchemaLoadedMap = dict()
        
        # map = { path, projectPath }
        self.__itemProjectPathMap = dict()
        
        self.__schemaReader = SchemaReader()
        
        title = "Configuration Editor"
        self.setWindowTitle(title)
        
        # map = { deviceId, timer }
        self.__changingTimerDeviceIdMap = dict()

        self.__prevPath = str() # previous selected DEVICE_INSTANCE internalKey

        mainLayout = QVBoxLayout(self)
        mainLayout.setContentsMargins(5,5,5,5)
        mainSplitter = QSplitter(Qt.Vertical)

        # Layout for navigation and project tree
        navSplitter = QSplitter(Qt.Vertical)
        # Navigation tree
        self.__twNavigation = NavigationTreeView(None, treemodel)
        treemodel.signalItemChanged.connect(self.onDeviceItemChanged)
        #self.__twNavigation.hide()
        navSplitter.addWidget(self.__twNavigation)

        # Project tree
        self.__twProject = ProjectTree()
        self.__twProject.signalItemChanged.connect(self.onDeviceItemChanged)
        #self.__twProject.hide()
        navSplitter.addWidget(self.__twProject)

        navSplitter.setStretchFactor(0, 1)
        navSplitter.setStretchFactor(1, 1)

        # Stacked widget for configuration parameters
        self.__swParameterEditor = QStackedWidget(None)
        # Initial page
        twInitalParameterEditorPage = ParameterTreeWidget(self)
        twInitalParameterEditorPage.setHeaderLabels(["Parameter", "Value"])
        self.__swParameterEditor.addWidget(twInitalParameterEditorPage)

        topWidget = QWidget(mainSplitter)

        splitTopPanes = QSplitter(Qt.Horizontal, topWidget)
<<<<<<< HEAD
        vLayout.addWidget(splitTopPanes)
                
        self.__twNavigation = NavigationTreeView(splitTopPanes, treemodel)
        treemodel.signalItemChanged.connect(self.onNavigationItemChanged)
        treemodel.signalInstanceNewReset.connect(self.onInstanceNewReset)
        self.__twNavigation.hide()
=======
        splitTopPanes.addWidget(navSplitter)
        splitTopPanes.addWidget(self.__swParameterEditor)
>>>>>>> 80d07998

        splitTopPanes.setStretchFactor(0, 1)
        splitTopPanes.setStretchFactor(1, 3)

        vLayout = QVBoxLayout(topWidget)
        vLayout.setContentsMargins(0,0,0,0)
        vLayout.addWidget(splitTopPanes)
        
        Manager().signalGlobalAccessLevelChanged.connect(self.onGlobalAccessLevelChanged)
        
        Manager().signalNewNavigationItem.connect(self.onNewNavigationItem)
        Manager().signalSelectNewNavigationItem.connect(self.onSelectNewNavigationItem)
        Manager().signalSchemaAvailable.connect(self.onSchemaAvailable)
        Manager().signalDeviceSchemaUpdated.connect(self.onDeviceSchemaUpdated)

        Manager().signalInstanceGone.connect(self.onInstanceGone)
        
        Manager().signalDeviceStateChanged.connect(self.onDeviceStateChanged)
        Manager().signalConflictStateChanged.connect(self.onConflictStateChanged)
        Manager().signalChangingState.connect(self.onChangingState)
        Manager().signalErrorState.connect(self.onErrorState)
        Manager().signalReset.connect(self.onResetPanel)

<<<<<<< HEAD
        self.__prevPath = str() # previous selected DEVICE_INSTANCE internalKey
        self.__swParameterEditor = QStackedWidget(splitTopPanes)
        # Initial page
        twParameterEditorPage = ParameterTreeWidget()
        twParameterEditorPage.setHeaderLabels(["Parameter", "Value"])
        self.__swParameterEditor.addWidget(twParameterEditorPage)
        splitTopPanes.setStretchFactor(1, 3)

=======
>>>>>>> 80d07998
        hLayout = QHBoxLayout()
        hLayout.setContentsMargins(0,5,5,5)
        
        text = "Initiate device"
        self.__pbInitDevice = QPushButton(QIcon(":start"), text)
        self.__pbInitDevice.setToolTip(text)
        self.__pbInitDevice.setStatusTip(text)
        self.__pbInitDevice.setVisible(False)
        self.__pbInitDevice.setMinimumSize(140,32)
        self.__pbInitDevice.clicked.connect(self.onInitDevice)
        hLayout.addWidget(self.__pbInitDevice)

        text = "Kill instance"
        self.__pbKillInstance = QPushButton(QIcon(":delete"), text)
        self.__pbKillInstance.setStatusTip(text)
        self.__pbKillInstance.setToolTip(text)
        self.__pbKillInstance.setVisible(False)
        self.__pbKillInstance.setMinimumSize(140,32)
        # use action for button to reuse
        self.__acKillInstance = QAction(QIcon(":delete"), text, self)
        self.__acKillInstance.setStatusTip(text)
        self.__acKillInstance.setToolTip(text)
        self.__acKillInstance.triggered.connect(self.onKillInstance)
        self.__pbKillInstance.clicked.connect(self.__acKillInstance.triggered)
        hLayout.addWidget(self.__pbKillInstance)
        
        self.__hasConflicts = False

        text = "Apply all"
        self.__pbApplyAll = QPushButton(QIcon(":apply"), text)
        self.__pbApplyAll.setToolTip(text)
        self.__pbApplyAll.setStatusTip(text)
        self.__pbApplyAll.setVisible(False)
        self.__pbApplyAll.setEnabled(False)
        self.__pbApplyAll.setMinimumSize(140,32)
        # use action for button to reuse
        self.__acApplyAll = QAction(QIcon(":apply"), text, self)
        self.__acApplyAll.setStatusTip(text)
        self.__acApplyAll.setToolTip(text)
        self.__acApplyAll.setEnabled(False)
        self.__acApplyAll.triggered.connect(self.onApplyAll)
        self.__pbApplyAll.clicked.connect(self.__acApplyAll.triggered)

        text = "Accept all local changes"
        self.__acApplyLocalChanges = QAction(text, self)
        self.__acApplyLocalChanges.setStatusTip(text)
        self.__acApplyLocalChanges.setToolTip(text)
        self.__acApplyLocalChanges.triggered.connect(self.onApplyAll)

        text = "Accept all remote changes"
        self.__acApplyRemoteChanges = QAction(text, self)
        self.__acApplyRemoteChanges.setStatusTip(text)
        self.__acApplyRemoteChanges.setToolTip(text)
        self.__acApplyRemoteChanges.triggered.connect(self.onApplyAllRemoteChanges)

        text = "Apply selected local changes"
        self.__acApplySelectedChanges = QAction(text, self)
        self.__acApplySelectedChanges.setStatusTip(text)
        self.__acApplySelectedChanges.setToolTip(text)
        self.__acApplySelectedChanges.triggered.connect(self.onApplyAll)

        text = "Accept selected remote changes"
        self.__acApplySelectedRemoteChanges = QAction(text, self)
        self.__acApplySelectedRemoteChanges.setStatusTip(text)
        self.__acApplySelectedRemoteChanges.setToolTip(text)
        self.__acApplySelectedRemoteChanges.triggered.connect(self.onApplySelectedRemoteChanges)
        
        # add menu to toolbutton
        self.__mApply = QMenu(self.__pbApplyAll)
        self.__mApply.addAction(self.__acApplyLocalChanges)
        self.__mApply.addAction(self.__acApplyRemoteChanges)
        self.__mApply.addSeparator()
        self.__mApply.addAction(self.__acApplySelectedChanges)
        self.__mApply.addAction(self.__acApplySelectedRemoteChanges)
        
        hLayout.addWidget(self.__pbApplyAll)
        
        text = "Reset all"
        self.__pbResetAll = QPushButton(QIcon(":no"), text)
        self.__pbResetAll.setToolTip(text)
        self.__pbResetAll.setStatusTip(text)
        self.__pbResetAll.setVisible(False)
        self.__pbResetAll.setEnabled(False)
        self.__pbResetAll.setMinimumSize(140,32)
        # use action for button to reuse
        self.__acResetAll = QAction(QIcon(":no"), text, self)
        self.__acResetAll.setStatusTip(text)
        self.__acResetAll.setToolTip(text)
        self.__acResetAll.setEnabled(False)
        self.__acResetAll.triggered.connect(self.onResetAll)
        self.__pbResetAll.clicked.connect(self.__acResetAll.triggered)

        hLayout.addWidget(self.__pbResetAll)
        hLayout.addStretch()
        vLayout.addLayout(hLayout)
        
        self.__documentationPanel = DocumentationPanel()
        documentation = DockTabWindow("Documentation", mainSplitter)
        documentation.addDockableTab(self.__documentationPanel, "Documentation")
        
        mainLayout.addWidget(mainSplitter)

        #mainSplitter.setSizes([1,1])

        mainSplitter.setStretchFactor(0, 6)
        mainSplitter.setStretchFactor(1, 1)

        self.setupActions()
        self.setLayout(mainLayout)


    def setupActions(self):
        text = "Open configuration (*.xml)"
        self.__acFileOpen = QAction(QIcon(":open"), "&Open configuration", self)
        #self.__acFileOpen = QAction(QIcon(":filein"), "&Open configuration", self)
        self.__acFileOpen.setStatusTip(text)
        self.__acFileOpen.setToolTip(text)
        self.__acFileOpen.setVisible(False)
        self.__acFileOpen.triggered.connect(self.onFileOpen)

        text = "Save configuration as (*.xml)"
        self.__acFileSaveAs = QAction(QIcon(":save-as"), "Save &As...", self)
        #self.__acFileSaveAs = QAction(QIcon(":fileout"), "Save &As...", self)
        self.__acFileSaveAs.setStatusTip(text)
        self.__acFileSaveAs.setToolTip(text)
        self.__acFileSaveAs.setVisible(False)
        self.__acFileSaveAs.triggered.connect(self.onFileSaveAs)


    def setupToolBars(self, toolBar, parent):
        toolBar.addAction(self.__acFileOpen)
        toolBar.addAction(self.__acFileSaveAs)


    def updateApplyAllActions(self, path):
        twParameterEditor = self._getParameterEditorByPath(path)
        if twParameterEditor is None:
            return

        nbSelected = twParameterEditor.nbSelectedApplyEnabledItems()
        if (self.__pbApplyAll.isEnabled() is True) and (nbSelected > 0):
            if nbSelected == 1:
                text = "Apply selected"
            else:
                text = "Apply ({}) selected".format(nbSelected)
            self.__acApplyLocalChanges.setVisible(False)
            self.__acApplyRemoteChanges.setVisible(False)
            self.__acApplySelectedChanges.setVisible(True)
            self.__acApplySelectedRemoteChanges.setVisible(True)
        else:
            text = "Apply all"
            self.__acApplyLocalChanges.setVisible(True)
            self.__acApplyRemoteChanges.setVisible(True)
            self.__acApplySelectedChanges.setVisible(False)
            self.__acApplySelectedRemoteChanges.setVisible(False)

        self.__pbApplyAll.setText(text)
        self.__pbApplyAll.setStatusTip(text)
        self.__pbApplyAll.setToolTip(text)

        self.__acApplyAll.setText(text)
        self.__acApplyAll.setStatusTip(text)
        self.__acApplyAll.setToolTip(text)
        
        if self.hasConflicts is True:
            text = "Resolve conflicts"
            self.__pbApplyAll.setStatusTip(text)
            self.__pbApplyAll.setToolTip(text)
            self.__pbApplyAll.setMenu(self.__mApply)
            
            self.__acApplyAll.setStatusTip(text)
            self.__acApplyAll.setToolTip(text)
            self.__acApplyAll.setMenu(self.__mApply)
        else:
            self.__pbApplyAll.setMenu(None)
            self.__acApplyAll.setMenu(None)


    def updateResetAllActions(self, path):
        twParameterEditor = self._getParameterEditorByPath(path)
        if twParameterEditor is None:
            return

        nbSelected = twParameterEditor.nbSelectedApplyEnabledItems()
        if (self.__pbResetAll.isEnabled() is True) and (nbSelected > 0):
            if nbSelected == 1:
                text = "Reset selected"
            else:
                text = "Reset ({}) selected".format(nbSelected)
        else:
            text = "Reset all"
        
        self.__pbResetAll.setText(text)
        self.__pbResetAll.setStatusTip(text)
        self.__pbResetAll.setToolTip(text)

        self.__acResetAll.setText(text)
        self.__acResetAll.setStatusTip(text)
        self.__acResetAll.setToolTip(text)


    def _parseSchema(self, itemInfo, twParameterEditor):
        path = itemInfo.get('key')
        schema = itemInfo.get('schema')
        
        # Distinguish between DEVICE_CLASS and DEVICE_INSTANCE
        deviceType = itemInfo.get('type')
        self.__schemaReader.setDeviceType(deviceType)

        if not self.__schemaReader.readSchema(path, schema, twParameterEditor):
            return False
        
        return True


    def _createNewParameterPage(self, itemInfo):
        classId = itemInfo.get('classId')
        
        path = itemInfo.get('key')
        type = itemInfo.get('type')

        twParameterEditor = ParameterTreeWidget(path)
        twParameterEditor.setHeaderLabels([
            "Parameter", "Current value on device", "Value"])
        
        twParameterEditor.addContextAction(self.__acFileOpen)
        twParameterEditor.addContextAction(self.__acFileSaveAs)
        twParameterEditor.addContextSeparator()
        twParameterEditor.addContextAction(self.__acKillInstance)
        twParameterEditor.addContextAction(self.__acApplyAll)
        twParameterEditor.addContextAction(self.__acResetAll)
        twParameterEditor.signalApplyChanged.connect(self.onApplyChanged)
        twParameterEditor.signalItemSelectionChanged.connect(self.onSelectionChanged)
        
        if type is NavigationItemTypes.CLASS:
            twParameterEditor.hideColumn(1)
        
        index = self.__swParameterEditor.addWidget(twParameterEditor)
        self._parseSchema(itemInfo, twParameterEditor)
        return index


### getter functions ###
    def _hasConflicts(self):
        return self.__hasConflicts
    def _setHasConflicts(self, hasConflicts):
        self.__hasConflicts = hasConflicts
        
        if hasConflicts is True:
            icon = QIcon(":apply-conflict")
            text = "Resolve conflict"
            self.__pbApplyAll.setIcon(icon)
            self.__pbApplyAll.setStatusTip(text)
            self.__pbApplyAll.setToolTip(text)
            self.__pbApplyAll.setMenu(self.__mApply)

            self.__acApplyAll.setIcon(icon)
            self.__acApplyAll.setStatusTip(text)
            self.__acApplyAll.setToolTip(text)
            self.__acApplyAll.setMenu(self.__mApply)
            
            self.__pbResetAll.setEnabled(False)
            self.__acResetAll.setEnabled(False)
        else:
            icon = QIcon(":apply")
            text = "Apply all"
            self.__pbApplyAll.setIcon(icon)
            self.__pbApplyAll.setStatusTip(text)
            self.__pbApplyAll.setToolTip(text)
            self.__pbApplyAll.setMenu(None)
            
            self.__acApplyAll.setIcon(icon)
            self.__acApplyAll.setStatusTip(text)
            self.__acApplyAll.setToolTip(text)
            self.__acApplyAll.setMenu(None)
        self.__acApplyLocalChanges.setVisible(hasConflicts)
        self.__acApplyRemoteChanges.setVisible(hasConflicts)

        self.__acApplySelectedChanges.setVisible(not hasConflicts)
        self.__acApplySelectedRemoteChanges.setVisible(not hasConflicts)
    hasConflicts = property(fget=_hasConflicts, fset=_setHasConflicts)


    def _setApplyAllEnabled(self, path, enable):
        self.__pbApplyAll.setEnabled(enable)
        self.__acApplyAll.setEnabled(enable)
        self.updateApplyAllActions(path)


    def _setResetAllEnabled(self, path, enable):
        self.__pbResetAll.setEnabled(enable)
        self.__acResetAll.setEnabled(enable)
        self.updateResetAllActions(path)


    def _setParameterEditorIndex(self, index):
        self.__swParameterEditor.blockSignals(True)
        self.__swParameterEditor.setCurrentIndex(index)
        self.__swParameterEditor.blockSignals(False)

        show = index != 0
        self.__acFileOpen.setVisible(show)
        self.__acFileSaveAs.setVisible(show)


    def _hideAllButtons(self):
        # Hide buttons and actions
        self.__pbInitDevice.setVisible(False)
        
        self.__pbKillInstance.setVisible(False)
        self.__acKillInstance.setVisible(False)
        self.__pbApplyAll.setVisible(False)
        self.__acApplyAll.setVisible(False)
        self.__pbResetAll.setVisible(False)
        self.__acResetAll.setVisible(False)


    def _getCurrentParameterEditor(self):
        return self.__swParameterEditor.currentWidget()
    
    
    def _getParameterEditorByPath(self, path):
        """
        Returns the parameterEditor-Treewidget with the given \path.
        If not found, return None.
        """
        for index in range(self.__swParameterEditor.count()):
            twParameterEditor = self.__swParameterEditor.widget(index)
            if twParameterEditor.path is None:
                continue
            if path.startswith(twParameterEditor.path):
                return twParameterEditor
        return None


    def _updateButtonsVisibility(self, visible):
        self.__pbInitDevice.setVisible(visible)
        
        self.__pbKillInstance.setVisible(not visible)
        self.__pbApplyAll.setVisible(not visible)
        self.__pbResetAll.setVisible(not visible)
        
        self.__acKillInstance.setVisible(not visible)
        self.__acApplyAll.setVisible(not visible)
        self.__acResetAll.setVisible(not visible)
    updateButtonsVisibility = property(fset=_updateButtonsVisibility)


    def _r_unregisterComponents(self, item):
        # Go recursively through tree and unregister Widgets in Manager
        for i in range(item.childCount()):
            childItem = item.child(i)
            childItem.unregisterEditableComponent()
            childItem.unregisterDisplayComponent()
            self._r_unregisterComponents(childItem)


    def showParameterPage(self, type, path):
        # Show correct parameters
<<<<<<< HEAD
        index = self.__navItemInternalKeyIndexMap.get(path)
        print "+++ showParameterPage", index, path
=======
        index = self.__itemPathIndexMap.get(path)
        print "+++ showParameterPage +++", index, path
        print ""
>>>>>>> 80d07998
        if index:
            self._setParameterEditorIndex(index)

            if (type is NavigationItemTypes.DEVICE) and (self.__prevPath != path):
                # Visible device has changed
                Manager().newVisibleDevice(path)
                self.__prevPath = path
        else:
            self._setParameterEditorIndex(0)
            
            if type is NavigationItemTypes.SERVER:
                return
            
            # Hide buttons and actions
            self._hideAllButtons()


    def _removeParameterEditorPage(self, twParameterEditor):
        """
        The \twParameterEditor is remove from StackedWidget and all registered
        components get unregistered.
        """
        if twParameterEditor is None:
            return

        # Unregister all widgets of TreeWidget from DataNotifier in Manager before clearing..
        self._r_unregisterComponents(twParameterEditor.invisibleRootItem())
        # Clear page
        twParameterEditor.clear()
        # Remove widget completely
        self.__swParameterEditor.removeWidget(twParameterEditor)
        self._setParameterEditorIndex(0)
        self._hideAllButtons()


### slots ###
    def onResetPanel(self):
        """
        This slot is called when the configurator needs a reset which means all
        parameter editor pages need to be cleaned and removed.
        """
        # Reset maps
        self.__itemPathIndexMap = dict()
        self.__pathSchemaLoadedMap = dict()
        self.__itemProjectPathMap = dict()

        while self.__swParameterEditor.count() > 1:
            self._removeParameterEditorPage(self.__swParameterEditor.widget(self.__swParameterEditor.count()-1))


    def onInstanceNewReset(self, path):
        """
        This slot is called when a new instance is available which means, if there
        was already a parameter editor for the given path created it needs to
        be cleaned and removed.
        """
        # Remove \path from map
        if path in self.__itemPathIndexMap:
            del self.__itemPathIndexMap[path]
        if path in self.__itemProjectPathMap:
            del self.__itemProjectPathMap[path]
        self._removeParameterEditorPage(self._getParameterEditorByPath(path))


    def onNewNavigationItem(self, itemInfo):
        # itemInfo: id, name, type, (status), (refType), (refId), (schema)
        self.__twNavigation.createNewItem(itemInfo)


    def onSelectNewNavigationItem(self, devicePath):
        self.__twNavigation.selectItem(devicePath)


    def onSchemaAvailable(self, itemInfo):
        # Update map deviceId = swIndex
        paramPageKey = itemInfo.get('key')
        # Get project path, if it is set
        projNaviPathTuple = itemInfo.get('projNaviPathTuple')
        print ""
        print "==== onSchemaAvailable ====", paramPageKey
        
        if (paramPageKey in self.__itemPathIndexMap) and (paramPageKey in self.__pathSchemaLoadedMap):
            index = self.__itemPathIndexMap.get(paramPageKey)
            print "++++ index ++++", index
            if index:
                twParameterEditor = self.__swParameterEditor.widget(index)
                # Parsing of schema necessary?
                schemaLoaded = self.__pathSchemaLoadedMap.get(paramPageKey)
                if not schemaLoaded:
                    # Unregister all widgets of TreeWidget from DataNotifier in Manager before clearing..
<<<<<<< HEAD
                    self._r_unregisterComponents(twParameterEditor.invisibleRootItem())
                    twParameterEditor.clear()
                    if self._parseSchema(itemInfo, twParameterEditor):
                        self.__internalKeySchemaLoadedMap[key] = True
=======
                    self._r_unregisterComponents(twParameterEditorPage.invisibleRootItem())
                    twParameterEditorPage.clear()

                    if self._parseSchema(itemInfo, twParameterEditorPage):
                        self.__pathSchemaLoadedMap[paramPageKey] = True
>>>>>>> 80d07998
        else:
            self.__itemPathIndexMap[paramPageKey] = self._createNewParameterPage(itemInfo)
            print "+++ Createpage +++", paramPageKey
            if projNaviPathTuple is not None:
                self.__itemProjectPathMap[projNaviPathTuple[0]] = projNaviPathTuple[1]
            # Schema might not be there yet...
            schema = itemInfo.get('schema')
<<<<<<< HEAD
            
            if schema is not None:
                self.__internalKeySchemaLoadedMap[key] = True
=======
            if schema is not None:
                self.__pathSchemaLoadedMap[paramPageKey] = True
>>>>>>> 80d07998
            else:
                self.__pathSchemaLoadedMap[paramPageKey] = False
        
        # Load schema for project path, if existing
        projectPath = self.__itemProjectPathMap.get(paramPageKey)
        if (projectPath is not None) and (projectPath in self.__pathSchemaLoadedMap):
            if not self.__pathSchemaLoadedMap.get(projectPath):
                self.onSchemaAvailable(dict(key=projectPath, schema=itemInfo.get('schema')))


    def onDeviceItemChanged(self, itemInfo):
        type = itemInfo.get('type')
        path = itemInfo.get('key')

        self.updateButtonsVisibility = type == NavigationItemTypes.CLASS

        if (self.__prevPath != "") and (self.__prevPath != path):
            Manager().removeVisibleDevice(self.__prevPath)
            self.__prevPath = str()
        
        self.showParameterPage(type, path)


<<<<<<< HEAD
    def onProjectItemChanged(self, itemInfo):
        type = itemInfo.get('type')
        path = itemInfo.get('key')

        self.showParameterPage(type, str(path))


    def onInstanceGone(self, instanceId, parentPath):
=======
    def onInstanceGone(self, path, parentPath):
>>>>>>> 80d07998
        # New schema can be in plugins of instance
        keys = self.__pathSchemaLoadedMap.keys()
        for key in keys:
<<<<<<< HEAD
            if instanceId in key:
                self.__internalKeySchemaLoadedMap[key] = False
=======
            if path in key:
                self.__pathSchemaLoadedMap[key] = False
>>>>>>> 80d07998

        self._setParameterEditorIndex(0)
        self._hideAllButtons()
        self.__twNavigation.selectItem(parentPath)


    def onDeviceStateChanged(self, internalKey, state):
        index = self.__itemPathIndexMap.get(internalKey)
        if index:
            twParameterEditor = self.__swParameterEditor.widget(index)
            twParameterEditor.stateUpdated(state)


    def onConflictStateChanged(self, path, hasConflict):
        parameterEditor = self._getParameterEditorByPath(path)
        if parameterEditor is None:
            return

        result = parameterEditor.checkApplyButtonsEnabled()
        self.__pbApplyAll.setEnabled(result[0])
        self.__pbResetAll.setEnabled(result[0])
        if result[1] == hasConflict:
            self.hasConflicts = hasConflict


    def onChangingState(self, path, isChanging):
        if path in self.__changingTimerDeviceIdMap:
            timer = self.__changingTimerDeviceIdMap[path]
        else:
            timer = QTimer(self)
            timer.timeout.connect(self.onTimeOut)
            self.__changingTimerDeviceIdMap[path] = timer
        
        if isChanging is True:
            if not timer.isActive():
                timer.start(200)
        else:
            timer.stop()
            
            parameterEditor = self._getParameterEditorByPath(path)
            if parameterEditor:
                parameterEditor.setReadOnly(False)

 
    def onErrorState(self, path, inErrorState):
        # Get corresponding parameterEditor-Treewidget to update state
        parameterEditor = self._getParameterEditorByPath(path)
        if parameterEditor:
            parameterEditor.setErrorState(inErrorState)


    def onTimeOut(self):
        timer = self.sender()
        timer.stop()
        
        # Check path against path of current parameter editor
        mapValues = self.__changingTimerDeviceIdMap.values()
        for i in xrange(len(mapValues)):
            if timer == mapValues[i]:
                path = self.__changingTimerDeviceIdMap.keys()[i]
                
                parameterEditor = self._getParameterEditorByPath(path)
                if parameterEditor:
                    parameterEditor.setReadOnly(True)
                break


    def onApplyChanged(self, path, enable, hasConflicts=False):
        # Called when apply button of ParameterPage changed
        self._setApplyAllEnabled(path, enable)
        self._setResetAllEnabled(path, enable)
        self.hasConflicts = hasConflicts


    def onSelectionChanged(self, path):
        """
        This function is call from the current parameterEditor whenever the
        selection of this widget changed and this selection includes an apply
        enabled.
        
        \path The path of the current parameterEditor.
        """
        self.updateApplyAllActions(path)
        self.updateResetAllActions(path)


    def onApplyAll(self):
        self._getCurrentParameterEditor().onApplyAll()


    def onApplyAllRemoteChanges(self):
        self._getCurrentParameterEditor().onApplyAllRemoteChanges()


    def onApplySelectedRemoteChanges(self):
        twParameterEditor = self._getCurrentParameterEditor()
        selectedItems = twParameterEditor.selectedItems()
        for item in selectedItems:
            twParameterEditor.applyRemoteChanges(item)


    def onResetAll(self):
        self._getCurrentParameterEditor().resetAll()


    def onKillInstance(self):
        self.__twNavigation.onKillInstance()


    def onInitDevice(self):
        itemInfo = self.__twNavigation.indexInfo()
        if len(itemInfo) == 0:
            return
        
        serverId = itemInfo.get('serverId')
        classId = itemInfo.get('classId')

        Manager().initDevice(serverId, classId)


    def onDeviceSchemaUpdated(self, key):
<<<<<<< HEAD
        self.__internalKeySchemaLoadedMap[key] = False
=======
        key = str(key)
        self.__pathSchemaLoadedMap[key] = False
>>>>>>> 80d07998


    def onGlobalAccessLevelChanged(self):
        for index in xrange(self.__swParameterEditor.count()):
            twParameterEditor = self.__swParameterEditor.widget(index)
            twParameterEditor.globalAccessLevelChanged()


    def onFileSaveAs(self):
        self.__twNavigation.onFileSaveAs()


    def onFileOpen(self):
        self.__twNavigation.onFileOpen()


    # virtual function
    def onUndock(self):
        self.__twNavigation.show()
        self.__twProject.show()


    # virtual function
    def onDock(self):
        self.__twNavigation.hide()
        self.__twProject.hide()
<|MERGE_RESOLUTION|>--- conflicted
+++ resolved
@@ -20,11 +20,7 @@
 from manager import Manager
 from navigationtreeview import NavigationTreeView
 from parametertreewidget import ParameterTreeWidget
-<<<<<<< HEAD
-
-=======
 from projecttree import ProjectTree
->>>>>>> 80d07998
 from schemareader import SchemaReader 
 
 from PyQt4.QtCore import SIGNAL, Qt, QTimer
@@ -101,17 +97,8 @@
         topWidget = QWidget(mainSplitter)
 
         splitTopPanes = QSplitter(Qt.Horizontal, topWidget)
-<<<<<<< HEAD
-        vLayout.addWidget(splitTopPanes)
-                
-        self.__twNavigation = NavigationTreeView(splitTopPanes, treemodel)
-        treemodel.signalItemChanged.connect(self.onNavigationItemChanged)
-        treemodel.signalInstanceNewReset.connect(self.onInstanceNewReset)
-        self.__twNavigation.hide()
-=======
         splitTopPanes.addWidget(navSplitter)
         splitTopPanes.addWidget(self.__swParameterEditor)
->>>>>>> 80d07998
 
         splitTopPanes.setStretchFactor(0, 1)
         splitTopPanes.setStretchFactor(1, 3)
@@ -134,18 +121,8 @@
         Manager().signalChangingState.connect(self.onChangingState)
         Manager().signalErrorState.connect(self.onErrorState)
         Manager().signalReset.connect(self.onResetPanel)
-
-<<<<<<< HEAD
-        self.__prevPath = str() # previous selected DEVICE_INSTANCE internalKey
-        self.__swParameterEditor = QStackedWidget(splitTopPanes)
-        # Initial page
-        twParameterEditorPage = ParameterTreeWidget()
-        twParameterEditorPage.setHeaderLabels(["Parameter", "Value"])
-        self.__swParameterEditor.addWidget(twParameterEditorPage)
-        splitTopPanes.setStretchFactor(1, 3)
-
-=======
->>>>>>> 80d07998
+        Manager().signalInstanceNewReset.connect(self.onInstanceNewReset)
+
         hLayout = QHBoxLayout()
         hLayout.setContentsMargins(0,5,5,5)
         
@@ -505,14 +482,9 @@
 
     def showParameterPage(self, type, path):
         # Show correct parameters
-<<<<<<< HEAD
-        index = self.__navItemInternalKeyIndexMap.get(path)
-        print "+++ showParameterPage", index, path
-=======
         index = self.__itemPathIndexMap.get(path)
         print "+++ showParameterPage +++", index, path
         print ""
->>>>>>> 80d07998
         if index:
             self._setParameterEditorIndex(index)
 
@@ -598,23 +570,16 @@
             index = self.__itemPathIndexMap.get(paramPageKey)
             print "++++ index ++++", index
             if index:
-                twParameterEditor = self.__swParameterEditor.widget(index)
+                twParameterEditorPage = self.__swParameterEditor.widget(index)
                 # Parsing of schema necessary?
                 schemaLoaded = self.__pathSchemaLoadedMap.get(paramPageKey)
                 if not schemaLoaded:
                     # Unregister all widgets of TreeWidget from DataNotifier in Manager before clearing..
-<<<<<<< HEAD
-                    self._r_unregisterComponents(twParameterEditor.invisibleRootItem())
-                    twParameterEditor.clear()
-                    if self._parseSchema(itemInfo, twParameterEditor):
-                        self.__internalKeySchemaLoadedMap[key] = True
-=======
                     self._r_unregisterComponents(twParameterEditorPage.invisibleRootItem())
                     twParameterEditorPage.clear()
 
                     if self._parseSchema(itemInfo, twParameterEditorPage):
                         self.__pathSchemaLoadedMap[paramPageKey] = True
->>>>>>> 80d07998
         else:
             self.__itemPathIndexMap[paramPageKey] = self._createNewParameterPage(itemInfo)
             print "+++ Createpage +++", paramPageKey
@@ -622,14 +587,8 @@
                 self.__itemProjectPathMap[projNaviPathTuple[0]] = projNaviPathTuple[1]
             # Schema might not be there yet...
             schema = itemInfo.get('schema')
-<<<<<<< HEAD
-            
-            if schema is not None:
-                self.__internalKeySchemaLoadedMap[key] = True
-=======
             if schema is not None:
                 self.__pathSchemaLoadedMap[paramPageKey] = True
->>>>>>> 80d07998
             else:
                 self.__pathSchemaLoadedMap[paramPageKey] = False
         
@@ -653,28 +612,12 @@
         self.showParameterPage(type, path)
 
 
-<<<<<<< HEAD
-    def onProjectItemChanged(self, itemInfo):
-        type = itemInfo.get('type')
-        path = itemInfo.get('key')
-
-        self.showParameterPage(type, str(path))
-
-
-    def onInstanceGone(self, instanceId, parentPath):
-=======
     def onInstanceGone(self, path, parentPath):
->>>>>>> 80d07998
         # New schema can be in plugins of instance
         keys = self.__pathSchemaLoadedMap.keys()
         for key in keys:
-<<<<<<< HEAD
-            if instanceId in key:
-                self.__internalKeySchemaLoadedMap[key] = False
-=======
             if path in key:
                 self.__pathSchemaLoadedMap[key] = False
->>>>>>> 80d07998
 
         self._setParameterEditorIndex(0)
         self._hideAllButtons()
@@ -796,12 +739,7 @@
 
 
     def onDeviceSchemaUpdated(self, key):
-<<<<<<< HEAD
-        self.__internalKeySchemaLoadedMap[key] = False
-=======
-        key = str(key)
         self.__pathSchemaLoadedMap[key] = False
->>>>>>> 80d07998
 
 
     def onGlobalAccessLevelChanged(self):
@@ -821,10 +759,8 @@
     # virtual function
     def onUndock(self):
         self.__twNavigation.show()
-        self.__twProject.show()
 
 
     # virtual function
     def onDock(self):
         self.__twNavigation.hide()
-        self.__twProject.hide()
