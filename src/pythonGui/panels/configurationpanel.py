#############################################################################
# Author: <kerstin.weger@xfel.eu>
# Created on November 3, 2011
# Copyright (C) European XFEL GmbH Hamburg. All rights reserved.
#############################################################################


"""This module contains a class which represents the configuration panel on the
   right of the MainWindow which is un/dockable.
"""

__all__ = ["ConfigurationPanel"]


import const

from docktabwindow import DockTabWindow
from documentationpanel import DocumentationPanel
from enums import NavigationItemTypes
from manager import Manager
from navigationtreeview import NavigationTreeView
from parametertreewidget import ParameterTreeWidget
from projecttreeview import ProjectTreeView
from schemareader import SchemaReader 

from PyQt4.QtCore import pyqtSignal, Qt, QTimer
from PyQt4.QtGui import (QAction, QHBoxLayout, QIcon, QMenu, QPushButton,
                         QSplitter, QStackedWidget, QVBoxLayout, QWidget)

class ConfigurationPanel(QWidget):
    ##########################################
    # Dockable widget class used in DivWidget
    # Requires following interface:
    #
    #def setupActions(self):
    #    pass
    #def setupToolBars(self, standardToolBar, parent):
    #    pass
    #def onUndock(self):
    #    pass
    #def onDock(self):
    #    pass
    ##########################################


    def __init__(self, treeModel, projectModel):
        super(ConfigurationPanel, self).__init__()
        
        self.__toolBar = None

        # map = { path, swIndex }
        self.__itemPathIndexMap = dict()
        # map = { path, bool }
        self.__pathSchemaLoadedMap = dict()
        
        # map = { path, projectPath }
        self.__itemProjectPathMap = dict()
        
        self.__schemaReader = SchemaReader()
        
        title = "Configuration Editor"
        self.setWindowTitle(title)
        
        # map = { deviceId, timer }
        self.__changingTimerDeviceIdMap = dict()

        self.__prevPath = str() # previous selected DEVICE_INSTANCE internalKey

        mainLayout = QVBoxLayout(self)
        mainLayout.setContentsMargins(5,5,5,5)
        mainSplitter = QSplitter(Qt.Vertical)

        # Layout for navigation and project tree
        navSplitter = QSplitter(Qt.Vertical)
        # Navigation tree
        self.twNavigation = NavigationTreeView(None, treeModel)
        treeModel.signalItemChanged.connect(self.onDeviceItemChanged)
        self.twNavigation.hide()
        navSplitter.addWidget(self.twNavigation)

        # Project tree
        self.twProject = ProjectTreeView(projectModel, self)
        projectModel.signalItemChanged.connect(self.onDeviceItemChanged)
        self.twProject.hide()
        navSplitter.addWidget(self.twProject)

        navSplitter.setStretchFactor(0, 1)
        navSplitter.setStretchFactor(1, 1)

        # Stacked widget for configuration parameters
        self.__swParameterEditor = QStackedWidget(None)
        # Initial page
        twInitalParameterEditorPage = ParameterTreeWidget()
        twInitalParameterEditorPage.setHeaderLabels(["Parameter", "Value"])
        self.__swParameterEditor.addWidget(twInitalParameterEditorPage)

        topWidget = QWidget(mainSplitter)

        splitTopPanes = QSplitter(Qt.Horizontal, topWidget)
        splitTopPanes.addWidget(navSplitter)
        splitTopPanes.addWidget(self.__swParameterEditor)

        splitTopPanes.setStretchFactor(0, 1)
        splitTopPanes.setStretchFactor(1, 3)

        vLayout = QVBoxLayout(topWidget)
        vLayout.setContentsMargins(0,0,0,0)
        vLayout.addWidget(splitTopPanes)
        
        Manager().signalGlobalAccessLevelChanged.connect(self.onGlobalAccessLevelChanged)
        
        Manager().signalNewNavigationItem.connect(self.onNewNavigationItem)
        Manager().signalSelectNewNavigationItem.connect(self.onSelectNewNavigationItem)
        Manager().signalSchemaAvailable.connect(self.onSchemaAvailable)
        Manager().signalDeviceSchemaUpdated.connect(self.onDeviceSchemaUpdated)

        Manager().signalInstanceGone.connect(self.onInstanceGone)
        
        Manager().signalDeviceStateChanged.connect(self.onDeviceStateChanged)
        Manager().signalConflictStateChanged.connect(self.onConflictStateChanged)
        Manager().signalChangingState.connect(self.onChangingState)
        Manager().signalErrorState.connect(self.onErrorState)
        Manager().signalReset.connect(self.onResetPanel)

        hLayout = QHBoxLayout()
        hLayout.setContentsMargins(0,5,5,5)
        
        text = "Initiate device"
        self.pbInitDevice = QPushButton(QIcon(":start"), text)
        self.pbInitDevice.setToolTip(text)
        self.pbInitDevice.setStatusTip(text)
        self.pbInitDevice.setVisible(False)
        self.pbInitDevice.setMinimumSize(140,32)
        self.pbInitDevice.clicked.connect(self.onInitDevice)
        hLayout.addWidget(self.pbInitDevice)

        text = "Kill instance"
        self.pbKillInstance = QPushButton(QIcon(":delete"), text)
        self.pbKillInstance.setStatusTip(text)
        self.pbKillInstance.setToolTip(text)
        self.pbKillInstance.setVisible(False)
        self.pbKillInstance.setMinimumSize(140,32)
        # use action for button to reuse
        self.acKillInstance = QAction(QIcon(":delete"), text, self)
        self.acKillInstance.setStatusTip(text)
        self.acKillInstance.setToolTip(text)
        self.acKillInstance.triggered.connect(self.onKillInstance)
        self.pbKillInstance.clicked.connect(self.acKillInstance.triggered)
        hLayout.addWidget(self.pbKillInstance)
        
        self.__hasConflicts = False

        text = "Apply all"
        self.pbApplyAll = QPushButton(QIcon(":apply"), text)
        self.pbApplyAll.setToolTip(text)
        self.pbApplyAll.setStatusTip(text)
        self.pbApplyAll.setVisible(False)
        self.pbApplyAll.setEnabled(False)
        self.pbApplyAll.setMinimumSize(140,32)
        # use action for button to reuse
        self.acApplyAll = QAction(QIcon(":apply"), text, self)
        self.acApplyAll.setStatusTip(text)
        self.acApplyAll.setToolTip(text)
        self.acApplyAll.setEnabled(False)
        self.acApplyAll.triggered.connect(self.onApplyAll)
        self.pbApplyAll.clicked.connect(self.acApplyAll.triggered)

        text = "Accept all local changes"
        self.acApplyLocalChanges = QAction(text, self)
        self.acApplyLocalChanges.setStatusTip(text)
        self.acApplyLocalChanges.setToolTip(text)
        self.acApplyLocalChanges.triggered.connect(self.onApplyAll)

        text = "Accept all remote changes"
        self.acApplyRemoteChanges = QAction(text, self)
        self.acApplyRemoteChanges.setStatusTip(text)
        self.acApplyRemoteChanges.setToolTip(text)
        self.acApplyRemoteChanges.triggered.connect(self.onApplyAllRemoteChanges)

        text = "Apply selected local changes"
        self.acApplySelectedChanges = QAction(text, self)
        self.acApplySelectedChanges.setStatusTip(text)
        self.acApplySelectedChanges.setToolTip(text)
        self.acApplySelectedChanges.triggered.connect(self.onApplyAll)

        text = "Accept selected remote changes"
        self.acApplySelectedRemoteChanges = QAction(text, self)
        self.acApplySelectedRemoteChanges.setStatusTip(text)
        self.acApplySelectedRemoteChanges.setToolTip(text)
        self.acApplySelectedRemoteChanges.triggered.connect(self.onApplySelectedRemoteChanges)
        
        # add menu to toolbutton
        self.mApply = QMenu(self.pbApplyAll)
        self.mApply.addAction(self.acApplyLocalChanges)
        self.mApply.addAction(self.acApplyRemoteChanges)
        self.mApply.addSeparator()
        self.mApply.addAction(self.acApplySelectedChanges)
        self.mApply.addAction(self.acApplySelectedRemoteChanges)
        
        hLayout.addWidget(self.pbApplyAll)
        
        text = "Reset all"
        self.pbResetAll = QPushButton(QIcon(":no"), text)
        self.pbResetAll.setToolTip(text)
        self.pbResetAll.setStatusTip(text)
        self.pbResetAll.setVisible(False)
        self.pbResetAll.setEnabled(False)
        self.pbResetAll.setMinimumSize(140,32)
        # use action for button to reuse
        self.acResetAll = QAction(QIcon(":no"), text, self)
        self.acResetAll.setStatusTip(text)
        self.acResetAll.setToolTip(text)
        self.acResetAll.setEnabled(False)
        self.acResetAll.triggered.connect(self.onResetAll)
        self.pbResetAll.clicked.connect(self.acResetAll.triggered)

        hLayout.addWidget(self.pbResetAll)
        hLayout.addStretch()
        vLayout.addLayout(hLayout)
        
        self.__documentationPanel = DocumentationPanel()
        documentation = DockTabWindow("Documentation", mainSplitter)
        documentation.addDockableTab(self.__documentationPanel, "Documentation")
        
        mainLayout.addWidget(mainSplitter)

        #mainSplitter.setSizes([1,1])

        mainSplitter.setStretchFactor(0, 6)
        mainSplitter.setStretchFactor(1, 1)

        self.setupActions()
        self.setLayout(mainLayout)


    def setupActions(self):
        text = "Open configuration (*.xml)"
        self.__acFileOpen = QAction(QIcon(":open"), "&Open configuration", self)
        #self.__acFileOpen = QAction(QIcon(":filein"), "&Open configuration", self)
        self.__acFileOpen.setStatusTip(text)
        self.__acFileOpen.setToolTip(text)
        self.__acFileOpen.setVisible(False)
        self.__acFileOpen.triggered.connect(self.onFileOpen)

        text = "Save configuration as (*.xml)"
        self.__acFileSaveAs = QAction(QIcon(":save-as"), "Save &As...", self)
        #self.__acFileSaveAs = QAction(QIcon(":fileout"), "Save &As...", self)
        self.__acFileSaveAs.setStatusTip(text)
        self.__acFileSaveAs.setToolTip(text)
        self.__acFileSaveAs.setVisible(False)
        self.__acFileSaveAs.triggered.connect(self.onFileSaveAs)


    def setupToolBars(self, toolBar, parent):
        toolBar.addAction(self.__acFileOpen)
        toolBar.addAction(self.__acFileSaveAs)


    def updateApplyAllActions(self, path):
        twParameterEditor = self._getParameterEditorByPath(path)
        if twParameterEditor is None:
            return

        nbSelected = twParameterEditor.nbSelectedApplyEnabledItems()
        if (self.pbApplyAll.isEnabled() is True) and (nbSelected > 0):
            if nbSelected == 1:
                text = "Apply selected"
            else:
                text = "Apply ({}) selected".format(nbSelected)
            self.acApplyLocalChanges.setVisible(False)
            self.acApplyRemoteChanges.setVisible(False)
            self.acApplySelectedChanges.setVisible(True)
            self.acApplySelectedRemoteChanges.setVisible(True)
        else:
            text = "Apply all"
            self.acApplyLocalChanges.setVisible(True)
            self.acApplyRemoteChanges.setVisible(True)
            self.acApplySelectedChanges.setVisible(False)
            self.acApplySelectedRemoteChanges.setVisible(False)

        self.pbApplyAll.setText(text)
        self.pbApplyAll.setStatusTip(text)
        self.pbApplyAll.setToolTip(text)

        self.acApplyAll.setText(text)
        self.acApplyAll.setStatusTip(text)
        self.acApplyAll.setToolTip(text)
        
        if self.hasConflicts is True:
            text = "Resolve conflicts"
            self.pbApplyAll.setStatusTip(text)
            self.pbApplyAll.setToolTip(text)
            self.pbApplyAll.setMenu(self.mApply)
            
            self.acApplyAll.setStatusTip(text)
            self.acApplyAll.setToolTip(text)
            self.acApplyAll.setMenu(self.mApply)
        else:
            self.pbApplyAll.setMenu(None)
            self.acApplyAll.setMenu(None)


    def updateResetAllActions(self, path):
        twParameterEditor = self._getParameterEditorByPath(path)
        if twParameterEditor is None:
            return

        nbSelected = twParameterEditor.nbSelectedApplyEnabledItems()
        if (self.pbResetAll.isEnabled() is True) and (nbSelected > 0):
            if nbSelected == 1:
                text = "Reset selected"
            else:
                text = "Reset ({}) selected".format(nbSelected)
        else:
            text = "Reset all"
        
        self.pbResetAll.setText(text)
        self.pbResetAll.setStatusTip(text)
        self.pbResetAll.setToolTip(text)

        self.acResetAll.setText(text)
        self.acResetAll.setStatusTip(text)
        self.acResetAll.setToolTip(text)


    def _parseSchema(self, itemInfo, twParameterEditor):
        path = itemInfo.get('key')
        schema = itemInfo.get('schema')
        
        # Distinguish between DEVICE_CLASS and DEVICE_INSTANCE
        deviceType = itemInfo.get('type')
        self.__schemaReader.setDeviceType(deviceType)

        if not self.__schemaReader.readSchema(path, schema, twParameterEditor):
            return False
        
        return True


    def _createNewParameterPage(self, itemInfo):
        classId = itemInfo.get('classId')
        
        path = itemInfo.get('key')
        type = itemInfo.get('type')

        twParameterEditor = ParameterTreeWidget(path)
        twParameterEditor.setHeaderLabels([
            "Parameter", "Current value on device", "Value"])
        
        twParameterEditor.addContextAction(self.__acFileOpen)
        twParameterEditor.addContextAction(self.__acFileSaveAs)
        twParameterEditor.addContextSeparator()
        twParameterEditor.addContextAction(self.acKillInstance)
        twParameterEditor.addContextAction(self.acApplyAll)
        twParameterEditor.addContextAction(self.acResetAll)
        twParameterEditor.signalApplyChanged.connect(self.onApplyChanged)
        twParameterEditor.signalItemSelectionChanged.connect(self.onSelectionChanged)
        
        if type is NavigationItemTypes.CLASS:
            twParameterEditor.hideColumn(1)
        
        index = self.__swParameterEditor.addWidget(twParameterEditor)
        self._parseSchema(itemInfo, twParameterEditor)
        return index


### getter functions ###
    def _hasConflicts(self):
        return self.__hasConflicts
    def _setHasConflicts(self, hasConflicts):
        self.__hasConflicts = hasConflicts
        
        if hasConflicts is True:
            icon = QIcon(":apply-conflict")
            text = "Resolve conflict"
            self.pbApplyAll.setIcon(icon)
            self.pbApplyAll.setStatusTip(text)
            self.pbApplyAll.setToolTip(text)
            self.pbApplyAll.setMenu(self.mApply)

            self.acApplyAll.setIcon(icon)
            self.acApplyAll.setStatusTip(text)
            self.acApplyAll.setToolTip(text)
            self.acApplyAll.setMenu(self.mApply)
            
            self.pbResetAll.setEnabled(False)
            self.acResetAll.setEnabled(False)
        else:
            icon = QIcon(":apply")
            text = "Apply all"
            self.pbApplyAll.setIcon(icon)
            self.pbApplyAll.setStatusTip(text)
            self.pbApplyAll.setToolTip(text)
            self.pbApplyAll.setMenu(None)
            
            self.acApplyAll.setIcon(icon)
            self.acApplyAll.setStatusTip(text)
            self.acApplyAll.setToolTip(text)
            self.acApplyAll.setMenu(None)
        self.acApplyLocalChanges.setVisible(hasConflicts)
        self.acApplyRemoteChanges.setVisible(hasConflicts)

        self.acApplySelectedChanges.setVisible(not hasConflicts)
        self.acApplySelectedRemoteChanges.setVisible(not hasConflicts)
    hasConflicts = property(fget=_hasConflicts, fset=_setHasConflicts)


    def _setApplyAllEnabled(self, path, enable):
        self.pbApplyAll.setEnabled(enable)
        self.acApplyAll.setEnabled(enable)
        self.updateApplyAllActions(path)


    def _setResetAllEnabled(self, path, enable):
        self.pbResetAll.setEnabled(enable)
        self.acResetAll.setEnabled(enable)
        self.updateResetAllActions(path)


    def _setParameterEditorIndex(self, index):
        self.__swParameterEditor.blockSignals(True)
        self.__swParameterEditor.setCurrentIndex(index)
        self.__swParameterEditor.blockSignals(False)

        show = index != 0
        self.__acFileOpen.setVisible(show)
        self.__acFileSaveAs.setVisible(show)


    def _hideAllButtons(self):
        # Hide buttons and actions
        self.pbInitDevice.setVisible(False)
        
        self.pbKillInstance.setVisible(False)
        self.acKillInstance.setVisible(False)
        self.pbApplyAll.setVisible(False)
        self.acApplyAll.setVisible(False)
        self.pbResetAll.setVisible(False)
        self.acResetAll.setVisible(False)


    def _getCurrentParameterEditor(self):
        return self.__swParameterEditor.currentWidget()
    
    
    def _getParameterEditorByPath(self, path):
        """
        Returns the parameterEditor-Treewidget with the given \path.
        If not found, return None.
        """
        for index in range(self.__swParameterEditor.count()):
            twParameterEditor = self.__swParameterEditor.widget(index)
            if twParameterEditor.path is None:
                continue
            if path.startswith(twParameterEditor.path):
                return twParameterEditor
        return None


    def _updateButtonsVisibility(self, visible):
        self.pbInitDevice.setVisible(visible)
        
        self.pbKillInstance.setVisible(not visible)
        self.pbApplyAll.setVisible(not visible)
        self.pbResetAll.setVisible(not visible)
        
        self.acKillInstance.setVisible(not visible)
        self.acApplyAll.setVisible(not visible)
        self.acResetAll.setVisible(not visible)
    updateButtonsVisibility = property(fset=_updateButtonsVisibility)


    def _r_unregisterComponents(self, item):
        # Go recursively through tree and unregister Widgets in Manager
        for i in range(item.childCount()):
            childItem = item.child(i)
            childItem.unregisterEditableComponent()
            childItem.unregisterDisplayComponent()
            self._r_unregisterComponents(childItem)


    def showParameterPage(self, type, path):
        # Show correct parameters
<<<<<<< HEAD
        index = self.__navItemInternalKeyIndexMap.get(path)
=======
        index = self.__itemPathIndexMap.get(path)
>>>>>>> 648e254a
        if index:
            self._setParameterEditorIndex(index)

            if (type is NavigationItemTypes.DEVICE) and (self.__prevPath != path):
                # Visible device has changed
                Manager().newVisibleDevice(path)
                self.__prevPath = path
        else:
            self._setParameterEditorIndex(0)
            
            if type is NavigationItemTypes.SERVER:
                return
            
            # Hide buttons and actions
            self._hideAllButtons()


    def _removeParameterEditorPage(self, twParameterEditor):
        """
        The \twParameterEditor is remove from StackedWidget and all registered
        components get unregistered.
        """
        if twParameterEditor is None:
            return

        # Unregister all widgets of TreeWidget from DataNotifier in Manager before clearing..
        self._r_unregisterComponents(twParameterEditor.invisibleRootItem())
        # Clear page
        twParameterEditor.clear()
        # Remove widget completely
        self.__swParameterEditor.removeWidget(twParameterEditor)
        self._setParameterEditorIndex(0)
        self._hideAllButtons()


### slots ###
    def onResetPanel(self):
        """
        This slot is called when the configurator needs a reset which means all
        parameter editor pages need to be cleaned and removed.
        """
<<<<<<< HEAD
        # Reset previous path
        self.__prevPath = str()

        # Reset map
        self.__navItemInternalKeyIndexMap = dict()
=======
        # Reset maps
        self.__itemPathIndexMap = dict()
        self.__pathSchemaLoadedMap = dict()
        self.__itemProjectPathMap = dict()
>>>>>>> 648e254a

        while self.__swParameterEditor.count() > 1:
            self._removeParameterEditorPage(self.__swParameterEditor.widget(self.__swParameterEditor.count()-1))


    def onInstanceNewReset(self, path):
        """
        This slot is called when a new instance is available which means, if there
        was already a parameter editor for the given path created it needs to
        be cleaned and removed.
        """
        # Remove \path from map
        if path in self.__itemPathIndexMap:
            del self.__itemPathIndexMap[path]
        if path in self.__itemProjectPathMap:
            del self.__itemProjectPathMap[path]
        self._removeParameterEditorPage(self._getParameterEditorByPath(path))


    def onNewNavigationItem(self, itemInfo):
        # itemInfo: id, name, type, (status), (refType), (refId), (schema)
        self.twNavigation.createNewItem(itemInfo)


    def onSelectNewNavigationItem(self, devicePath):
        self.twNavigation.selectItem(devicePath)


    def onSchemaAvailable(self, itemInfo):
        # Update map deviceId = swIndex
        paramPageKey = itemInfo.get('key')
        # Get project path, if it is set
        projNaviPathTuple = itemInfo.get('projNaviPathTuple')
        
        if (paramPageKey in self.__itemPathIndexMap) and (paramPageKey in self.__pathSchemaLoadedMap):
            index = self.__itemPathIndexMap.get(paramPageKey)
            if index:
                twParameterEditorPage = self.__swParameterEditor.widget(index)
                # Parsing of schema necessary?
                schemaLoaded = self.__pathSchemaLoadedMap.get(paramPageKey)
                if not schemaLoaded:
                    # Unregister all widgets of TreeWidget from DataNotifier in Manager before clearing..
                    self._r_unregisterComponents(twParameterEditorPage.invisibleRootItem())
                    twParameterEditorPage.clear()

                    if self._parseSchema(itemInfo, twParameterEditorPage):
                        self.__pathSchemaLoadedMap[paramPageKey] = True
        else:
            self.__itemPathIndexMap[paramPageKey] = self._createNewParameterPage(itemInfo)
            if projNaviPathTuple is not None:
                self.__itemProjectPathMap[projNaviPathTuple[0]] = projNaviPathTuple[1]
            # Schema might not be there yet...
            schema = itemInfo.get('schema')
            if schema is not None:
                self.__pathSchemaLoadedMap[paramPageKey] = True
            else:
                self.__pathSchemaLoadedMap[paramPageKey] = False
        
        # Load schema for project path, if existing
        projectPath = self.__itemProjectPathMap.get(paramPageKey)
        if (projectPath is not None) and (projectPath in self.__pathSchemaLoadedMap):
            if not self.__pathSchemaLoadedMap.get(projectPath):
                self.onSchemaAvailable(dict(key=projectPath, schema=itemInfo.get('schema')))


    def onDeviceItemChanged(self, itemInfo):
        type = itemInfo.get('type')
        path = itemInfo.get('key')

        self.updateButtonsVisibility = type == NavigationItemTypes.CLASS

        if (self.__prevPath != "") and (self.__prevPath != path):
            Manager().removeVisibleDevice(self.__prevPath)
            self.__prevPath = str()
        
        self.showParameterPage(type, path)


    def onInstanceGone(self, instanceId, parentPath):
        # New schema can be in plugins of instance
        keys = self.__pathSchemaLoadedMap.keys()
        for key in keys:
            if instanceId in key:
                self.__pathSchemaLoadedMap[key] = False

        self._setParameterEditorIndex(0)
        self._hideAllButtons()
        self.twNavigation.selectItem(parentPath)


<<<<<<< HEAD
    def onDeviceStateChanged(self, deviceId, state):
        index = self.__navItemInternalKeyIndexMap.get(deviceId)
=======
    def onDeviceStateChanged(self, internalKey, state):
        index = self.__itemPathIndexMap.get(internalKey)
>>>>>>> 648e254a
        if index:
            twParameterEditor = self.__swParameterEditor.widget(index)
            twParameterEditor.stateUpdated(state)


    def onConflictStateChanged(self, path, hasConflict):
        parameterEditor = self._getParameterEditorByPath(path)
        if parameterEditor is None:
            return

        result = parameterEditor.checkApplyButtonsEnabled()
        self.pbApplyAll.setEnabled(result[0])
        self.pbResetAll.setEnabled(result[0])
        if result[1] == hasConflict:
            self.hasConflicts = hasConflict


    def onChangingState(self, path, isChanging):
        if path in self.__changingTimerDeviceIdMap:
            timer = self.__changingTimerDeviceIdMap[path]
        else:
            timer = QTimer(self)
            timer.timeout.connect(self.onTimeOut)
            self.__changingTimerDeviceIdMap[path] = timer
        
        if isChanging is True:
            if not timer.isActive():
                timer.start(200)
        else:
            timer.stop()
            
            parameterEditor = self._getParameterEditorByPath(path)
            if parameterEditor:
                parameterEditor.setReadOnly(False)

 
    def onErrorState(self, path, inErrorState):
        # Get corresponding parameterEditor-Treewidget to update state
        parameterEditor = self._getParameterEditorByPath(path)
        if parameterEditor:
            parameterEditor.setErrorState(inErrorState)


    def onTimeOut(self):
        timer = self.sender()
        timer.stop()
        
        # Check path against path of current parameter editor
        mapValues = self.__changingTimerDeviceIdMap.values()
        for i in xrange(len(mapValues)):
            if timer == mapValues[i]:
                path = self.__changingTimerDeviceIdMap.keys()[i]
                
                parameterEditor = self._getParameterEditorByPath(path)
                if parameterEditor:
                    parameterEditor.setReadOnly(True)
                break


    def onApplyChanged(self, path, enable, hasConflicts=False):
        # Called when apply button of ParameterPage changed
        self._setApplyAllEnabled(path, enable)
        self._setResetAllEnabled(path, enable)
        self.hasConflicts = hasConflicts


    def onSelectionChanged(self, path):
        """
        This function is call from the current parameterEditor whenever the
        selection of this widget changed and this selection includes an apply
        enabled.
        
        \path The path of the current parameterEditor.
        """
        self.updateApplyAllActions(path)
        self.updateResetAllActions(path)


    def onApplyAll(self):
        self._getCurrentParameterEditor().onApplyAll()


    def onApplyAllRemoteChanges(self):
        self._getCurrentParameterEditor().onApplyAllRemoteChanges()


    def onApplySelectedRemoteChanges(self):
        twParameterEditor = self._getCurrentParameterEditor()
        selectedItems = twParameterEditor.selectedItems()
        for item in selectedItems:
            twParameterEditor.applyRemoteChanges(item)


    def onResetAll(self):
        self._getCurrentParameterEditor().resetAll()


    def onKillInstance(self):
        self.twNavigation.onKillInstance()


    def onInitDevice(self):
        itemInfo = self.twNavigation.indexInfo()
        if len(itemInfo) == 0:
            return
        
        serverId = itemInfo.get('serverId')
        classId = itemInfo.get('classId')

        Manager().initDevice(serverId, classId)


    def onDeviceSchemaUpdated(self, key):
        self.__pathSchemaLoadedMap[key] = False


    def onGlobalAccessLevelChanged(self):
        for index in xrange(self.__swParameterEditor.count()):
            twParameterEditor = self.__swParameterEditor.widget(index)
            twParameterEditor.globalAccessLevelChanged()


    def onFileSaveAs(self):
        self.twNavigation.onFileSaveAs()


    def onFileOpen(self):
        self.twNavigation.onFileOpen()


    # virtual function
    def onUndock(self):
        self.twNavigation.show()
        self.twProject.show()


    # virtual function
    def onDock(self):
        self.twNavigation.hide()
        self.twProject.hide()
<|MERGE_RESOLUTION|>--- conflicted
+++ resolved
@@ -105,7 +105,17 @@
 
         vLayout = QVBoxLayout(topWidget)
         vLayout.setContentsMargins(0,0,0,0)
+        
+        # splitter for navigation + attributeeditor
+        splitTopPanes = QSplitter(Qt.Horizontal, topWidget)
         vLayout.addWidget(splitTopPanes)
+                
+        self.__twNavigation = NavigationTreeView(splitTopPanes, treemodel)
+        treemodel.signalItemChanged.connect(self.onNavigationItemChanged)
+        treemodel.signalInstanceNewReset.connect(self.onInstanceNewReset)
+        self.__twNavigation.hide()
+
+        splitTopPanes.setStretchFactor(0, 1)
         
         Manager().signalGlobalAccessLevelChanged.connect(self.onGlobalAccessLevelChanged)
         
@@ -113,6 +123,8 @@
         Manager().signalSelectNewNavigationItem.connect(self.onSelectNewNavigationItem)
         Manager().signalSchemaAvailable.connect(self.onSchemaAvailable)
         Manager().signalDeviceSchemaUpdated.connect(self.onDeviceSchemaUpdated)
+        
+        Manager().signalProjectItemChanged.connect(self.onProjectItemChanged)
 
         Manager().signalInstanceGone.connect(self.onInstanceGone)
         
@@ -121,6 +133,14 @@
         Manager().signalChangingState.connect(self.onChangingState)
         Manager().signalErrorState.connect(self.onErrorState)
         Manager().signalReset.connect(self.onResetPanel)
+
+        self.__prevPath = str() # previous selected DEVICE_INSTANCE internalKey
+        self.__swParameterEditor = QStackedWidget(splitTopPanes)
+        # Initial page
+        twParameterEditorPage = ParameterTreeWidget()
+        twParameterEditorPage.setHeaderLabels(["Parameter", "Value"])
+        self.__swParameterEditor.addWidget(twParameterEditorPage)
+        splitTopPanes.setStretchFactor(1, 3)
 
         hLayout = QHBoxLayout()
         hLayout.setContentsMargins(0,5,5,5)
@@ -481,11 +501,7 @@
 
     def showParameterPage(self, type, path):
         # Show correct parameters
-<<<<<<< HEAD
-        index = self.__navItemInternalKeyIndexMap.get(path)
-=======
         index = self.__itemPathIndexMap.get(path)
->>>>>>> 648e254a
         if index:
             self._setParameterEditorIndex(index)
 
@@ -527,18 +543,13 @@
         This slot is called when the configurator needs a reset which means all
         parameter editor pages need to be cleaned and removed.
         """
-<<<<<<< HEAD
         # Reset previous path
         self.__prevPath = str()
 
-        # Reset map
-        self.__navItemInternalKeyIndexMap = dict()
-=======
         # Reset maps
         self.__itemPathIndexMap = dict()
         self.__pathSchemaLoadedMap = dict()
         self.__itemProjectPathMap = dict()
->>>>>>> 648e254a
 
         while self.__swParameterEditor.count() > 1:
             self._removeParameterEditorPage(self.__swParameterEditor.widget(self.__swParameterEditor.count()-1))
@@ -592,6 +603,7 @@
                 self.__itemProjectPathMap[projNaviPathTuple[0]] = projNaviPathTuple[1]
             # Schema might not be there yet...
             schema = itemInfo.get('schema')
+            
             if schema is not None:
                 self.__pathSchemaLoadedMap[paramPageKey] = True
             else:
@@ -629,13 +641,8 @@
         self.twNavigation.selectItem(parentPath)
 
 
-<<<<<<< HEAD
     def onDeviceStateChanged(self, deviceId, state):
-        index = self.__navItemInternalKeyIndexMap.get(deviceId)
-=======
-    def onDeviceStateChanged(self, internalKey, state):
-        index = self.__itemPathIndexMap.get(internalKey)
->>>>>>> 648e254a
+        index = self.__itemPathIndexMap.get(deviceId)
         if index:
             twParameterEditor = self.__swParameterEditor.widget(index)
             twParameterEditor.stateUpdated(state)
