#############################################################################
# Author: <kerstin.weger@xfel.eu>
# Created on February 1, 2012
# Copyright (C) European XFEL GmbH Hamburg. All rights reserved.
#############################################################################


"""This module contains a class which represents the custom view panel in the middle
   of the MainWindow which is un/dockable.
"""

__all__ = ["CustomMiddlePanel"]


<<<<<<< HEAD
import icons
from network import Network
from toolbar import ToolBar

from PyQt4.QtCore import Qt
from PyQt4.QtGui import (QAction, QPalette, QSizePolicy, QScrollArea, QWidget)
=======
#from manager import Manager
from network import Network
from toolbar import ToolBar

from PyQt4.QtCore import pyqtSignal, Qt
from PyQt4.QtGui import (QAction, QIcon, QPalette, QSizePolicy, QScrollArea,
                         QWidget)
>>>>>>> dddb2d66


class CustomMiddlePanel(QScrollArea):
    ##########################################
    # Dockable widget class used in DivWidget
    # Requires following interface:
    #
    #def setupActions(self):
    #    pass
    #def setupToolBars(self, standardToolBar, parent):
    #    pass
    #def onUndock(self):
    #    pass
    #def onDock(self):
    #    pass
    ##########################################
    signalClosed = pyqtSignal()


    def __init__(self, scene, isConnectedToServer):
        super(CustomMiddlePanel, self).__init__()

        # Reference to underlying scene object
        self.scene = scene
        self.scene.setParent(self)
        self.scene.designMode = isConnectedToServer
        self.setWidget(self.scene)

        #Manager().signalReset.connect(self.scene.reset)
        Network().signalServerConnectionChanged.connect(self.onServerConnectionChanged)
        
        self.setupActions(isConnectedToServer)
        self.setBackgroundRole(QPalette.Dark)


### virtual functions ###
    def closeEvent(self, event):
        if self.scene.close():
            event.accept()
        else:
            event.ignore()
        # Send signal to mainwindow
        self.signalClosed.emit()


    def setupActions(self, isConnectedToServer):
        text = "Change to control mode"
        self.__acDesignMode = QAction(icons.transform, text, self)
        self.__acDesignMode.setToolTip(text)
        self.__acDesignMode.setStatusTip(text)
        self.__acDesignMode.setCheckable(True)
        self.__acDesignMode.setChecked(isConnectedToServer)
        self.__acDesignMode.setEnabled(isConnectedToServer)
        self.__acDesignMode.toggled.connect(self.onDesignModeChanged)
       
        self.graphicsactions = list(self.scene.add_actions(self))
        

    def setupToolBars(self, standardToolBar, parent):
        standardToolBar.addAction(self.__acDesignMode)

        toolBar = ToolBar('Drawing')
        toolBar.setVisible(self.scene.designMode)
        parent.addToolBar(toolBar)
        self.scene.setFocusProxy(toolBar)
        toolBar.setFocusPolicy(Qt.StrongFocus)
        
        toolBar.addSeparator()
        #toolBar.addWidget(self.__tbAddShape)
        for a in self.graphicsactions:
            toolBar.addAction(a)
        self.drawingToolBar = toolBar

        # Add placeholder widget to toolbar
        widget = QWidget()
        widget.setSizePolicy(QSizePolicy.Expanding, QSizePolicy.Fixed)
        self.drawingToolBar.addWidget(widget)


    def onServerConnectionChanged(self, isConnected):
        """
        This slot is called when the server connection has changed (connect/disconnect).
        In this case the design mode functionality of the customMiddlePanel changes.
        """
        self.__acDesignMode.setChecked(isConnected)
        self.__acDesignMode.setEnabled(isConnected)


    def onDesignModeChanged(self, isChecked):
        self.drawingToolBar.setVisible(isChecked)
        if isChecked:
            text = "Change to control mode"
        else:
            text = "Change to design mode"
        self.__acDesignMode.setToolTip(text)
        self.__acDesignMode.setStatusTip(text)
        self.scene.designMode = isChecked


    def onUndock(self):
        osize = self.scene.size()
        self.setWidgetResizable(True)
        self.parent().resize(osize - self.scene.size() + self.parent().size())
        self.setHorizontalScrollBarPolicy(Qt.ScrollBarAlwaysOff)
        self.setVerticalScrollBarPolicy(Qt.ScrollBarAlwaysOff)


    def onDock(self):
        self.setWidgetResizable(False)
        self.setHorizontalScrollBarPolicy(Qt.ScrollBarAsNeeded)
        self.setVerticalScrollBarPolicy(Qt.ScrollBarAsNeeded)<|MERGE_RESOLUTION|>--- conflicted
+++ resolved
@@ -12,22 +12,12 @@
 __all__ = ["CustomMiddlePanel"]
 
 
-<<<<<<< HEAD
 import icons
 from network import Network
 from toolbar import ToolBar
 
-from PyQt4.QtCore import Qt
+from PyQt4.QtCore import pyqtSignal, Qt
 from PyQt4.QtGui import (QAction, QPalette, QSizePolicy, QScrollArea, QWidget)
-=======
-#from manager import Manager
-from network import Network
-from toolbar import ToolBar
-
-from PyQt4.QtCore import pyqtSignal, Qt
-from PyQt4.QtGui import (QAction, QIcon, QPalette, QSizePolicy, QScrollArea,
-                         QWidget)
->>>>>>> dddb2d66
 
 
 class CustomMiddlePanel(QScrollArea):
