--- conflicted
+++ resolved
@@ -12,12 +12,8 @@
 __all__ = ["CustomMiddlePanel"]
 
 
-<<<<<<< HEAD
-from customwidget import CustomWidget
+from graphicsview import GraphicsView
 from manager import Manager
-=======
-from graphicsview import GraphicsView
->>>>>>> 449458ee
 from toolbar import ToolBar
 
 from PyQt4.QtCore import Qt
@@ -44,27 +40,15 @@
     def __init__(self, isConnectedToServer):
         super(CustomMiddlePanel, self).__init__()
 
-<<<<<<< HEAD
-        self.__customWidget = CustomWidget(self, isConnectedToServer)
-        self.__customWidget.lineInserted.connect(self.onLineInserted)
-        self.__customWidget.rectInserted.connect(self.onRectInserted)
-        self.__customWidget.sceneSelectionChanged.connect(self.updateActions)
-=======
-        self.graphicsview = GraphicsView(self)
->>>>>>> 449458ee
+        self.graphicsview = GraphicsView(self, isConnectedToServer)
         
         mainLayout = QVBoxLayout(self)
         mainLayout.setContentsMargins(3,3,3,3)
         mainLayout.addWidget(self.graphicsview)
         
-<<<<<<< HEAD
-        Manager().signalReset.connect(self.onResetPanel)
+        Manager().signalReset.connect(self.graphicsview.reset)
         
         self.setupActions(isConnectedToServer)
-        self.updateActions()
-=======
-        self.setupActions()
->>>>>>> 449458ee
 
 
 ### virtual functions ###
@@ -159,58 +143,13 @@
 
     def setupToolBars(self, standardToolBar, parent):
         standardToolBar.addAction(self.__acDesignMode)
-<<<<<<< HEAD
-        
-        # Add another toolBar
-        self.__drawingToolBar = ToolBar("Drawing")
-        self.__drawingToolBar.setVisible(self.__acDesignMode.isChecked())
-        # Add toolBar to DivWidget
-        parent.addToolBar(self.__drawingToolBar)
-        
-        self.__drawingToolBar.addSeparator()
-        self.__drawingToolBar.addWidget(self.__tbOpen)
-        self.__drawingToolBar.addWidget(self.__tbSaveAs)
-        
-        self.__drawingToolBar.addSeparator()
-        #self.__drawingToolBar.addWidget(self.__tbAddShape)
-        self.__drawingToolBar.addAction(self.__acAddText)
-        self.__drawingToolBar.addAction(self.__acAddLine)
-        self.__drawingToolBar.addAction(self.__acAddRect)
-        
-        self.__drawingToolBar.addSeparator()
-        self.__drawingToolBar.addAction(self.__acAddLink)
-        #self.__drawingToolBar.addAction(self.__acAddArrow)
-        
-        self.__drawingToolBar.addSeparator()
-        self.__drawingToolBar.addAction(self.__acCut)
-        self.__drawingToolBar.addAction(self.__acCopy)
-        self.__drawingToolBar.addAction(self.__acPaste)
-        self.__drawingToolBar.addAction(self.__acRemove)
-        
-        self.__drawingToolBar.addSeparator()
-        self.__drawingToolBar.addAction(self.__acRotate)
-        self.__drawingToolBar.addAction(self.__acScaleUp)
-        self.__drawingToolBar.addAction(self.__acScaleDown)
-        
-        self.__drawingToolBar.addSeparator()
-        self.__drawingToolBar.addWidget(self.__tbGroup)
-        
-        self.__drawingToolBar.addSeparator()
-        self.__drawingToolBar.addAction(self.__acBringToFront)
-        self.__drawingToolBar.addAction(self.__acSendToBack)
-        
-        # Add placeholder widget to toolbar
-        widget = QWidget()
-        widget.setSizePolicy(QSizePolicy.Expanding, QSizePolicy.Fixed)
-        self.__drawingToolBar.addWidget(widget)
-
-=======
->>>>>>> 449458ee
 
         toolBar = ToolBar('Drawing')
+        toolBar.setVisible(self.graphicsview.designMode)
         parent.addToolBar(toolBar)
         self.graphicsview.setFocusProxy(toolBar)
         toolBar.setFocusPolicy(Qt.StrongFocus)
+
         
         toolBar.addSeparator()
         toolBar.addWidget(self.__tbOpen)
@@ -223,19 +162,8 @@
         self.drawingToolBar = toolBar
         
 
-<<<<<<< HEAD
-
-### slots ###
     def onResetPanel(self):
         self.__customWidget.reset()
-
-
-    def onLineInserted(self):
-        self.__acAddLine.setChecked(False)
-
-
-    def onRectInserted(self):
-        self.__acAddRect.setChecked(False)
 
 
     def onServerConnectionChanged(self, isConnected):
@@ -247,8 +175,6 @@
         self.__acDesignMode.setEnabled(isConnected)
 
 
-=======
->>>>>>> 449458ee
     def onDesignModeChanged(self, isChecked):
         self.drawingToolBar.setVisible(isChecked)
         if isChecked:
