#############################################################################
# Author: <kerstin.weger@xfel.eu>
# Created on November 30, 2011
# Copyright (C) European XFEL GmbH Hamburg. All rights reserved.
#############################################################################


"""This module contains a class which represents the navigation panel on the
   left of the MainWindow which is un/dockable.
"""

__all__ = ["NavigationPanel"]


import const

from enums import NavigationItemTypes
from manager import Manager
from navigationtreeview import NavigationTreeView

from PyQt4.QtCore import pyqtSignal, SIGNAL
from PyQt4.QtGui import QVBoxLayout, QWidget

class NavigationPanel(QWidget):
    ##########################################
    # Dockable widget class used in DivWidget
    # Requires following interface:
    #
    #def setupActions(self):
    #    pass
    #def setupToolBars(self, standardToolBar, parent):
    #    pass
    #def onUndock(self):
    #    pass
    #def onDock(self):
    #    pass
    ##########################################


    def __init__(self, treemodel):
        super(NavigationPanel, self).__init__()
        
        title = "Navigation"
        self.setWindowTitle(title)
                
        self.__twNavigation = NavigationTreeView(self, treemodel)
        treemodel.signalInstanceNewReset.connect(self.onResetPanel)

        Manager().signalGlobalAccessLevelChanged.connect(self.onGlobalAccessLevelChanged)
        
        Manager().signalReset.connect(self.onResetPanel)
        
        mainLayout = QVBoxLayout(self)
        mainLayout.setContentsMargins(5,5,5,5)
        mainLayout.addWidget(self.__twNavigation)

        self.setupActions()


### getter functions ###
    def _navigationTreeView(self):
        return self.__twNavigation
    navigationTreeView = property(fget=_navigationTreeView)


### initializations ###
    def setupActions(self):
        pass


    def setupToolBars(self, toolBar, parent):
        pass


### slots ###
    def onResetPanel(self):
        """
        This slot is called when the panel needs a reset which means the last
        selection is not needed anymore.
        """
        self.__twNavigation.clearSelection()


    def onNewNavigationItem(self, itemInfo):
        # itemInfo: id, name, type, (status), (refType), (refId), (schema)
        self.__twNavigation.createNewItem(itemInfo, True)


    def onSelectNewNavigationItem(self, devicePath):
        self.__twNavigation.selectItem(devicePath)


    # TODO: this is not working anymore due to change of Model-View-Controller
    #def onSchemaFromFileAvailable(self):
    #    #filename
    #    filename = QFileDialog.getOpenFileName(None, "Open Master Configuration", QDir.tempPath(), "XML-Schema (*.xs *.xsd)")
    #    file = QFile(filename)
    #    if file.open(QIODevice.ReadOnly | QIODevice.Text) == False:
    #        return

    #    schema = ""
    #    while file.atEnd() == False:
    #        schema.append(file.readLine())

    #    fi = QFileInfo(filename)
    #    rootKey = str(fi.baseName())
    #    model = self.__twNavigation.model()
    #    rootItem = model.invisibleRootItem()
    #    rootItem.fullKey = rootKey
    #    itemInfo = dict(id=-1, name=rootKey, key=rootKey, schema=schema, type=NavigationItemTypes.CLASS)
    #    Manager().onNewNavigationItem(itemInfo)


<<<<<<< HEAD
    def onGlobalAccessLevelChanged(self):
        self.__twNavigation.model().globalAccessLevelChanged()
=======
    def updateNavigationTreeView(self, config):
        self.__twNavigation.updateTreeModel(config)
        self.__twNavigation.expandAll()


    def onGlobalAccessLevelChanged(self):
        self.updateNavigationTreeView(Manager().navHierarchyModel.currentConfig)
>>>>>>> 80a9b3fe


    # virtual function
    def onUndock(self):
        pass


    # virtual function
    def onDock(self):
        pass
<|MERGE_RESOLUTION|>--- conflicted
+++ resolved
@@ -111,18 +111,9 @@
     #    Manager().onNewNavigationItem(itemInfo)
 
 
-<<<<<<< HEAD
+   
     def onGlobalAccessLevelChanged(self):
         self.__twNavigation.model().globalAccessLevelChanged()
-=======
-    def updateNavigationTreeView(self, config):
-        self.__twNavigation.updateTreeModel(config)
-        self.__twNavigation.expandAll()
-
-
-    def onGlobalAccessLevelChanged(self):
-        self.updateNavigationTreeView(Manager().navHierarchyModel.currentConfig)
->>>>>>> 80a9b3fe
 
 
     # virtual function
