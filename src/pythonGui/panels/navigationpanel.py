#############################################################################
# Author: <kerstin.weger@xfel.eu>
# Created on November 30, 2011
# Copyright (C) European XFEL GmbH Hamburg. All rights reserved.
#############################################################################


"""This module contains a class which represents the navigation panel on the
   left of the MainWindow which is un/dockable.
"""

__all__ = ["NavigationPanel"]


import const

from enums import NavigationItemTypes
from manager import Manager
from navigationtreeview import NavigationTreeView

from PyQt4.QtCore import pyqtSignal, SIGNAL
from PyQt4.QtGui import QVBoxLayout, QWidget

class NavigationPanel(QWidget):
    ##########################################
    # Dockable widget class used in DivWidget
    # Requires following interface:
    # 
    #def setupActions(self):
    #    pass
    #def setupToolBars(self, standardToolBar, parent):
    #    pass
    #def onUndock(self):
    #    pass
    #def onDock(self):
    #    pass
    ##########################################

    def __init__(self, treemodel):
        super(NavigationPanel, self).__init__()
        
        title = "Navigation"
        self.setWindowTitle(title)
                
        self.__twNavigation = NavigationTreeView(self, treemodel)

        Manager().signalGlobalAccessLevelChanged.connect(self.onGlobalAccessLevelChanged)
        
<<<<<<< HEAD
        Manager().notifier.signalReset.connect(self.onResetPanel)
        Manager().notifier.signalInstanceNewReset.connect(self.onResetPanel)
=======
        Manager().signalNewNavigationItem.connect(self.onNewNavigationItem)
        Manager().signalSelectNewNavigationItem.connect(self.onSelectNewNavigationItem)
>>>>>>> e36b8f7d
        
        mainLayout = QVBoxLayout(self)
        mainLayout.setContentsMargins(5,5,5,5)
        mainLayout.addWidget(self.__twNavigation)

        self.setupActions()


### getter functions ###
    def _navigationTreeView(self):
        return self.__twNavigation
    navigationTreeView = property(fget=_navigationTreeView)


### initializations ###
    def setupActions(self):
        pass


    def setupToolBars(self, standardToolBar, parent):
        pass


<<<<<<< HEAD
### slots ###
    def onResetPanel(self):
        """
        This slot is called when the panel needs a reset which means the last
        selection is not needed anymore.
        """
        self.__twNavigation.clearSelection()
        self.__twNavigation.lastSelectionPath = str()


=======
>>>>>>> e36b8f7d
    def onNewNavigationItem(self, itemInfo):
        # itemInfo: id, name, type, (status), (refType), (refId), (schema)
        self.__twNavigation.createNewItem(itemInfo, True)


    def onSelectNewNavigationItem(self, devicePath):
        self.__twNavigation.selectItem(devicePath)


    # TODO: this is not working anymore due to change of Model-View-Controller
    #def onSchemaFromFileAvailable(self):
    #    #filename
    #    filename = QFileDialog.getOpenFileName(None, "Open Master Configuration", QDir.tempPath(), "XML-Schema (*.xs *.xsd)")
    #    file = QFile(filename)
    #    if file.open(QIODevice.ReadOnly | QIODevice.Text) == False:
    #        return

    #    schema = ""
    #    while file.atEnd() == False:
    #        schema.append(file.readLine())

    #    fi = QFileInfo(filename)
    #    rootKey = str(fi.baseName())
    #    model = self.__twNavigation.model()
    #    rootItem = model.invisibleRootItem()
    #    rootItem.fullKey = rootKey
    #    itemInfo = dict(id=-1, name=rootKey, key=rootKey, schema=schema, type=NavigationItemTypes.CLASS)
    #    Manager().onNewNavigationItem(itemInfo)


    def updateNavigationTreeView(self, config):
        self.__twNavigation.updateTreeModel(config)
        self.__twNavigation.expandAll()

        
    def onGlobalAccessLevelChanged(self):
        self.updateNavigationTreeView(Manager().treemodel.currentConfig)


    # virtual function
    def onUndock(self):
        pass


    # virtual function
    def onDock(self):
        pass
<|MERGE_RESOLUTION|>--- conflicted
+++ resolved
@@ -46,13 +46,8 @@
 
         Manager().signalGlobalAccessLevelChanged.connect(self.onGlobalAccessLevelChanged)
         
-<<<<<<< HEAD
-        Manager().notifier.signalReset.connect(self.onResetPanel)
-        Manager().notifier.signalInstanceNewReset.connect(self.onResetPanel)
-=======
-        Manager().signalNewNavigationItem.connect(self.onNewNavigationItem)
-        Manager().signalSelectNewNavigationItem.connect(self.onSelectNewNavigationItem)
->>>>>>> e36b8f7d
+        Manager().signalReset.connect(self.onResetPanel)
+        Manager().signalInstanceNewReset.connect(self.onResetPanel)
         
         mainLayout = QVBoxLayout(self)
         mainLayout.setContentsMargins(5,5,5,5)
@@ -76,7 +71,6 @@
         pass
 
 
-<<<<<<< HEAD
 ### slots ###
     def onResetPanel(self):
         """
@@ -84,11 +78,8 @@
         selection is not needed anymore.
         """
         self.__twNavigation.clearSelection()
-        self.__twNavigation.lastSelectionPath = str()
 
 
-=======
->>>>>>> e36b8f7d
     def onNewNavigationItem(self, itemInfo):
         # itemInfo: id, name, type, (status), (refType), (refId), (schema)
         self.__twNavigation.createNewItem(itemInfo, True)
