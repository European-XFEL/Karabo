#############################################################################
# Author: <kerstin.weger@xfel.eu>
# Created on November 30, 2011
# Copyright (C) European XFEL GmbH Hamburg. All rights reserved.
#############################################################################


"""This module contains a class which represents the navigation panel on the
   left of the MainWindow which is un/dockable.
"""

__all__ = ["NavigationPanel"]


import const

from enums import NavigationItemTypes
from manager import Manager
from navigationtreeview import NavigationTreeView

from PyQt4.QtCore import pyqtSignal, SIGNAL
from PyQt4.QtGui import QVBoxLayout, QWidget

class NavigationPanel(QWidget):
    ##########################################
    # Dockable widget class used in DivWidget
    # Requires following interface:
    #
    #def setupActions(self):
    #    pass
    #def setupToolBars(self, standardToolBar, parent):
    #    pass
    #def onUndock(self):
    #    pass
    #def onDock(self):
    #    pass
    ##########################################

<<<<<<< HEAD
=======

>>>>>>> 59b753a0
    def __init__(self, treemodel):
        super(NavigationPanel, self).__init__()
        
        title = "Navigation"
        self.setWindowTitle(title)
                
        self.__twNavigation = NavigationTreeView(self, treemodel)

        Manager().signalGlobalAccessLevelChanged.connect(self.onGlobalAccessLevelChanged)
        
        Manager().signalReset.connect(self.onResetPanel)
        Manager().signalInstanceNewReset.connect(self.onResetPanel)
        
        mainLayout = QVBoxLayout(self)
        mainLayout.setContentsMargins(5,5,5,5)
        mainLayout.addWidget(self.__twNavigation)

        self.setupActions()


### getter functions ###
    def _navigationTreeView(self):
        return self.__twNavigation
    navigationTreeView = property(fget=_navigationTreeView)


### initializations ###
    def setupActions(self):
        pass


    def setupToolBars(self, toolBar, parent):
        pass


### slots ###
    def onResetPanel(self):
        """
        This slot is called when the panel needs a reset which means the last
        selection is not needed anymore.
        """
        self.__twNavigation.clearSelection()


    def onNewNavigationItem(self, itemInfo):
        # itemInfo: id, name, type, (status), (refType), (refId), (schema)
        self.__twNavigation.createNewItem(itemInfo, True)


    def onSelectNewNavigationItem(self, devicePath):
        self.__twNavigation.selectItem(devicePath)


    # TODO: this is not working anymore due to change of Model-View-Controller
    #def onSchemaFromFileAvailable(self):
    #    #filename
    #    filename = QFileDialog.getOpenFileName(None, "Open Master Configuration", QDir.tempPath(), "XML-Schema (*.xs *.xsd)")
    #    file = QFile(filename)
    #    if file.open(QIODevice.ReadOnly | QIODevice.Text) == False:
    #        return

    #    schema = ""
    #    while file.atEnd() == False:
    #        schema.append(file.readLine())

    #    fi = QFileInfo(filename)
    #    rootKey = str(fi.baseName())
    #    model = self.__twNavigation.model()
    #    rootItem = model.invisibleRootItem()
    #    rootItem.fullKey = rootKey
    #    itemInfo = dict(id=-1, name=rootKey, key=rootKey, schema=schema, type=NavigationItemTypes.CLASS)
    #    Manager().onNewNavigationItem(itemInfo)


<<<<<<< HEAD
=======
    # NavigationTreeView: clicked-signal
    def onNavigationItemClicked(self):
        self.__twNavigation.itemClicked()


    # signal from Manager NavigationItem clicked (ConfigurationPanel)
    def onNavigationItemChanged(self, itemInfo):
        self.__twNavigation.itemChanged(itemInfo)


    def onNavigationItemSelectionChanged(self, path):
        self.__twNavigation.selectItem(path)


    def onInstanceGone(self, path, parentPath):
        path = self.__twNavigation.lastSelectionPath
        if len(path) < 1:
            index = None
        else:
            index = self.__twNavigation.findIndex(path)
        
        if index and index.isValid():
            return

        self.__twNavigation.selectItem(parentPath)


>>>>>>> 59b753a0
    def updateNavigationTreeView(self, config):
        self.__twNavigation.updateTreeModel(config)
        self.__twNavigation.expandAll()

        
    def onGlobalAccessLevelChanged(self):
        self.updateNavigationTreeView(Manager().treemodel.currentConfig)


    # virtual function
    def onUndock(self):
        pass


    # virtual function
    def onDock(self):
        pass
<|MERGE_RESOLUTION|>--- conflicted
+++ resolved
@@ -36,10 +36,7 @@
     #    pass
     ##########################################
 
-<<<<<<< HEAD
-=======
 
->>>>>>> 59b753a0
     def __init__(self, treemodel):
         super(NavigationPanel, self).__init__()
         
@@ -114,41 +111,11 @@
     #    Manager().onNewNavigationItem(itemInfo)
 
 
-<<<<<<< HEAD
-=======
-    # NavigationTreeView: clicked-signal
-    def onNavigationItemClicked(self):
-        self.__twNavigation.itemClicked()
-
-
-    # signal from Manager NavigationItem clicked (ConfigurationPanel)
-    def onNavigationItemChanged(self, itemInfo):
-        self.__twNavigation.itemChanged(itemInfo)
-
-
-    def onNavigationItemSelectionChanged(self, path):
-        self.__twNavigation.selectItem(path)
-
-
-    def onInstanceGone(self, path, parentPath):
-        path = self.__twNavigation.lastSelectionPath
-        if len(path) < 1:
-            index = None
-        else:
-            index = self.__twNavigation.findIndex(path)
-        
-        if index and index.isValid():
-            return
-
-        self.__twNavigation.selectItem(parentPath)
-
-
->>>>>>> 59b753a0
     def updateNavigationTreeView(self, config):
         self.__twNavigation.updateTreeModel(config)
         self.__twNavigation.expandAll()
 
-        
+
     def onGlobalAccessLevelChanged(self):
         self.updateNavigationTreeView(Manager().treemodel.currentConfig)
 
