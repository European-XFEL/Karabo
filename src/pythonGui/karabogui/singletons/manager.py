#############################################################################
# Author: <kerstin.weger@xfel.eu>
# Created on February 1, 2012
# Copyright (C) European XFEL GmbH Hamburg. All rights reserved.
#############################################################################
from collections import defaultdict
from datetime import datetime
from functools import wraps

from PyQt4.QtCore import pyqtSlot, QObject
from PyQt4.QtGui import QMessageBox

from karabo.common.api import DeviceStatus
from karabo.native import AccessMode, Hash, Timestamp
from karabogui.alarms.api import extract_alarms_data
from karabogui.background import executeLater, Priority
from karabogui.binding.api import (
    apply_fast_data, extract_attribute_modifications, extract_configuration)
from karabogui.events import broadcast_event, KaraboEvent
from karabogui import messagebox
from karabogui.singletons.api import get_network, get_topology
from karabogui.util import show_wait_cursor


<<<<<<< HEAD
def handle_device_state_change(proxy, value):
    """This forwards a device descriptor's state to the configuration panel

    XXX: This might not be needed any longer.
    """
    data = {'configuration': proxy,
            'is_changing': State(value).isDerivedFrom(State.CHANGING)}
    broadcast_event(KaraboEvent.DeviceStateChanged, data)


=======
>>>>>>> df47be9a
def project_db_handler(fall_through=False):
    """Decorator for project DB handlers to cut down on boilerplate"""

    def inner(handler):
        @wraps(handler)
        def wrapped(self, reply):
            success = reply.get('success', True)
            if not success:
                messagebox.show_error(reply['reason'])
            # If needed, call the handler even when there was a failure
            if fall_through or success:
                return handler(self, reply)

        return wrapped
    return inner


class Manager(QObject):
    def __init__(self, parent=None):
        super(Manager, self).__init__(parent=parent)

        # The system topology singleton
        self._topology = get_topology()
        # A dict which includes big networkData
        self._big_data = {}
        # Handler callbacks for `handle_requestFromSlot`
        self._request_handlers = {}

        self._show_big_data_proc = False
        network = get_network()
        network.signalServerConnectionChanged.connect(
            self.onServerConnectionChanged)
        network.signalReceivedData.connect(self.onReceivedData)

    def toggleBigDataPerformanceMonitor(self):
        self._show_big_data_proc = True

    def initDevice(self, serverId, classId, deviceId, config=None):
        schema = self._topology.get_schema(serverId, classId)

        # if we do not have a schema, notify the user and return
        if schema is None:
            msg = ('Please install device plugin {} on server {} '
                   'first.'.format(classId, serverId))
            messagebox.show_warning(msg, title='Unknown device schema')
            return

        # Use standard configuration for server/classId
        class_proxy = self._topology.get_class(serverId, classId)
        if config is None:
            config = extract_configuration(class_proxy.binding)

        def _walk_config(config, base=''):
            base = base + '.' if base else ''
            for key, value, _ in config.iterall():
                subkey = base + key
                if isinstance(value, Hash):
                    yield from _walk_config(value, base=subkey)
                else:
                    yield subkey

        # XXX: Temporary fix - due to the state changes
        # Old projects save all parameters, even invalid ones. This fix
        # removes them from the initial configuration to not stop the validator
        # from instantiating
        obsolete_paths = [pth for pth in _walk_config(config)
                          if pth not in schema.hash]
        for key in obsolete_paths:
            config.erase(key)

        readonly_paths = [pth for pth in _walk_config(config)
                          if schema.hash[pth, "accessMode"] ==
                          AccessMode.READONLY.value]
        for key in readonly_paths:
            config.erase(key)

        # Compute a runtime schema from the project device proxy and an
        # unmodified copy of the device class schema.
        attr_updates = None
        project_dev_proxy = self._topology.get_project_device_proxy(
            deviceId, serverId, classId, create_instance=False)
        if project_dev_proxy is not None:
            # This feature only works with named devices!
            attr_updates = extract_attribute_modifications(
                schema, project_dev_proxy.binding)

        # Send signal to network
        get_network().onInitDevice(serverId, classId, deviceId, config,
                                   attrUpdates=attr_updates)

    def callDeviceSlot(self, token, handler, device_id, slot_name, params):
        """Call a device slot using the `requestFromSlot` mechanism.

        See karabogui.request for more details.
        """
        # Set the callback handler
        assert token not in self._request_handlers
        assert callable(handler)
        self._request_handlers[token] = handler

        # Call the GUI server
        get_network().onExecuteGeneric(token, device_id, slot_name, params)

    def shutdownDevice(self, deviceId, showConfirm=True):
        if showConfirm:
            ask = ('Do you really want to shutdown the device '
                   '"<b>{}</b>"?').format(deviceId)
            reply = QMessageBox.question(None, 'Shutdown device', ask,
                                         QMessageBox.Yes | QMessageBox.No,
                                         QMessageBox.No)
            if reply == QMessageBox.No:
                return

        get_network().onKillDevice(deviceId)

    def shutdownServer(self, serverId):
        ask = ('Do you really want to shutdown the server '
               '"<b>{}</b>"?').format(serverId)
        reply = QMessageBox.question(None, 'Shutdown server', ask,
                                     QMessageBox.Yes | QMessageBox.No,
                                     QMessageBox.No)
        if reply == QMessageBox.No:
            return

        get_network().onKillServer(serverId)

    @pyqtSlot(object)
    def onReceivedData(self, hsh):
        handler = getattr(self, "handle_" + hsh["type"])
        kwargs = {k: v for k, v in hsh.items() if k != "type"}
        handler(**kwargs)

    @pyqtSlot(bool)
    def onServerConnectionChanged(self, isConnected):
        """If the server connection is changed, the model needs an update.
        """
        # Broadcast event to all panels which need a reset
        broadcast_event(KaraboEvent.NetworkConnectStatus,
                        {'status': isConnected})

        # Clear the system topology
        if not isConnected:
            self._topology.clear()

            # Any pending requests are effectively timed-out
            pending = list(self._request_handlers.keys())
            for token in pending:
                self.handle_requestFromSlot(token, False, info=None)

    def handle_requestFromSlot(self, token, success, reply=None, info=None):
        handler = self._request_handlers.pop(token, lambda s, r: None)
        # If the request failed at the server level, `reply` is None and
        # `info` is passed instead
        info = info or {}
        hsh = info if reply is None or not success else reply

        # Wrap the handler invocation in an exception swallower
        try:
            handler(success, hsh)
        except Exception as ex:
            # But at least show something when exceptions are being swallowed
            msg = ('Exception of type "{}" caught in callback handler "{}" '
                   'with reply:\n{}')
            print(msg.format(type(ex).__name__, handler, hsh))

    def handle_log(self, messages):
        broadcast_event(KaraboEvent.LogMessages, {'messages': messages})

    def handle_configurationFromPast(self, **info):
        success = info.get('success', False)
        if not success:
            reason = info.get('reason')
            messagebox.show_error(reason)
            return
        deviceId = info.get('deviceId')
        config = info.get('config')
        broadcast_event(KaraboEvent.ShowConfigurationFromPast,
                        {'deviceId': deviceId, 'configuration': config})

    def handle_brokerInformation(self, **info):
        get_network()._handleBrokerInformation(
            info.get('host'), info.get('port'), info.get('topic'))
        broadcast_event(KaraboEvent.BrokerInformationUpdate, info)

    @show_wait_cursor
    def handle_systemTopology(self, systemTopology):
        self._topology.update(systemTopology)

        # Tell the GUI about various devices that are alive
        instance_ids = self._collect_devices('AlarmService')
        self._announce_alarm_services(instance_ids.get('AlarmService', []))

        # Tell the world about new devices/servers
        devices, servers = _extract_topology_devices(systemTopology)
        broadcast_event(KaraboEvent.SystemTopologyUpdate,
                        {'devices': devices, 'servers': servers})

    def handle_systemVersion(self, **info):
        """Handle the version number reply from the GUI server"""
        pass

    def handle_instanceNew(self, topologyEntry):
        """This function receives the configuration for a new instance.

        If the instance already exists in the central hash, it is first
        removed from there.
        """
        existing_devices = self._topology.instance_new(topologyEntry)

        log_messages = []
        for inst_id in existing_devices:
            message = {
                'timestamp': datetime.now().isoformat(),
                'type': 'INFO',
                'category': inst_id,
                'message': ('Detected dirty shutdown for instance "{}", '
                            'which is coming up now.').format(inst_id)
            }
            log_messages.append(message)
        self.handle_log(log_messages)

        devices, servers = _extract_topology_devices(topologyEntry)
        # Broadcast the change to listeners
        broadcast_event(KaraboEvent.SystemTopologyUpdate,
                        {'devices': devices, 'servers': servers})

        # Tell the GUI about various devices or servers that are alive
        for instance_id, class_id, _ in devices:
            if class_id == 'AlarmService':
                self._announce_alarm_services([instance_id])
            elif class_id == 'ProjectManager':
                broadcast_event(KaraboEvent.ProjectDBConnect,
                                {'device': instance_id})

    def handle_instanceUpdated(self, topologyEntry):
        self._topology.instance_updated(topologyEntry)

    def handle_instanceGone(self, instanceId, instanceType):
        """Remove ``instance_id`` from topology and update
        """
        # Tell the GUI about various devices that are now gone
        self._broadcast_if_of_type('AlarmService', instanceId,
                                   KaraboEvent.RemoveAlarmServices)

        # Update the system topology
        devices, servers = self._topology.instance_gone(instanceId,
                                                        instanceType)
        # Broadcast the change to listeners
        broadcast_event(KaraboEvent.SystemTopologyUpdate,
                        {'devices': devices, 'servers': servers})

        if instanceType == 'server':
            # Clear corresponding parameter pages
            # TODO: We need to find all the Configuration objects in the open
            # projects and clear their parameter editor objects if they happen
            # to belong to the server that was just removed!
            # This was formerly handled by the old ProjectModel class
            pass

        # Once everything has calmed down, tell the configurator to clear
        # NOTE: Doing this last avoids resetting displayed project devices
        broadcast_event(KaraboEvent.ClearConfigurator,
                        {'deviceId': instanceId})

    def handle_attributesUpdated(self, reply):
        instanceId = reply["instanceId"]
        schema = reply["updatedSchema"]
        self.handle_deviceSchema(instanceId, schema)

    def handle_classSchema(self, serverId, classId, schema):
        self._topology.class_schema_updated(serverId, classId, schema)

    def handle_deviceSchema(self, deviceId, schema):
        proxy = self._topology.device_schema_updated(deviceId, schema)
        if proxy is None:
            return

        # Refresh the configurator iff this proxy is already showing
        broadcast_event(KaraboEvent.UpdateDeviceConfigurator,
                        {'proxy': proxy})

    def handle_deviceConfiguration(self, deviceId, configuration):
        self._topology.device_config_updated(deviceId, configuration)

    def handle_propertyHistory(self, deviceId, property, data):
        device_proxy = self._topology.get_device(deviceId)
        device_proxy.publish_historic_data(property, data)

    # ---------------------------------------------------------------------
    # Current Project Interface

    def handle_projectBeginUserSession(self, reply):
        pass

    def handle_projectEndUserSession(self, reply):
        pass

    @project_db_handler()
    def handle_projectListDomains(self, reply):
        # ``reply`` is a Hash containing a list of domain names
        broadcast_event(KaraboEvent.ProjectDomainsList,
                        {'items': reply['domains']})

    @project_db_handler()
    def handle_projectListItems(self, reply):
        # ``reply`` is a Hash containing a list of item hashes
        broadcast_event(KaraboEvent.ProjectItemsList,
                        {'items': reply.get('items', [])})

    def handle_projectListProjectManagers(self, reply):
        # ``reply`` is a list of strings
        broadcast_event(KaraboEvent.ProjectManagersList,
                        {'items': reply})

    @project_db_handler(fall_through=True)
    def handle_projectLoadItems(self, reply):
        # ``reply`` is a Hash containing a list of item hashes
        success = reply.get('success', True)
        d = {'success': success, 'items': reply.get('items', [])}
        broadcast_event(KaraboEvent.ProjectItemsLoaded, d)

    @project_db_handler(fall_through=True)
    def handle_projectSaveItems(self, reply):
        # ``reply`` is a Hash containing a list of item hashes
        success = reply.get('success', True)
        d = {'success': success, 'items': reply.get('items', [])}
        broadcast_event(KaraboEvent.ProjectItemsSaved, d)

    @project_db_handler()
    def handle_projectUpdateAttribute(self, reply):
        # ``reply`` is a Hash containing a list of item hashes
        broadcast_event(KaraboEvent.ProjectAttributeUpdated,
                        {'items': reply['items']})

    # ---------------------------------------------------------------------

    def handle_notification(self, **info):
        """Handle notification events from the GUI server
        """
        message = info.get('message', 'Notification from GUI Server is empty!')
        messagebox.show_warning(message)

    def handle_networkData(self, name, data, meta=None):
        """This method handles the big data chunks coming from Karabo
        pipelines to `GuiServerDevice`. To keep the GUI responsive the
        displaying of this data is delayed here.
        """

        def show_data():
            if name not in self._big_data:
                return
            data_hash, meta_hash = self._big_data.pop(name)
            device_id, prop_path = name.split(":")
            device_proxy = self._topology.get_device(device_id)
            binding = device_proxy.get_property_binding(prop_path)
            if meta_hash is not None:
                timestamp = Timestamp.fromHashAttributes(
                        meta_hash['timestamp', ...])
            else:
                # gui server is older with version < 2.4.0 and does not
                # the meta hash
                timestamp = Timestamp()
            apply_fast_data(data_hash, binding.value.schema, timestamp)
            device_proxy.config_update = True
            if self._show_big_data_proc:
                proc = Timestamp().toTimestamp() - timestamp.toTimestamp()
                info = {'name': name, 'proc': proc}
                broadcast_event(KaraboEvent.BigDataProcessing, info)
            # Let the GUI server know we have processed this chunk
            get_network().onRequestNetwork(name)

        self._big_data[name] = (data, meta)
        executeLater(show_data, Priority.BIG_DATA)

    def handle_initReply(self, deviceId, success, message):
        device = self._topology.get_device(deviceId)
        if device is not None:
            data = {'device': device, 'success': success, 'message': message}
            # Create KaraboBroadcastEvent
            broadcast_event(KaraboEvent.DeviceInitReply, data)

    def handle_alarmInit(self, instanceId, rows):
        """Show initial update for ``AlarmService`` with given ``instanceId``
           and all the information given in the ``Hash`` ``rows``.
        """
        if not rows.empty():
            data = extract_alarms_data(instanceId, rows)
            self._topology.update_alarms_info(data)

            broadcast_event(KaraboEvent.AlarmServiceInit, data)

    def handle_alarmUpdate(self, instanceId, rows):
        """Show update for ``AlarmService`` with given ``instanceId`` and all
           the information given in the ``Hash`` ``rows``.
        """
        if not rows.empty():
            data = extract_alarms_data(instanceId, rows)
            self._topology.update_alarms_info(data)

            broadcast_event(KaraboEvent.AlarmServiceUpdate, data)

    # ------------------------------------------------------------------
    # Private methods

    def _announce_alarm_services(self, instance_ids):
        """Handle the arrival of one or more `AlarmService` devices.
        """
        if instance_ids:
            broadcast_event(KaraboEvent.ShowAlarmServices,
                            {'instanceIds': instance_ids})
        for inst_id in instance_ids:
            # Request all current alarms for the given alarm service device
            get_network().onRequestAlarms(inst_id)

    def _broadcast_if_of_type(self, class_id, instance_id, event_type):
        """If a device is of a particular type `class_id`, broadcast an event.
        """
        attrs = self._topology.get_attributes('device.' + instance_id)
        if attrs is not None:
            if class_id == attrs.get('classId', ''):
                broadcast_event(event_type, {'instanceIds': [instance_id]})
                return True
        return False

    def _collect_devices(self, *class_ids):
        """Walk the system tree and collect all the instance ids of devices
        whose type is in the list `class_ids`.
        """
        instance_ids = defaultdict(list)

        def visitor(node):
            attrs = node.attributes
            dev_class_id = attrs.get('classId', 'UNKNOWN')
            if attrs.get('type') == 'device' and dev_class_id in class_ids:
                instance_ids[dev_class_id].append(node.node_id)

        self._topology.visit_system_tree(visitor)
        return instance_ids

# ------------------------------------------------------------------


def _extract_topology_devices(topo_hash):
    """Get all the devices and their classes out of a system topology update.
    """
    devices, servers = [], []

    if 'device' in topo_hash:
        for device_id, _, attrs in topo_hash['device'].iterall():
            class_id = attrs.get('classId', 'unknown-class')
            status = attrs.get('status', 'ok')
            devices.append((device_id, class_id, DeviceStatus(status)))

    if 'macro' in topo_hash:
        for device_id, _, attrs in topo_hash['macro'].iterall():
            class_id = attrs.get('classId', 'unknown-class')
            devices.append((device_id, class_id, DeviceStatus.OK))

    if 'server' in topo_hash:
        for server_id, _, attrs in topo_hash['server'].iterall():
            host = attrs.get('host', 'UNKNOWN')
            status = attrs.get('status', 'ok')
            servers.append((server_id, host, DeviceStatus(status)))

    return devices, servers<|MERGE_RESOLUTION|>--- conflicted
+++ resolved
@@ -22,19 +22,6 @@
 from karabogui.util import show_wait_cursor
 
 
-<<<<<<< HEAD
-def handle_device_state_change(proxy, value):
-    """This forwards a device descriptor's state to the configuration panel
-
-    XXX: This might not be needed any longer.
-    """
-    data = {'configuration': proxy,
-            'is_changing': State(value).isDerivedFrom(State.CHANGING)}
-    broadcast_event(KaraboEvent.DeviceStateChanged, data)
-
-
-=======
->>>>>>> df47be9a
 def project_db_handler(fall_through=False):
     """Decorator for project DB handlers to cut down on boilerplate"""
 
