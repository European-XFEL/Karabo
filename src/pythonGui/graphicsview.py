#############################################################################
# Author: <kerstin.weger@xfel.eu>
# Created on September 21, 2012
# Copyright (C) European XFEL GmbH Hamburg. All rights reserved.
#############################################################################


"""This module contains a class which represents a QSvgWidget."""

__all__ = ["GraphicsView"]
    

from displaycomponent import DisplayComponent

from enums import ConfigChangeTypes

from editableapplylatercomponent import EditableApplyLaterComponent
from editablenoapplycomponent import EditableNoApplyComponent
from layoutcomponents.graphicscustomitem import GraphicsCustomItem

<<<<<<< HEAD
from dialogs import PenDialog, TextDialog
from layouts import FixedLayout, GridLayout, BoxLayout, ProxyWidget, Layout
=======
from dialogs.dialogs import PenDialog, TextDialog
from layouts import FixedLayout, GridLayout, BoxLayout, ProxyWidget
>>>>>>> b00dbc64

from registry import Loadable, Registry, ns_karabo, ns_svg
from manager import Manager
from navigationtreeview import NavigationTreeView
from parametertreewidget import ParameterTreeWidget
import pathparser

from PyQt4.QtCore import (Qt, QByteArray, QDir, QEvent, QSize, QRect, QLine,
                          QFileInfo, QBuffer, QIODevice, QMimeData, QRectF,
                          QPoint)
from PyQt4.QtGui import (QAction, QApplication, QBoxLayout, QBrush, QColor,
                         QFileDialog, QFont, QFrame, QIcon, QLabel,
                         QLayout, QKeySequence, QMenu, QMessageBox, QPalette,
                         QPainter, QPen, QStackedLayout,
                         QWidget)
from PyQt4.QtSvg import QSvgWidget

from xml.etree import ElementTree
from functools import partial
import os.path
from itertools import chain


class Action(Registry):
    actions = [ ]


    @classmethod
    def register(cls, name, dict):
        super(Action, cls).register(name, dict)
        if "text" in dict:
            cls.actions.append(cls)


    @classmethod
    def add_action(cls, source, parent):
        action = QAction(QIcon(cls.icon), cls.text, source)
        action.setStatusTip(cls.text)
        action.setToolTip(cls.text)
        if hasattr(cls, "shortcut"):
            action.setShortcut(cls.shortcut)
            action.setShortcutContext(Qt.WidgetWithChildrenShortcut)
        return action


class Separator(Action):
    def __init__(self):
        Action.actions.append(self)


    @classmethod
    def add_action(cls, source, parent):
        action = QAction(source)
        action.setSeparator(True)
        return action


class SimpleAction(Action):
    def __init__(self, parent):
        self.parent = parent

    @classmethod
    def add_action(cls, source, parent):
        action = super(SimpleAction, cls).add_action(source, parent)
        o = cls(parent)
        parent.simple_actions.append(o)
        action.triggered.connect(o.run)
        return action


class ActionGroup(Action):
    actions = [ ]


    @classmethod
    def register(cls, name, dict):
        if ActionGroup in cls.__bases__:
            Action.actions.append(cls)
        else:
            super(ActionGroup, cls).register(name, dict)

    @classmethod
    def add_action(cls, source, parent):
        action = super(ActionGroup, cls).add_action(source, parent)
        menu = QMenu(parent)
        for a in cls.actions:
            menu.addAction(super(ActionGroup, a).add_action(source, parent))
        action.setMenu(menu)
        return action


class ShapeAction(Action):
    def __init__(self):
        super(ShapeAction, self).__init__()


    @classmethod
    def add_action(cls, source, parent):
        action = super(ShapeAction, cls).add_action(source, parent)
        action.setCheckable(True)
        obj = ShapeAction()
        obj.action = action
        obj.Shape = cls
        action.triggered.connect(partial(parent.set_current_action, obj))
        return action


    def mousePressEvent(self, parent, event):
        self.start_pos = event.pos()
        self.shape = self.Shape()
        self.shape.set_points(self.start_pos, self.start_pos)
        event.accept()


    def mouseMoveEvent(self, parent, event):
        if event.buttons() and hasattr(self, 'shape'):
            self.shape.set_points(self.start_pos, event.pos())
            event.accept()
            parent.update()


    def mouseReleaseEvent(self, parent, event):
        if hasattr(self, 'shape'):
            parent.set_current_action(None)
            parent.ilayout.shapes.append(self.shape)


    def draw(self, painter):
        if hasattr(self, 'shape'):
            self.shape.draw(painter)


class Shape(ShapeAction, Loadable):
    fuzzy = 3


    def __init__(self):
        super(Shape, self).__init__()
        self.selected = False
        self.pen = QPen()
        self.pen.setWidth(1)
        self.brush = QBrush()


    def loadpen(self, e):
        def ununit(x):
            try:
                f = {"px": 1, "pt": 1.25, "pc": 15, "mm": 3.543307,
                     "cm": 35.43307, "in": 90}[x[-2:]]
                return f * float(x[:-2])
            except KeyError:
                return float(x)

        d = e.attrib.copy()
        if "style" in d:
            d.update(s.split(":") for s in d["style"].split(";"))
        pen = QPen()
        if d.get("stroke", "none") == "none" or d.get("stroke-width") == "0":
            pen.setStyle(Qt.NoPen)
        else:
            c = QColor(d["stroke"])
            c.setAlphaF(float(d.get("stroke-opacity", 1)))
            pen.setColor(c)
            pen.setCapStyle(dict(
                butt=Qt.FlatCap, square=Qt.SquareCap, round=Qt.RoundCap)
                [d.get("stroke-linecap", "butt")])
            pen.setWidthF(ununit(d.get("stroke-width", "1")))
            pen.setDashOffset(ununit(d.get("stroke-dashoffset", "0")))
            s = d.get("stroke-dasharray", "none")
            if s != "none":
                v = s.split(",") if "," in s else s.split()
                pen.setDashPattern([ununit(s) / pen.width() for s in v])
            pen.setJoinStyle(dict(
                miter=Qt.SvgMiterJoin, round=Qt.RoundJoin, bevel=Qt.BevelJoin)
                [d.get("storke-linejoin", "miter")])
            pen.setMiterLimit(float(d.get("stroke-miterlimit", 4)))
        self.pen = pen
        s = d.get("fill", "black")
        if s == "none":
            self.brush = QBrush()
        else:
            c = QColor(s)
            c.setAlphaF(float(d.get("fill-opacity", 1)))
            self.brush = QBrush(c)


    def savepen(self, e):
        d = e.attrib
        if self.pen.style() == Qt.NoPen:
            d["stroke"] = "none"
        else:
            d["stroke"] = "#{:06x}".format(self.pen.color().rgb() & 0xffffff)
            d["stroke-opacity"] = unicode(self.pen.color().alphaF())
            d["stroke-linecap"] = PenDialog.linecaps[self.pen.capStyle()]
            d["stroke-dashoffset"] = unicode(self.pen.dashOffset())
            d["stroke-width"] = unicode(self.pen.widthF())
            d["stroke-dasharray"] = " ".join(unicode(x * self.pen.width())
                                             for x in self.pen.dashPattern())
            d["stroke-linejoin"] = PenDialog.linejoins[self.pen.joinStyle()]
            d["stroke-miterlimit"] = unicode(self.pen.miterLimit())
        if self.brush.style() == Qt.SolidPattern:
            d["fill"] = "#{:06x}".format(self.brush.color().rgb() & 0xffffff)
            d["fill-opacity"] = unicode(self.brush.color().alphaF())
        else:
            d["fill"] = "none"


    def draw(self, painter):
        if self.selected:
            black = QPen(Qt.black)
            black.setStyle(Qt.DashLine)
            white = QPen(Qt.white)
            painter.setPen(white)
            painter.drawRect(self.geometry())
            painter.setPen(black)
            painter.drawRect(self.geometry())


    def minimumSize(self):
        return QSize(0, 0)


    def maximumSize(self):
        return QSize(10000, 10000)


class Select(Action):
    """ This is the default action. It has no icon nor text since
    it is selected if nothing else is selected. """


    cursors = {'l': Qt.SizeHorCursor, 'r': Qt.SizeHorCursor,
               't': Qt.SizeVerCursor, 'b': Qt.SizeVerCursor,
               'lt': Qt.SizeFDiagCursor, 'lb': Qt.SizeBDiagCursor,
               'rt': Qt.SizeBDiagCursor, 'rb': Qt.SizeFDiagCursor,
               '': Qt.ArrowCursor, 'm': Qt.OpenHandCursor}


    def __init__(self):
        self.selection_start = self.moving_item = None
        self.resize = ''


    def mousePressEvent(self, parent, event):
        if self.resize:
            return
        item = parent.ilayout.itemAtPosition(event.pos())
        if item is None:
            self.selection_stop = self.selection_start = event.pos()
            parent.update()
        else:
            if event.modifiers() & Qt.ShiftModifier:
                item.selected = not item.selected
            else:
                parent.clear_selection()
                item.selected = True
            parent.update()
            event.accept()


    def mouseMoveEvent(self, parent, event):
        if not event.buttons():
            item = parent.ilayout.itemAtPosition(event.pos())
            self.resize = ""
            if item is not None and item.selected:
                g = item.geometry()
                p = event.pos()
                if p.x() - g.left() < 5:
                    self.resize += 'l'
                elif g.right() - p.x() < 5:
                    self.resize += 'r'
                if p.y() - g.top() < 5:
                    self.resize += 't'
                elif g.bottom() - p.y() < 5:
                    self.resize += 'b'
                if not self.resize:
                    self.resize = 'm'
                self.resize_item = item
                self.moving_pos = event.pos()
            parent.setCursor(self.cursors[self.resize])
        else:
            if self.resize == 'm':
                for c in chain(parent.ilayout, parent.ilayout.shapes):
                    if c.selected:
                        c.translate(event.pos() - self.moving_pos)
                self.moving_pos = event.pos()
                event.accept()
            elif self.selection_start is not None:
                self.selection_stop = event.pos()
                event.accept()
            elif self.resize:
                og = self.resize_item.geometry()
                g = QRect(og)
                if "t" in self.resize:
                    g.setTop(event.pos().y())
                elif "b" in self.resize:
                    g.setBottom(event.pos().y())
                if "l" in self.resize:
                    g.setLeft(event.pos().x())
                elif "r" in self.resize:
                    g.setRight(event.pos().x())
                min = self.resize_item.minimumSize()
                max = self.resize_item.maximumSize()
                if (not min.width() <= g.size().width() <= max.width() or
                    not min.height() <= g.size().height() <= max.height()) and (
                    min.width() <= og.size().width() <= max.width() and
                    min.height() <= og.size().height() <= max.height()):
                    return
                self.resize_item.set_geometry(g)
                parent.ilayout.update()
            parent.update()


    def mouseReleaseEvent(self, parent, event):
        self.resize = ""
        self.resize_item = None
        if self.selection_start is not None:
            rect = QRect(self.selection_start, self.selection_stop)
            if not event.modifiers() & Qt.ShiftModifier:
                parent.clear_selection()
            for c in parent.ilayout:
                if rect.contains(c.geometry()):
                    c.selected = True
            self.selection_start = None
            event.accept()
            parent.update()

    def draw(self, painter):
        if self.selection_start is not None:
            painter.setPen(Qt.black)
            painter.drawRect(QRect(self.selection_start, self.selection_stop))


class SelectAll(SimpleAction):
    text = 'Select All'
    icon = 'icons/select-all.svg'
    shortcut = QKeySequence.Paste


    def run(self):
        for c in self.parent.ilayout:
            c.selected = True
        for s in self.parent.ilayout.shapes:
            s.selected = True
        self.parent.update()


Separator()


class Label(Action, Loadable):
    text = "Add text"
    icon = ":text"


    @classmethod
    def add_action(cls, source, parent):
        action = super(Label, cls).add_action(source, parent)
        c = Label()
        c.action = action
        action.triggered.connect(partial(parent.set_current_action, c))
        return action


    def mousePressEvent(self, parent, event):
        p = ProxyWidget(parent.inner, None)
        label = QLabel('', p)
        p.setWidget(label)
        dialog = TextDialog(label)
        dialog.exec_()
        p.fixed_geometry = QRect(event.pos(), p.sizeHint())
        parent.ilayout.add_item(p)
        parent.set_current_action(None)


    def mouseReleaseEvent(self, *args):
        pass


    mouseMoveEvent = mouseReleaseEvent
    draw = mouseReleaseEvent


    @staticmethod
    def load(elem, layout):
        proxy = ProxyWidget(layout.parentWidget(), None)
        label = QLabel(elem.get(ns_karabo + "text"), proxy)
        proxy.setWidget(label)
        layout.loadPosition(elem, proxy)
        font = QFont()
        font.fromString(elem.get(ns_karabo + "font"))
        label.setFont(font)
        palette = QPalette(label.palette())
        palette.setColor(QPalette.Foreground, QColor(
            elem.get(ns_karabo + 'foreground', 'black')))
        bg = elem.get(ns_karabo + 'background')
        if bg is not None:
            label.setAutoFillBackground(True)
            palette.setColor(QPalette.Background, QColor(bg))
        label.setPalette(palette)
        fw = elem.get(ns_karabo + "frameWidth")
        if fw is not None:
            label.setFrameShape(QFrame.Box)
            label.setLineWidth(int(fw))
        return proxy


class Line(Shape):
    xmltag = ns_svg + "line"
    text = "Add Line"
    icon = ":line"

    def set_points(self, start, end):
        self.line = QLine(start, end)

    def draw(self, painter):
        painter.setPen(self.pen)
        painter.drawLine(self.line)
        Shape.draw(self, painter)

    def contains(self, p):
        x1, x2 = self.line.x1(), self.line.x2()
        y1, y2 = self.line.y1(), self.line.y2()
        return (min(x1, x2) - self.fuzzy < p.x() < max(x1, x2) + self.fuzzy and
                min(y1, y2) - self.fuzzy < p.y() < max(y1, y2) + self.fuzzy and
                ((x2 - x1) * (p.y() - y1) - (y2 - y1) * (p.x() - x1)) ** 2 <
                self.fuzzy ** 2 * ((x1 - x2) ** 2 + (y1 - y2) ** 2))

    def geometry(self):
        return QRect(self.line.p1(), self.line.p2())


    def set_geometry(self, rect):
        self.line = QLine(rect.topLeft(), rect.bottomRight())


    def translate(self, p):
        self.line.translate(p)

    def element(self):
        ret = ElementTree.Element(
            ns_svg + "line", x1=unicode(self.line.x1()),
            x2=unicode(self.line.x2()), y1=unicode(self.line.y1()),
            y2=unicode(self.line.y2()))
        self.savepen(ret)
        return ret

    @staticmethod
    def load(e, layout):
        ret = Line()
        ret.line = QLine(float(e.get("x1")), float(e.get("y1")),
                         float(e.get("x2")), float(e.get("y2")))
        ret.loadpen(e)
        layout.shapes.append(ret)
        return ret


    def edit(self):
        pendialog = PenDialog(self.pen)
        pendialog.exec_()


class Rectangle(Shape):
    xmltag = ns_svg + "rect"
    text = "Add rectangle"
    icon = ":rect"

    def set_points(self, start, end):
        self.rect = QRect(start, end).normalized()

    def draw(self, painter):
        painter.setPen(self.pen)
        painter.setBrush(self.brush)
        painter.drawRect(self.rect)
        Shape.draw(self, painter)

    def element(self):
        ret = ElementTree.Element(
            ns_svg + "rect", x=unicode(self.rect.x()),
            y=unicode(self.rect.y()), width=unicode(self.rect.width()),
            height=unicode(self.rect.height()))
        self.savepen(ret)
        return ret

    def contains(self, p):
        l, r = self.rect.left(), self.rect.right()
        t, b = self.rect.top(), self.rect.bottom()
        x, y = p.x(), p.y()
        if self.brush.style() == Qt.SolidPattern:
            return l < x < r and t < y < b
        else:
            return (l < x < r and min(abs(t - y), abs(b - y)) < self.fuzzy or
                    t < y < b and min(abs(l - x), abs(r - x)) < self.fuzzy)

    def geometry(self):
        return self.rect

    def set_geometry(self, rect):
        self.rect = rect


    def translate(self, p):
        self.rect.translate(p)

    @staticmethod
    def load(e, layout):
        ret = Rectangle()
        ret.rect = QRect(float(e.get("x")), float(e.get("y")),
                         float(e.get("width")), float(e.get("height")))
        ret.loadpen(e)
        layout.shapes.append(ret)
        return ret

    def edit(self):
        pendialog = PenDialog(self.pen, self.brush)
        pendialog.exec_()


class Path(Shape):
    xmltag = ns_svg + "path"


    def contains(self, p):
        r = QRectF(p - QPoint(3, 3), p + QPoint(3, 3))
        return self.path.intersects(r)


    def geometry(self):
        return self.path.boundingRect().toRect()


    def translate(self, p):
        self.path.translate(p)


    @staticmethod
    def load(e, layout):
        ret = Path()
        ret.svg = e.get('d')
        parser = pathparser.Parser(ret.svg)
        ret.path = parser.parse()
        ret.loadpen(e)
        layout.shapes.append(ret)
        return ret


    def draw(self, painter):
        painter.setPen(self.pen)
        painter.setBrush(self.brush)
        painter.drawPath(self.path)
        Shape.draw(self, painter)


    def edit(self):
        pendialog = PenDialog(self.pen, self.brush)
        pendialog.exec_()


    def element(self):
        ret = ElementTree.Element(ns_svg + "path", d=self.svg)
        self.savepen(ret)
        return ret


Separator()

class GroupActions(ActionGroup):
    icon = ":group"
    text = "Group"

class GroupAction(SimpleAction):
    "Group several items into one group"

    def gather_widgets(self):
        i = 0
        rect = QRect()
        l = [ ]
        while i < len(self.parent.ilayout):
            c = self.parent.ilayout[i]
            if c.selected:
                c.selected = False
                l.append(c)
                if isinstance(c, Layout):
                    del self.parent.ilayout[i]
                    i -= 1
                rect = rect.united(c.geometry())
            i += 1
        return rect, l


    def gather_shapes(self):
        shapes = self.parent.ilayout.shapes
        self.parent.ilayout.shapes = [s for s in shapes if not s.selected]
        shapes = [s for s in shapes if s.selected]
        for s in shapes:
            s.selected = False
        return shapes


class FixedGroup(GroupActions, GroupAction):
    text = "Group without layout"
    icon = "icons/group-grid.svg"


    def run(self):
        rect, widgets = self.gather_widgets()
        group = FixedLayout()
        for w in widgets:
            group.add_item(w)
        group.shapes = self.gather_shapes()
        for s in group.shapes:
            rect = rect.united(s.geometry())
        if rect.isNull():
            return
        group.fixed_geometry = rect
        self.parent.ilayout.add_item(group)
        group.selected = True


class BoxGroup(GroupAction):
    def doit(self, group, cmp):
        rect, widgets = self.gather_widgets()
        if rect.isNull():
            return
        widgets.sort(cmp)
        for w in widgets:
            if isinstance(w, Layout):
                group.addItem(w)
            else:
                group.addWidget(w)
        group.shapes = self.gather_shapes()
        group.fixed_geometry = QRect(rect.topLeft(), group.sizeHint())
        self.parent.ilayout.add_item(group)


class VerticalGroup(GroupActions, BoxGroup):
    text = "Group Vertically"
    icon = "icons/group-vertical.svg"


    def run(self):
        self.doit(BoxLayout(BoxLayout.TopToBottom),
                  lambda x, y: x.geometry().y() - y.geometry().y())


class HorizontalGroup(GroupActions, BoxGroup):
    text = "Group Horizontally"
    icon = "icons/group-horizontal.svg"


    def run(self):
        self.doit(BoxLayout(BoxLayout.LeftToRight),
                  lambda x, y: x.geometry().x() - y.geometry().x())


class GridGroup(GroupActions, BoxGroup):
    text = "Group in a Grid"
    icon = "icons/group-grid.svg"


    def run(self):
        rect, widgets = self.gather_widgets()
        if rect.isNull():
            return
        group = GridLayout()
        group.set_children(widgets)
        group.shapes = self.gather_shapes()
        group.fixed_geometry = QRect(rect.topLeft(), group.sizeHint())
        self.parent.ilayout.add_item(group)


class Ungroup(GroupActions, SimpleAction):
    "Ungroup items"
    text = "Ungroup"
    icon = "icons/ungroup.svg"


    def run(self):
        i = 0
        while i < len(self.parent.ilayout):
            child = self.parent.ilayout[i]
            if child.selected and isinstance(child, Layout):
                cl = list(child)
                for c in cl:
                    if isinstance(c, QLayout):
                        c.setParent(None)
                    c.fixed_geometry = c.geometry()
                self.parent.ilayout[i:i + 1] = cl
                self.parent.ilayout.shapes.extend(child.shapes)
                i += len(cl)
            else:
                i += 1


Separator()


class Cut(SimpleAction):
    text = "Cut"
    icon = ":edit-cut"
    shortcut = QKeySequence.Cut


    def run(self):
        QApplication.clipboard().setMimeData(self.parent.mimeData())
        self.parent.ilayout.delete_selected()
        self.parent.update()


class Copy(SimpleAction):
    text = "Copy"
    icon = ":edit-copy"
    shortcut = QKeySequence.Copy


    def run(self):
        QApplication.clipboard().setMimeData(self.parent.mimeData())


class Paste(SimpleAction):
    text = "Paste"
    icon = ":edit-paste"
    shortcut = QKeySequence.Paste


    def run(self):
        root = ElementTree.fromstring(QApplication.clipboard().mimeData().
                                      data("image/svg+xml"))
        self.parent.ilayout.load_element(root)
        self.parent.tree.getroot().extend(root)
        ar = QByteArray()
        buf = QBuffer(ar)
        buf.open(QIODevice.WriteOnly)
        self.parent.tree.write(buf)
        buf.close()
        self.parent.load(ar)
        self.parent.update()


Separator()


class Raise(SimpleAction):
    text = "Bring to front"
    icon = ":bringtofront"


    def run(self):
        shapes = self.parent.ilayout.shapes
        for i in range(len(shapes)):
            if shapes[i].selected:
                j = len(shapes) - 1
                for j in range(i + 1, len(shapes)):
                    if not shapes[j].geometry().intersects(
                            shapes[i].geometry()):
                        break
                shapes[j], shapes[i:j] = shapes[i], shapes[i + 1:j + 1]
        self.parent.update()


class Lower(SimpleAction):
    text = "Send to back"
    icon = ":sendtoback"


    def run(self):
        shapes = self.parent.ilayout.shapes
        for i in range(len(shapes) - 1, 0, -1):
            if shapes[i].selected:
                j = 0
                for j in range(i - 1, -1, -1):
                    if not shapes[j].geometry().intersects(
                            shapes[i].geometry()):
                        break
                shapes[j], shapes[j + 1:i + 1] = shapes[i], shapes[j:i]
        self.parent.update()


class GraphicsView(QSvgWidget):
    def __init__(self, parent, designMode=True):
        super(GraphicsView, self).__init__(parent)
        
        self.inner = QWidget(self)
        self.ilayout = FixedLayout()
        self.inner.setLayout(self.ilayout)
        layout = QStackedLayout(self)
        layout.addWidget(self.inner)
        
        self.current_action = self.default_action = Select()
        self.current_action.action = QAction(self) # never displayed
        self.simple_actions = [ ]

        self.tree = ElementTree.ElementTree(ElementTree.Element(ns_svg + "svg"))

        self.designMode = designMode

        # Describes most recent item to be cut or copied inside the application
        self.__copiedItem = QByteArray()

        self.setFocusPolicy(Qt.StrongFocus)
        self.setAcceptDrops(True)
        self.setAttribute(Qt.WA_MouseTracking)


    def add_actions(self, source):
        for v in Action.actions:
            action = v.add_action(source, self)
            yield action

    def set_current_action(self, action):
        self.current_action.action.setChecked(False)
        if Action is None:
            self.current_action = self.default_action
        else:
            self.current_action = action
        if self.current_action is None:
            self.current_action = self.default_action
        self.current_action.action.setChecked(True)


    def closeEvent(self, event):
        if len(self.ilayout) == 0 and len(self.ilayout.shapes) == 0:
            return

        messageBox = QMessageBox(self)
        messageBox.setWindowTitle("Save scene before closing")
        messageBox.setText("Do you want to save your scene before closing?")
        messageBox.setStandardButtons(QMessageBox.Save | QMessageBox.Discard | QMessageBox.Cancel)
        messageBox.setDefaultButton(QMessageBox.Save)

        reply = messageBox.exec_()
        if reply == QMessageBox.Cancel:
            event.ignore()
            return

        if reply == QMessageBox.Save:
            self.saveSceneLayoutToFile()
        event.accept()


    @property
    def designMode(self):
        return self.inner.testAttribute(Qt.WA_TransparentForMouseEvents)


    @designMode.setter
    def designMode(self, value):
        self.inner.setAttribute(Qt.WA_TransparentForMouseEvents, value)


    def reset(self):
        if len(self.ilayout) == 0 and len(self.ilayout.shapes) == 0:
            return

        reply = QMessageBox.question(
            self, "Save scene before closing",
            "Do you want to save your scene before closing?",
            QMessageBox.Save | QMessageBox.Discard, QMessageBox.Discard)

        if reply == QMessageBox.Save:
            self.saveSceneLayoutToFile()

        self.clean()
        self.ilayout = FixedLayout()
        self.inner.setLayout(self.ilayout)
        self.layout().addWidget(self.inner)


    def clean(self):
        """Remove all child widgets"""
        for c in self.inner.children():
            if isinstance(c, ProxyWidget) and c.component is not None:
                for k in c.component.keys:
                    Manager().removeVisibleDevice(k)
            c.setParent(None)
        self.inner.setParent(None)
        self.inner = QWidget(self)
        self.ilayout = None
        self.layout().addWidget(self.inner)


    # Open saved view from file
    def openSceneLayoutFromFile(self):
        filename = QFileDialog.getOpenFileName(None, "Open saved view",
                                               QDir.tempPath(), "SVG (*.svg)")
        if len(filename) < 1:
            return

        self.openScene(filename)


    def openSceneConfigurationsFromFile(self):
        dirPath = QFileDialog.getExistingDirectory(self, "Select directory to open configuration files", QDir.tempPath(),
                                                   QFileDialog.ShowDirsOnly | QFileDialog.DontResolveSymlinks)

        if len(dirPath) < 1:
            return

        dir = QDir(dirPath)
        fileInfos = dir.entryInfoList(QDir.NoDotAndDotDot | QDir.Files | QDir.Hidden | QDir.System)
        for fileInfo in fileInfos:
            print fileInfo


    def openSceneLayoutConfigurationsFromFile(self):
        dirPath = QFileDialog.getExistingDirectory(self, "Select directory to open configuration files", QDir.tempPath(),
                                                   QFileDialog.ShowDirsOnly | QFileDialog.DontResolveSymlinks)

        if len(dirPath) < 1:
            return

        dir = QDir(dirPath)
        fileInfos = dir.entryInfoList(QDir.NoDotAndDotDot | QDir.Files | QDir.Hidden | QDir.System)

        internalKeyTextTuples = []
        for fileInfo in fileInfos:
            if fileInfo.suffix() == "scene":
                # Layout file
                internalKeyTextTuples = self.openScene(str(fileInfo.absoluteFilePath()))
            #elif fileInfo.suffix() == "xml":
                # Configuration file
                #print "XML file:", fileInfo.absoluteFilePath()

        for internalKeyText in internalKeyTextTuples:
            internalKey = str(internalKeyText[0])
            text = str(internalKeyText[1])
            filename = str(dirPath + "/" + text + ".xml")
            # openAsXml(self, filename, internalKey, configChange=ConfigChangeTypes.DEVICE_CLASS_CONFIG_CHANGED, classId=str())

            # TODO: Remove dirty hack for scientific computing again!!!
            croppedClassId = text.split("-")
            classId = croppedClassId[0]
            Manager().openAsXml(filename, internalKey, ConfigChangeTypes.DEVICE_CLASS_CONFIG_CHANGED, classId)


    # Helper function opens *.scene file
    # Returns list of tuples containing (internalKey, text) of GraphicsItem of scene
    def openScene(self, filename):
        self.tree = ElementTree.parse(filename)
        root = self.tree.getroot()
        self.clean()
        self.ilayout = FixedLayout.load(root, widget=self.inner)
        self.designMode = True

        ar = QByteArray()
        buf = QBuffer(ar)
        buf.open(QIODevice.WriteOnly)
        self.tree.write(buf)
        buf.close()
        self.load(ar)


    # Helper function opens *.xml configuration file
    def openConfiguration(self, filename):
        print "openConfiguration", filename


    def saveSceneLayoutToFile(self):
        """ Save active view to file """
        filename = QFileDialog.getSaveFileName(None, "Save file as",
                                               QDir.tempPath(), "SVG (*.svg)")
        if len(filename) < 1:
            return
        self.saveScene(filename)

    def saveScene(self, filename):
        fi = QFileInfo(filename)
        if len(fi.suffix()) < 1:
            filename += ".svg"

        root = self.tree.getroot().copy()
        tree = ElementTree.ElementTree(root)
        e = self.ilayout.element()
        root.extend(ee for ee in e)
        tree.write(filename)


    def mimeData(self):
        e = self.ilayout.element(selected=True)
        e.tag = ns_svg + "svg"
        tree = ElementTree.ElementTree(e)
        ar = QByteArray()
        buf = QBuffer(ar)
        buf.open(QIODevice.WriteOnly)
        tree.write(buf)
        buf.close()
        mime = QMimeData()
        mime.setData("image/svg+xml", ar)
        return mime


    def saveSceneConfigurationsToFile(self):
        dirPath = QFileDialog.getExistingDirectory(self, "Select directory to save configuration files", QDir.tempPath(),
                                                   QFileDialog.ShowDirsOnly | QFileDialog.DontResolveSymlinks)

        if len(dirPath) < 1:
            return

        # Check, if directory is empty
        self.checkDirectoryBeforeSave(dirPath)

        # Save configurations of navigation related items
        self.saveSceneConfigurations(dirPath)


    def saveSceneLayoutConfigurationsToFile(self):
        """ Save active view and configurations to folder/files """
        dir = QFileDialog.getExistingDirectory(
            self, "Select directory to save layout and configuration files",
            options=QFileDialog.ShowDirsOnly | QFileDialog.DontResolveSymlinks)
        if not dir:
            return
        self.checkDirectoryBeforeSave(dir)
        self.saveScene(os.path.join(dir, os.path.basename(dir) + ".svg"))
        self.saveSceneConfigurations(dir)


    # Helper function checks whether the directory to save to is empty
    # If the directory is not empty the user has to select what happens with the existing files
    def checkDirectoryBeforeSave(self, dirPath):
        dir = QDir(dirPath)
        files = dir.entryList(QDir.NoDotAndDotDot | QDir.Files | QDir.Hidden | QDir.System)
        if len(files) > 0:
            reply = QMessageBox.question(self, 'Selected directory is not empty',
                "The selected directory already contains files.<br>These files will be overwritten or removed.<br><br>" \
                + "Do you want to continue?", QMessageBox.Yes |
                QMessageBox.No, QMessageBox.No)

            if reply == QMessageBox.No:
                return

        for file in files:
            dir.remove(file)


    # Helper function to save all configurations for scene items
    def saveSceneConfigurations(self, dirPath):
        for item in self.ilayout.shapes:
            if isinstance(item, GraphicsCustomItem):
                # TODO: Remove dirty hack for scientific computing again!!!
                croppedClassId = item.text().split("-")
                classId = croppedClassId[0]
                Manager().saveAsXml(str(dirPath + "/" + item.text() + ".xml"), str(classId), str(item.internalKey()))


                stream.writeString("\n")
                stream.writeString("\n")
                stream.writeString("\n")
    # Positions a newly added or pasted item in the scene
    # The sequence number ensures that new items are added in different positions
    # rather than on top of each other
    def _setupItem(self, item):
        item.setPos(QPointF(80 + (100 * (self.__seqNumber % 5)), 80 + (50 * ((self.__seqNumber / 5) % 7))))
        self.__seqNumber += 1
        self._addItem(item)


    # Creates and returns container item
    def createGraphicsItemContainer(self, orientation, items, pos):
        # Initialize layout
        layout = BoxLayout(QBoxLayout.LeftToRight if
                           orientation == Qt.Horizontal else
                           QBoxLayout.TopToBottom)

        for item, component in items:
            proxy = ProxyWidget(self.inner, component)
            proxy.addWidget(item)
            layout.addWidget(proxy)
            proxy.show()

        layout.fixed_geometry = QRect(pos, layout.sizeHint())
        self.ilayout.add_item(layout)
        layout.selected = True
        return layout


    def clear_selection(self):
        for s in self.ilayout.shapes:
            s.selected = False
        for c in self.ilayout:
            c.selected = False


    def mousePressEvent(self, event):
        if not self.designMode:
            return
        if event.button() == Qt.LeftButton:
            self.current_action.mousePressEvent(self, event)
        else:
            child = self.inner.childAt(event.pos())
            if child is not None:
                while not isinstance(child, ProxyWidget):
                    child = child.parent()
                child.mousePressEvent(event)

        QWidget.mousePressEvent(self, event)


    def contextMenuEvent(self, event):
        if not self.designMode:
            return
        child = self.inner.childAt(event.pos())
        if child is not None:
            while not isinstance(child, ProxyWidget):
                child = child.parent()
            child.event(event)


    def mouseMoveEvent(self, event):
        self.current_action.mouseMoveEvent(self, event)
        QWidget.mouseMoveEvent(self, event)


    def mouseReleaseEvent(self, event):
        self.current_action.mouseReleaseEvent(self, event)
        QWidget.mouseReleaseEvent(self, event)


    def mouseDoubleClickEvent(self, event):
        if not self.designMode:
            return
        w = self.inner.childAt(event.pos())
        if w is not None:
            while not isinstance(w, ProxyWidget):
                w = w.parent()
            w.edit()
            return
        item = self.ilayout.itemAtPosition(event.pos())
        if item is None:
            return
        item.edit()


    def dragEnterEvent(self, event):
        source = event.source()
        if source is not None and source is not self and self.designMode:
            event.accept()
        QWidget.dragEnterEvent(self, event)


    def dropEvent(self, event):
        w = self.inner.childAt(event.pos())
        if w is not None:
            while not isinstance(w, ProxyWidget):
                w = w.parent()
            w.dropEvent(event)
            if event.isAccepted():
                return

        source = event.source()
        customItem = None
        if isinstance(source, ParameterTreeWidget):
            selectedItems = source.selectedItems()
            
            for item in selectedItems:
                # Get internal key
                internalKey = item.internalKey
                # Get display name
                displayName = item.text(0)
                # Use DeviceClass/DeviceInstance-Key if no displayName is set
                if len(displayName) == 0:
                    keys = internalKey.split('.')
                    displayName = keys[1]
                
                # Display component
                if source.isColumnHidden(1):
                    configDisplayComponent = None
                else:
                    configDisplayComponent = item.displayComponent
                # Editable component
                configEditableComponent = item.editableComponent

                # List stored all items for layout
                items = []

                displayNameProxyWidget = self._createDisplayNameProxyWidget(displayName)
                if displayNameProxyWidget:
                    # Add item to itemlist
                    items.append((displayNameProxyWidget, None))

                # Does key concern state of device?
                keys = internalKey.split('.configuration.')
                isStateToDisplay = keys[1] == "state"
                
                # Display component
                if configDisplayComponent:
                    displayComponent = DisplayComponent(item.classAlias, key=internalKey,
                                                        enumeration=item.enumeration,
                                                        metricPrefixSymbol=item.metricPrefixSymbol,
                                                        unitSymbol=item.unitSymbol,
                                                        valueType=item.valueType)
                    
                    items.append((displayComponent.widget, displayComponent))
                    # Create proxy widget
                    
                    # Add proxyWidget for unit label, if available
                    unitProxyWidget = self._createUnitProxyWidget(item.metricPrefixSymbol, item.unitSymbol)
                    if unitProxyWidget:
                        items.append((unitProxyWidget, None))

                    # Register as visible device
                    Manager().newVisibleDevice(internalKey)

                # Editable component
                if configEditableComponent:
                    if not configDisplayComponent:
                        editableComponent = EditableNoApplyComponent(item.classAlias, key=internalKey,
                                                                     enumeration=item.enumeration,
                                                                     metricPrefixSymbol=item.metricPrefixSymbol,
                                                                     unitSymbol=item.unitSymbol,
                                                                     valueType=item.valueType)
                    else:
                        editableComponent = EditableApplyLaterComponent(item.classAlias, key=internalKey,
                                                                        enumeration=item.enumeration,
                                                                        metricPrefixSymbol=item.metricPrefixSymbol,
                                                                        unitSymbol=item.unitSymbol,
                                                                        valueType=item.valueType)
                        editableComponent.isEditableValueInit = False

                        # Register as visible device
                        Manager().newVisibleDevice(internalKey)
                        
                    items.append((editableComponent.widget, editableComponent))

                customItem = self.createGraphicsItemContainer(
                    Qt.Horizontal, items, event.pos())

            if customItem is None:
                return
        elif isinstance(source, NavigationTreeView):
            print "NavigationTreeView"
            return
        
        event.accept()

        QWidget.dropEvent(self, event)


    def event(self, event):
        ret = QWidget.event(self, event)
        if event.type() == QEvent.ToolTip:
            item = self.inner.childAt(event.pos())
            if item is not None:
                while not isinstance(item, ProxyWidget):
                    item = item.parent()
                item.event(event)
                return True
        return ret


    def _createDisplayNameProxyWidget(self, displayName):
        if len(displayName) < 1:
            return None

        # Label only, if there is something to show
        return QLabel(displayName)


    def _createUnitProxyWidget(self, metricPrefixSymbol, unitSymbol):
        # If metricPrefix &| unitSymbol are set a QLabel is returned,
        # otherwise None
        unitLabel = str()
        
        if metricPrefixSymbol and len(metricPrefixSymbol) > 0:
            unitLabel += metricPrefixSymbol
        if unitSymbol and len(unitSymbol) > 0:
            unitLabel += unitSymbol
        
        if len(unitLabel) > 0:
            laUnit = QLabel(unitLabel)
            return laUnit
        
        return None


    def paintEvent(self, event):
        painter = QPainter(self)
        try:
            self.renderer().render(painter, self.renderer().viewBoxF())
            self.ilayout.draw(painter)
            painter.save()
            if self.designMode:
                painter.setPen(Qt.DashLine)
                for item in self.ilayout:
                    if item.selected:
                        painter.drawRect(item.geometry())
            painter.restore()
            self.current_action.draw(painter)
        finally:
            painter.end()
<|MERGE_RESOLUTION|>--- conflicted
+++ resolved
@@ -18,13 +18,8 @@
 from editablenoapplycomponent import EditableNoApplyComponent
 from layoutcomponents.graphicscustomitem import GraphicsCustomItem
 
-<<<<<<< HEAD
-from dialogs import PenDialog, TextDialog
+from dialogs.dialogs import PenDialog, TextDialog
 from layouts import FixedLayout, GridLayout, BoxLayout, ProxyWidget, Layout
-=======
-from dialogs.dialogs import PenDialog, TextDialog
-from layouts import FixedLayout, GridLayout, BoxLayout, ProxyWidget
->>>>>>> b00dbc64
 
 from registry import Loadable, Registry, ns_karabo, ns_svg
 from manager import Manager
