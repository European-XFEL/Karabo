--- conflicted
+++ resolved
@@ -1210,15 +1210,8 @@
             for item in selectedItems:
                 box = item.internalKey
                 displayName = item.text(0)
-<<<<<<< HEAD
-                # Use DeviceClass/DeviceInstance-Key if no displayName is set
-                if len(displayName) == 0:
-                    keys = internalKey.split('.')
-                    displayName = keys[1]
-=======
                 if len(displayName) == 0:
                     displayName = box.path.split('.')[-1]
->>>>>>> c0edec30
                 
                 if source.isColumnHidden(1):
                     configDisplayComponent = None
@@ -1233,7 +1226,6 @@
                     items.append((displayNameProxyWidget, None))
                 
                 if configDisplayComponent:
-<<<<<<< HEAD
                     # Special treatment for command
                     if item.classAlias == "Command":
                         allowedStates = item.allowedStates
@@ -1251,22 +1243,13 @@
                                                             metricPrefixSymbol=item.metricPrefixSymbol,
                                                             unitSymbol=item.unitSymbol,
                                                             valueType=item.valueType)
-=======
-                    displayComponent = DisplayComponent(
-                        box.descriptor.classAlias, box, self.inner)
->>>>>>> c0edec30
                     
                     items.append((displayComponent.widget, displayComponent))
                     unitProxyWidget = self._createUnitProxyWidget(item.metricPrefixSymbol, item.unitSymbol)
                     if unitProxyWidget:
                         items.append((unitProxyWidget, None))
 
-<<<<<<< HEAD
-                    # Register as visible device
-                    Manager().newVisibleDevice(internalKey)
-=======
                     box.configuration.addVisible()
->>>>>>> c0edec30
 
                 # Editable component
                 if configEditableComponent:
@@ -1278,12 +1261,7 @@
                             item.classAlias, box, self.inner)
                         editableComponent.isEditableValueInit = False
 
-<<<<<<< HEAD
-                        # Register as visible device
-                        Manager().newVisibleDevice(internalKey)
-=======
                         box.configuration.addVisible()
->>>>>>> c0edec30
                         
                     items.append((editableComponent.widget, editableComponent))
 
