#############################################################################
# Author: <kerstin.weger@xfel.eu>
# Created on September 21, 2012
# Copyright (C) European XFEL GmbH Hamburg. All rights reserved.
#############################################################################


"""This module contains a class which represents a QGraphicsView."""

__all__ = ["GraphicsView"]
    

from displaycomponent import DisplayComponent

from enums import NavigationItemTypes
from enums import ConfigChangeTypes

from layoutcomponents.arrow import Arrow
from editableapplylatercomponent import EditableApplyLaterComponent
from editablenoapplycomponent import EditableNoApplyComponent
from layoutcomponents.graphicscustomitem import GraphicsCustomItem
from layoutcomponents.graphicsproxywidgetcontainer import GraphicsProxyWidgetContainer
from layoutcomponents.link import Link
from layoutcomponents.linkbase import LinkBase
from layoutcomponents.nodebase import NodeBase
from layoutcomponents.text import Text
from layoutcomponents.textdialog import TextDialog

from registry import Loadable, Registry, ns_karabo, ns_svg
from manager import Manager
from pendialog import PenDialog

from widget import DisplayWidget, EditableWidget

from PyQt4.QtCore import (Qt, QByteArray, QDir, QEvent, QSize, QRect, QLine,
    QFileInfo, QBuffer, QIODevice, pyqtSlot, QMimeData)
from PyQt4.QtGui import (QAction, QApplication, QBoxLayout, QBrush, QColor,
                         QGridLayout, QFileDialog, QIcon, QInputDialog,
                         QLabel, QLayout, QKeySequence, QMenu, QPainter, QPen,
                         QStackedWidget, QStackedLayout, QWidget)
from PyQt4.QtSvg import QSvgWidget

from xml.etree import ElementTree
from functools import partial
import os.path
from bisect import bisect

class Action(Registry):
    actions = [ ]


    @classmethod
    def register(cls, name, dict):
        super(Action, cls).register(name, dict)
        if "text" in dict:
            cls.actions.append(cls)


    @classmethod
    def add_action(cls, source, parent):
        action = QAction(QIcon(cls.icon), cls.text, source)
        action.setStatusTip(cls.text)
        action.setToolTip(cls.text)
        if hasattr(cls, "shortcut"):
            action.setShortcut(cls.shortcut)
            action.setShortcutContext(Qt.WidgetWithChildrenShortcut)
        return action


class Separator(Action):
    def __init__(self):
        Action.actions.append(self)


    @classmethod
    def add_action(cls, source, parent):
        action = QAction(source)
        action.setSeparator(True)
        return action


<<<<<<< HEAD
        self.__minZ = 0
        self.__maxZ = 0
        self.__seqNumber = 0
=======
class SimpleAction(Action):
    def __init__(self, parent):
        self.parent = parent

>>>>>>> 449458ee

    @classmethod
    def add_action(cls, source, parent):
        action = super(SimpleAction, cls).add_action(source, parent)
        o = cls(parent)
        parent.simple_actions.append(o)
        action.triggered.connect(o.run)
        return action


class ActionGroup(Action):
    actions = [ ]


    @classmethod
    def register(cls, name, dict):
        if ActionGroup in cls.__bases__:
            Action.actions.append(cls)
        else:
            super(ActionGroup, cls).register(name, dict)

    @classmethod
    def add_action(cls, source, parent):
        action = super(ActionGroup, cls).add_action(source, parent)
        menu = QMenu(parent)
        for a in cls.actions:
            menu.addAction(super(ActionGroup, a).add_action(source, parent))
        action.setMenu(menu)
        return action


class ShapeAction(Action):
    def __init__(self):
        super(ShapeAction, self).__init__()


    @classmethod
    def add_action(cls, source, parent):
        action = super(ShapeAction, cls).add_action(source, parent)
        action.setCheckable(True)
        obj = ShapeAction()
        obj.action = action
        obj.Shape = cls
        action.triggered.connect(partial(parent.set_current_action, obj))
        return action


    def mousePressEvent(self, parent, event):
        self.start_pos = event.pos()
        self.shape = self.Shape()
        self.shape.set_points(self.start_pos, self.start_pos)
        event.accept()


    def mouseMoveEvent(self, parent, event):
        if hasattr(self, 'shape'):
            self.shape.set_points(self.start_pos, event.pos())
            event.accept()
            parent.update()


    def mouseReleaseEvent(self, parent, event):
        if hasattr(self, 'shape'):
            parent.set_current_action(None)
            parent.ilayout.shapes.append(self.shape)


    def draw(self, painter):
        if hasattr(self, 'shape'):
            self.shape.draw(painter)


class Shape(ShapeAction, Loadable):
    fuzzy = 3


    def __init__(self):
        super(Shape, self).__init__()
        self.selected = False
        self.pen = QPen()
        self.pen.setWidth(1)
        self.brush = QBrush()


    @classmethod
    def add_action(cls, source, parent):
        return super(Shape, cls).add_action(source, parent)


    def loadpen(self, e):
        def ununit(x):
            try:
                f = {"px": 1, "pt": 1.25, "pc": 15, "mm": 3.543307,
                     "cm": 35.43307, "in": 90}[x[-2:]]
                return f * float(x[:-2])
            except KeyError:
                return float(x)

        d = e.attrib.copy()
        if "style" in d:
            d.update(s.split(":") for s in d["style"].split(";"))
        pen = QPen()
        if d.get("stroke", "none") == "none" or d.get("stroke-width") == "0":
            pen.setStyle(Qt.NoPen)
        else:
            c = QColor(d["stroke"])
            c.setAlphaF(float(d.get("stroke-opacity", 1)))
            pen.setColor(c)
            pen.setCapStyle(dict(
                butt=Qt.FlatCap, square=Qt.SquareCap, round=Qt.RoundCap)
                [d.get("stroke-linecap", "butt")])
            pen.setWidthF(ununit(d.get("stroke-width", "1")))
            pen.setDashOffset(ununit(d.get("stroke-dashoffset", "0")))
            s = d.get("stroke-dasharray", "none")
            if s != "none":
                v = s.split(",") if "," in s else s.split()
                pen.setDashPattern([ununit(s) / pen.width() for s in v])
            pen.setJoinStyle(dict(
                miter=Qt.SvgMiterJoin, round=Qt.RoundJoin, bevel=Qt.BevelJoin)
                [d.get("storke-linejoin", "miter")])
            pen.setMiterLimit(float(d.get("stroke-miterlimit", 4)))
        self.pen = pen
        s = d.get("fill", "black")
        if s == "none":
            self.brush = QBrush()
        else:
            c = QColor(s)
            c.setAlphaF(float(d.get("fill-opacity", 1)))
            self.brush = QBrush(c)


    def savepen(self, e):
        d = e.attrib
        if self.pen.style() == Qt.NoPen:
            d["stroke"] = "none"
        else:
            d["stroke"] = "#{:06x}".format(self.pen.color().rgb() & 0xffffff)
            d["stroke-opacity"] = unicode(self.pen.color().alphaF())
            d["stroke-linecap"] = PenDialog.linecaps[self.pen.capStyle()]
            d["stroke-dashoffset"] = unicode(self.pen.dashOffset())
            d["stroke-width"] = unicode(self.pen.widthF())
            d["stroke-dasharray"] = " ".join(unicode(x * self.pen.width())
                                             for x in self.pen.dashPattern())
            d["stroke-linejoin"] = PenDialog.linejoins[self.pen.joinStyle()]
            d["stroke-miterlimit"] = unicode(self.pen.miterLimit())
        if self.brush.style() == Qt.SolidPattern:
            d["fill"] = "#{:06x}".format(self.brush.color().rgb() & 0xffffff)
            d["fill-opacity"] = unicode(self.brush.color().alphaF())
        else:
            d["fill"] = "none"


    def draw(self, painter):
        if self.selected:
            black = QPen(Qt.black)
            black.setStyle(Qt.DashLine)
            white = QPen(Qt.white)
            painter.setPen(white)
            painter.drawRect(self.geometry())
            painter.setPen(black)
            painter.drawRect(self.geometry())


    def minimumSize(self):
        return QSize(0, 0)


    def maximumSize(self):
        return QSize(10000, 10000)


class Select(Action):
    """ This is the default action. It has no icon nor text since
    it is selected if nothing else is selected. """

    def __init__(self):
        self.selection_start = self.moving_item = None

    def mousePressEvent(self, parent, event):
        item = parent.ilayout.itemAtPosition(event.pos())
        if item is not None and item.selected:
            g = item.geometry()
            p = event.pos()
            if p.x() - g.left() < 10:
                self.resize = "left"
            elif g.right() - p.x() < 10:
                self.resize = "right"
            elif p.y() - g.top() < 10:
                self.resize = "top"
            elif g.bottom() - p.y() < 10:
                self.resize = "bottom"
            else:
                self.resize = None
            if self.resize is not None:
                self.resize_item = item
                return
        if item is None:
            self.selection_stop = self.selection_start = event.pos()
            parent.update()
        else:
            self.moving_item = item
            self.moving_pos = event.pos()
            if event.modifiers() & Qt.ShiftModifier:
                item.selected = not item.selected
            else:
                parent.clear_selection()
                item.selected = True
            parent.update()
            event.accept()

    def mouseMoveEvent(self, parent, event):
        if self.moving_item is not None:
            self.moving_item.translate(event.pos() - self.moving_pos)
            self.moving_pos = event.pos()
            event.accept()
        elif self.selection_start is not None:
            self.selection_stop = event.pos()
            event.accept()
        elif self.resize is not None:
            og = self.resize_item.geometry()
            g = QRect(og)
            if self.resize == "top":
                g.setTop(event.pos().y())
            elif self.resize == "bottom":
                g.setBottom(event.pos().y())
            elif self.resize == "left":
                g.setLeft(event.pos().x())
            elif self.resize == "right":
                g.setRight(event.pos().x())
            min = self.resize_item.minimumSize()
            max = self.resize_item.maximumSize()
            if (not min.width() <= g.size().width() <= max.width() or
                not min.height() <= g.size().height() <= max.height()) and (
                min.width() <= og.size().width() <= max.width() and
                min.height() <= og.size().height() <= max.height()):
                return
            self.resize_item.set_geometry(g)
            parent.ilayout.update()
        parent.update()

    def mouseReleaseEvent(self, parent, event):
        self.moving_item = None
        self.resize = self.resize_item = None
        if self.selection_start is not None:
            rect = QRect(self.selection_start, self.selection_stop)
            if not event.modifiers() & Qt.ShiftModifier:
                parent.clear_selection()
            for c in parent.ilayout:
                if rect.contains(c.geometry()):
                    c.selected = True
            self.selection_start = None
            event.accept()
            parent.update()

    def draw(self, painter):
        if self.selection_start is not None:
            painter.setPen(Qt.black)
            painter.drawRect(QRect(self.selection_start, self.selection_stop))


class Label(Action, Loadable):
    text = "Add text"
    icon = ":text"


    @classmethod
    def add_action(cls, source, parent):
        action = super(Label, cls).add_action(source, parent)
        c = Label()
        c.action = action
        action.triggered.connect(partial(parent.set_current_action, c))
        return action


    def mousePressEvent(self, parent, event):
        text, ok = QInputDialog.getText(parent, "Add new label", "Enter text:")
        if not ok:
            return
        p = ProxyWidget(parent)
        p.addWidget(QLabel(text))
        p.fixed_geometry = QRect(event.pos(), p.sizeHint())
        parent.ilayout.add_item(p)
        parent.set_current_action(None)


    def mouseReleaseEvent(self, *args):
        pass


    mouseMoveEvent = mouseReleaseEvent
    draw = mouseReleaseEvent


    @staticmethod
    def load(elem, layout):
        return QLabel(elem.get(ns_karabo + "text"))


class Line(Shape):
    xmltag = ns_svg + "line"
    text = "Add Line"
    icon = ":line"

    def set_points(self, start, end):
        self.line = QLine(start, end)

    def draw(self, painter):
        painter.setPen(self.pen)
        painter.drawLine(self.line)
        Shape.draw(self, painter)

    def contains(self, p):
        x1, x2 = self.line.x1(), self.line.x2()
        y1, y2 = self.line.y1(), self.line.y2()
        return (min(x1, x2) - self.fuzzy < p.x() < max(x1, x2) + self.fuzzy and
                min(y1, y2) - self.fuzzy < p.y() < max(y1, y2) + self.fuzzy and
                ((x2 - x1) * (p.y() - y1) - (y2 - y1) * (p.x() - x1)) ** 2 <
                self.fuzzy ** 2 * ((x1 - x2) ** 2 + (y1 - y2) ** 2))

    def geometry(self):
        return QRect(self.line.p1(), self.line.p2())


    def set_geometry(self, rect):
        self.line = QLine(rect.topLeft(), rect.bottomRight())


    def translate(self, p):
        self.line.translate(p)

    def element(self):
        ret = ElementTree.Element(
            ns_svg + "line", x1=unicode(self.line.x1()),
            x2=unicode(self.line.x2()), y1=unicode(self.line.y1()),
            y2=unicode(self.line.y2()))
        self.savepen(ret)
        return ret

    @staticmethod
    def load(e, layout):
        ret = Line()
        ret.line = QLine(float(e.get("x1")), float(e.get("y1")),
                         float(e.get("x2")), float(e.get("y2")))
        ret.loadpen(e)
        return ret


    def edit(self):
        pendialog = PenDialog(self.pen)
        pendialog.exec_()


class Rectangle(Shape):
    xmltag = ns_svg + "rect"
    text = "Add rectangle"
    icon = ":rect"

    def set_points(self, start, end):
        self.rect = QRect(start, end).normalized()

    def draw(self, painter):
        painter.setPen(self.pen)
        painter.setBrush(self.brush)
        painter.drawRect(self.rect)
        Shape.draw(self, painter)

    def element(self):
        ret = ElementTree.Element(
            ns_svg + "rect", x=unicode(self.rect.x()),
            y=unicode(self.rect.y()), width=unicode(self.rect.width()),
            height=unicode(self.rect.height()))
        self.savepen(ret)
        return ret

    def contains(self, p):
        l, r = self.rect.left(), self.rect.right()
        t, b = self.rect.top(), self.rect.bottom()
        x, y = p.x(), p.y()
        if self.brush.style() == Qt.SolidPattern:
            return l < x < r and t < y < b
        else:
            return (l < x < r and min(abs(t - y), abs(b - y)) < self.fuzzy or
                    t < y < b and min(abs(l - x), abs(r - x)) < self.fuzzy)

    def geometry(self):
        return self.rect

    def set_geometry(self, rect):
        self.rect = rect


    def translate(self, p):
        self.rect.translate(p)

    @staticmethod
    def load(e, layout):
        ret = Rectangle()
        ret.rect = QRect(float(e.get("x")), float(e.get("y")),
                         float(e.get("width")), float(e.get("height")))
        ret.loadpen(e)
        return ret

    def edit(self):
        pendialog = PenDialog(self.pen, self.brush)
        pendialog.exec_()


def _parse_rect(elem):
    if elem.get(ns_karabo + "x") is not None:
        ns = ns_karabo
    else:
        ns = ""
    return QRect(float(elem.get(ns + "x")), float(elem.get(ns + "y")),
                 float(elem.get(ns + "width")), float(elem.get(ns + "height")))


Separator()

class GroupActions(ActionGroup):
    icon = ":group"
    text = "Group"

class GroupAction(SimpleAction):
    "Group several items into one group"

    def gather_widgets(self):
        i = 0
        rect = QRect()
        l = [ ]
        while i < len(self.parent.ilayout):
            c = self.parent.ilayout[i]
            if c.selected:
                c.selected = False
                l.append(c)
                if isinstance(c, Layout):
                    del self.parent.ilayout[i]
                    i -= 1
                rect = rect.united(c.geometry())
            i += 1
        return rect, l


    def gather_shapes(self):
        shapes = self.parent.ilayout.shapes
        self.parent.ilayout.shapes = [s for s in shapes if not s.selected]
        shapes = [s for s in shapes if s.selected]
        for s in shapes:
            s.selected = False
        return shapes


class FixedGroup(GroupActions, GroupAction):
    text = "Group without layout"
    icon = "icons/group-grid.svg"


    def run(self):
        rect, widgets = self.gather_widgets()
        group = FixedLayout()
        for w in widgets:
            group.add_item(w)
        group.shapes = self.gather_shapes()
        for s in group.shapes:
            rect = rect.united(s.geometry())
        if rect.isNull():
            return
        group.fixed_geometry = rect
        self.parent.ilayout.add_item(group)
        group.selected = True


class BoxGroup(GroupAction):
    def doit(self, group, cmp):
        rect, widgets = self.gather_widgets()
        if rect.isNull():
            return
        widgets.sort(cmp)
        for w in widgets:
            if isinstance(w, Layout):
                group.addItem(w)
            else:
                group.addWidget(w)
        group.shapes = self.gather_shapes()
        group.fixed_geometry = QRect(rect.topLeft(), group.sizeHint())
        self.parent.ilayout.add_item(group)


class VerticalGroup(GroupActions, BoxGroup):
    text = "Group Vertically"
    icon = "icons/group-vertical.svg"


    def run(self):
        self.doit(BoxLayout(BoxLayout.TopToBottom),
                  lambda x, y: x.geometry().y() - y.geometry().y())


class HorizontalGroup(GroupActions, BoxGroup):
    text = "Group Horizontally"
    icon = "icons/group-horizontal.svg"


    def run(self):
        self.doit(BoxLayout(BoxLayout.LeftToRight),
                  lambda x, y: x.geometry().x() - y.geometry().x())


class GridGroup(GroupActions, BoxGroup):
    text = "Group in a Grid"
    icon = "icons/group-grid.svg"


    def run(self):
        rect, widgets = self.gather_widgets()
        if rect.isNull():
            return
        group = GridLayout()
        group.set_children(widgets)
        group.shapes = self.gather_shapes()
        group.fixed_geometry = QRect(rect.topLeft(), group.sizeHint())
        self.parent.ilayout.add_item(group)


class Ungroup(GroupActions, SimpleAction):
    "Ungroup items"
    text = "Ungroup"
    icon = "icons/ungroup.svg"


    def run(self):
        i = 0
        while i < len(self.parent.ilayout):
            child = self.parent.ilayout[i]
            if child.selected and isinstance(child, Layout):
                cl = list(child)
                for c in cl:
                    if isinstance(c, QLayout):
                        c.setParent(None)
                    c.fixed_geometry = c.geometry()
                self.parent.ilayout[i:i + 1] = cl
                self.parent.ilayout.shapes.extend(child.shapes)
                i += len(cl)
            else:
                i += 1


Separator()


class Cut(SimpleAction):
    text = "Cut"
    icon = ":edit-cut"
    shortcut = QKeySequence.Cut


    def run(self):
        QApplication.clipboard().setMimeData(self.parent.mimeData())
        self.parent.ilayout.delete_selected()
        self.parent.update()


class Copy(SimpleAction):
    text = "Copy"
    icon = ":edit-copy"
    shortcut = QKeySequence.Copy


    def run(self):
        QApplication.clipboard().setMimeData(self.parent.mimeData())


class Paste(SimpleAction):
    text = "Paste"
    icon = ":edit-paste"
    shortcut = QKeySequence.Paste


    def run(self):
        root = ElementTree.fromstring(QApplication.clipboard().mimeData().
                                      data("image/svg+xml"))
        self.parent.ilayout.load_element(root)
        self.parent.tree.getroot().extend(root)
        ar = QByteArray()
        buf = QBuffer(ar)
        buf.open(QIODevice.WriteOnly)
        self.parent.tree.write(buf)
        buf.close()
        self.parent.load(ar)
        self.parent.update()


Separator()


class Raise(SimpleAction):
    text = "Bring to front"
    icon = ":bringtofront"


    def run(self):
        shapes = self.parent.ilayout.shapes
        for i in range(len(shapes)):
            if shapes[i].selected:
                j = len(shapes) - 1
                for j in range(i + 1, len(shapes)):
                    if not shapes[j].geometry().intersects(
                            shapes[i].geometry()):
                        break
                shapes[j], shapes[i:j] = shapes[i], shapes[i + 1:j + 1]
        self.parent.update()


class Lower(SimpleAction):
    text = "Send to back"
    icon = ":sendtoback"


    def run(self):
        shapes = self.parent.ilayout.shapes
        for i in range(len(shapes) - 1, 0, -1):
            if shapes[i].selected:
                j = 0
                for j in range(i - 1, -1, -1):
                    if not shapes[j].geometry().intersects(
                            shapes[i].geometry()):
                        break
                shapes[j], shapes[j + 1:i + 1] = shapes[i], shapes[j:i]
        self.parent.update()


class Layout(Loadable):
    subclasses = { }


    def __init__(self):
        self.shapes = [ ]
        self.shape_geometry = None
        self.selected = False


    def __len__(self):
        return self.count()


    def __getitem__(self, i):
        if isinstance(i, slice):
            r = (self.itemAt(j) for j in range(i.start, i.stop, i.step))
            return [rr.widget() if rr.widget() else rr for rr in r
                    if rr is not None]
        r = self.itemAt(i)
        if r is None:
            raise IndexError("index out of range")
        return r.widget() if r.widget() is not None else r


    def __delitem__(self, i):
        if isinstance(i, slice):
            for j in range(i.start, i.stop, i.step):
                self.takeAt(j)
        else:
            self.takeAt(i)


    def load_element(self, element):
        i = 0
        while i < len(element):
            elem = element[i]
            w = r = Loadable.load(elem, self)
            if r is None:
                i += 1
            elif isinstance(r, Shape):
                self.shapes.append(r)
                del element[i]
            else:
                if not isinstance(r, Layout):
                    w = ProxyWidget(self.widget())
                    if isinstance(r, QLabel):
                        w.set_child(r, None)
                    else:
                        w.set_child(r.widget, r)
                    self.load_item(elem, w)
                if len(element[i]):
                    i += 1
                else:
                    del element[i]


    def draw(self, painter):
        for s in self.shapes:
            painter.save()
            s.draw(painter)
            painter.restore()
        for i in range(self.count()):
            item = self.itemAt(i)
            if isinstance(item, Layout):
                item.draw(painter)


    def element(self, selected=False):
        """ save this layout to an element. if selected is True,
        only selected elements are saved, for cut&paste support """
        g = self.geometry()
        d = { ns_karabo + "x": g.x(), ns_karabo + "y": g.y(),
              ns_karabo + "width": g.width(), ns_karabo + "height": g.height(),
              ns_karabo + "class": self.__class__.__name__ }
        d.update(self.save())

        e = ElementTree.Element(ns_svg + "g",
                                {k: unicode(v) for k, v in d.iteritems()})
        if selected:
            self.add_children(e, True)
        else:
            self.add_children(e)
        return e


    def add_children(self, e, selected=False):
        e.extend(e.element() for e in self if not selected or e.selected)
        e.extend(s.element() for s in self.shapes if not selected or s.selected)


    def translate(self, pos):
        self.fixed_geometry.translate(pos)
        self.update()


    def set_geometry(self, rect):
        self.fixed_geometry = rect


    def setGeometry(self, rect):
        super(Layout, self).setGeometry(rect)
        if self.shape_geometry is None:
            self.shape_geometry = QRect(self.fixed_geometry)
        for s in self.shapes:
            s.translate(rect.topLeft() - self.shape_geometry.topLeft())
        self.shape_geometry = QRect(rect)


    def edit(self):
        pass


class FixedLayout(Layout, QLayout):
    xmltag = ns_svg + "g"

    def __init__(self):
        QLayout.__init__(self)
        Layout.__init__(self)
        self._children = [ ] # contains only QLayoutItems


    def __setitem__(self, key, value):
        if not isinstance(key, slice):
            key = slice(key, key + 1)
            value = [value]
        values = [ ]
        for v in value:
            if isinstance(v, ProxyWidget):
                self.addWidget(v)
                values.append(self._item)
            elif isinstance(v, Layout):
                self.addChildLayout(v)
                values.append(v)
        self._children[key] = values
        self.update()


    def add_item(self, item):
        """add ProxyWidgets or Layouts"""
        self[len(self):len(self)] = [item]


    def load_item(self, element, item):
        self.add_item(item)
        try:
            item.fixed_geometry = _parse_rect(element)
        except TypeError:
            rect = QRect()
            for c in item:
                rect.united(c.geometry())
            for s in item.shapes:
                rect = rect.united(s.geometry())
            item.fixed_geometry = rect


    def itemAtPosition(self, pos):
        for item in self._children:
            if item.geometry().contains(pos):
                if item.widget() is not None:
                    return item.widget()
                else:
                    return item
        for s in self.shapes[::-1]:
            if s.contains(pos) or s.selected and s.geometry().contains(pos):
                return s


    def relayout(self, widget):
        for c in self:
            ll = [c]
            ret = None
            while ll and ret is None:
                l = ll.pop()
                if isinstance(l, Layout):
                    ll.extend(l)
                else:
                    if l is widget:
                        ret = l
        if ret is None:
            return
        c.fixed_geometry = QRect(c.fixed_geometry.topLeft(), c.sizeHint())


    def delete_selected(self):
        i = 0
        while i < len(self):
            if self[i].selected:
                stack = [self[i]]
                while stack:
                    p = stack.pop()
                    if isinstance(p, Layout):
                        stack.extend(p)
                    else:
                        p.setParent(None)
                del self[i]
            else:
                i += 1
        self.shapes = [s for s in self.shapes if not s.selected]


    def geometry(self):
        try:
            return self.fixed_geometry
        except AttributeError:
            return self.parentWidget().geometry()


    def translate(self, pos):
        for c in self:
            c.fixed_geometry.translate(pos)
        for s in self.shapes:
            s.translate(pos)
        Layout.translate(self, pos)


    def save(self):
        return { }


    @staticmethod
    def load(elem, layout):
        ret = FixedLayout()
        ret.load_element(elem)
        if layout is not None:
            layout.load_item(elem, ret)
        return ret


    def addItem(self, item):
        "only to be used by Qt, don't use directly!"
        self._item = item


    def itemAt(self, index):
        "only to be used by Qt, don't use directly!"
        try:
            return self._children[index]
        except IndexError:
            return


    def takeAt(self, index):
        "only to be used by Qt, don't use directly!"
        try:
            return self._children.pop(index)
        except IndexError:
            return


    def count(self):
        "only to be used by Qt, don't use directly!"
        return len(self._children)


    def setGeometry(self, geometry):
        "only to be used by Qt, don't use directly!"
        for item in self._children:
            i = item.widget() if item.widget() is not None else item
            i.setGeometry(i.fixed_geometry)


    def sizeHint(self):
        return QSize(10, 10)


class BoxLayout(Layout, QBoxLayout):
    def __init__(self, dir):
        QBoxLayout.__init__(self, dir)
        Layout.__init__(self)
        self.setContentsMargins(5, 5, 5, 5)


    def save(self):
        return {ns_karabo + "Direction": self.direction()}


    @staticmethod
    def load(elem, layout):
        ret = BoxLayout(int(elem.get(ns_karabo + "Direction")))
        layout.load_item(elem, ret)
        ret.load_element(elem)
        return ret


    def load_item(self, element, item):
        if isinstance(item, ProxyWidget):
            self.addWidget(item)
        else:
            self.addLayout(item)


def _reduce(xs):
    xs.sort()
    i = 1
    while i < len(xs):
        if xs[i] - xs[i - 1] > 10:
            i += 1
        else:
            del xs[i]


class GridLayout(Layout, QGridLayout):
    def __init__(self):
        QGridLayout.__init__(self)
        Layout.__init__(self)

    def set_children(self, children):
        xs = [c.geometry().x() for c in children]
        ys = [c.geometry().y() for c in children]
        _reduce(xs)
        _reduce(ys)
        for c in children:
            col = bisect(xs, c.geometry().x())
            row = bisect(ys, c.geometry().y())
            colspan = bisect(xs, c.geometry().right()) - col + 1
            rowspan = bisect(ys, c.geometry().bottom()) - row + 1
            if isinstance(c, ProxyWidget):
                self.addWidget(c, row, col, rowspan, colspan)
            else:
                self.addLayout(c, row, col, rowspan, colspan)


    def save(self):
        return { }


    def add_children(self, e):
        e.extend(s.element() for s in self.shapes)
        for i in range(len(self)):
            c = self[i].element()
            for n, v in zip(("row", "col", "rowspan", "colspan"),
                            self.getItemPosition(i)):
                c.set(ns_karabo + n, unicode(v))
            e.append(c)


    def load_item(self, element, item):
        p = (int(element.get(ns_karabo + s)) for s in
             ("row", "col", "rowspan", "colspan"))
        if isinstance(item, ProxyWidget):
            self.addWidget(item, *p)
        else:
            self.addLayout(item, *p)


    @staticmethod
    def load(elem, layout):
        ret = GridLayout()
        layout.load_item(elem, ret)
        ret.load_element(elem)
        return ret


class ProxyWidget(QStackedWidget):
    def __init__(self, parent):
        QStackedWidget.__init__(self, parent)
        #self.setContextMenuPolicy(Qt.ActionsContextMenu)
        self.selected = False

    def set_child(self, child, component):
        if self.count() > 0:
            self.removeWidget(self.widget(0))
        self.addWidget(child)
        self.component = component
        if component is None:
            return

        component.setParent(self)

        if isinstance(component, DisplayComponent):
            Widget = DisplayWidget
        else:
            Widget = EditableWidget

        for text, factory in Widget.factories.iteritems():
            aliases = factory.getAliasesViaCategory(
                component.widgetCategory)
            keys = component.keys[0].split('.configuration.')
            if keys[1] == "state":
                aliases += factory.getAliasesViaCategory("State")
            if aliases:
                aa = QAction(text, self)
                menu = QMenu(self)
                for a in aliases:
                    menu.addAction(a).triggered.connect(
                        partial(self.on_changeWidget, factory, a))
                aa.setMenu(menu)
                self.addAction(aa)

    @pyqtSlot()
    def on_changeWidget(self, factory, alias):
        self.component.changeWidget(factory, alias)
        self.parent().layout().relayout(self)
        self.adjustSize()
        
    def contextMenuEvent(self, event):
        if not self.parent().parent().designMode:
            return
        QMenu.exec_(self.actions(), event.globalPos(), None, self)

    def element(self):
        g = self.geometry()
        d = { "x": g.x(), "y": g.y(), "width": g.width(), "height": g.height() }
        if self.component is None:
            d[ns_karabo + "class"] = "Label"
            d[ns_karabo + "text"] = self.widget(0).text()
        else:
            d.update(self.component.attributes())
        return ElementTree.Element(ns_svg + "rect",
                                   {k: unicode(v) for k, v in d.iteritems()})


    @staticmethod
    def load(elem, layout):
        if elem.get(ns_karabo + "class") == "Label":
            ret = ProxyWidget(layout.widget())
            ret.set_child(QLabel(elem.get(ns_karabo + "text"), ret), None)
            ret.show()
            return ret
        ks = "classAlias", "key", "widgetFactory"
        if elem.get(ns_karabo + "classAlias") == "Command":
            ks += "command", "allowedStates", "commandText"
        d = {k: elem.get(ns_karabo + k) for k in ks}
        d["commandEnabled"] = elem.get(ns_karabo + "commandEnabled") == "True"
        component = globals()[elem.get(ns_karabo + "componentType")](**d)
        component.widget.setAttribute(Qt.WA_NoSystemBackground, True)
        ret = ProxyWidget(layout.widget())
        ret.set_child(component.widget, component)
        ret.show()
        return ret


    def translate(self, pos):
        self.fixed_geometry.translate(pos)
        self.parent().layout().update()


    def set_geometry(self, rect):
        self.fixed_geometry = rect


    def edit(self):
        if isinstance(self.currentWidget(), QLabel):
            text, ok = QInputDialog.getText(self.parent(), "Edit text",
                                            "Enter text:",
                                            text=self.currentWidget().text())
            if ok:
                self.currentWidget().setText(text)


class GraphicsView(QSvgWidget):
    def __init__(self, parent):
        super(GraphicsView, self).__init__(parent)
        
        self.inner = QWidget(self)
        self.ilayout = FixedLayout()
        self.inner.setLayout(self.ilayout)
        layout = QStackedLayout(self)
        layout.addWidget(self.inner)
        
        self.current_action = self.default_action = Select()
        self.current_action.action = QAction(self) # never displayed
        self.simple_actions = [ ]

        self.tree = ElementTree.ElementTree(ElementTree.Element(ns_svg + "svg"))

        self.designMode = True

        # Describes most recent item to be cut or copied inside the application
        self.__copiedItem = QByteArray()

        self.setFocusPolicy(Qt.StrongFocus)
        self.setAcceptDrops(True)

    def add_actions(self, source):
        for v in Action.actions:
            action = v.add_action(source, self)
            yield action

    def set_current_action(self, action):
        self.current_action.action.setChecked(False)
        if Action is None:
            self.current_action = self.default_action
        else:
            self.current_action = action
        if self.current_action is None:
            self.current_action = self.default_action
        self.current_action.action.setChecked(True)


    @property
    def designMode(self):
        return self.inner.testAttribute(Qt.WA_TransparentForMouseEvents)


    @designMode.setter
    def designMode(self, value):
        self.inner.setAttribute(Qt.WA_TransparentForMouseEvents, value)

    # Returns true, when items has been copied; otherwise false
    def hasCopy(self):
        return (len(self.__copiedItem) > 0)


    # Open saved view from file
    def openSceneLayoutFromFile(self):
        filename = QFileDialog.getOpenFileName(None, "Open saved view",
                                               QDir.tempPath(), "SVG (*.svg)")
        if len(filename) < 1:
            return

        self.openScene(filename)


    def openSceneConfigurationsFromFile(self):
        dirPath = QFileDialog.getExistingDirectory(self, "Select directory to open configuration files", QDir.tempPath(),
                                                   QFileDialog.ShowDirsOnly | QFileDialog.DontResolveSymlinks)

        if len(dirPath) < 1:
            return

        dir = QDir(dirPath)
        fileInfos = dir.entryInfoList(QDir.NoDotAndDotDot | QDir.Files | QDir.Hidden | QDir.System)
        for fileInfo in fileInfos:
            print fileInfo


    def openSceneLayoutConfigurationsFromFile(self):
        dirPath = QFileDialog.getExistingDirectory(self, "Select directory to open configuration files", QDir.tempPath(),
                                                   QFileDialog.ShowDirsOnly | QFileDialog.DontResolveSymlinks)

        if len(dirPath) < 1:
            return

        dir = QDir(dirPath)
        fileInfos = dir.entryInfoList(QDir.NoDotAndDotDot | QDir.Files | QDir.Hidden | QDir.System)

        internalKeyTextTuples = []
        for fileInfo in fileInfos:
            if fileInfo.suffix() == "scene":
                # Layout file
                internalKeyTextTuples = self.openScene(str(fileInfo.absoluteFilePath()))
            #elif fileInfo.suffix() == "xml":
                # Configuration file
                #print "XML file:", fileInfo.absoluteFilePath()

        for internalKeyText in internalKeyTextTuples:
            internalKey = str(internalKeyText[0])
            text = str(internalKeyText[1])
            filename = str(dirPath + "/" + text + ".xml")
            # openAsXml(self, filename, internalKey, configChange=ConfigChangeTypes.DEVICE_CLASS_CONFIG_CHANGED, classId=str())

            # TODO: Remove dirty hack for scientific computing again!!!
            croppedClassId = text.split("-")
            classId = croppedClassId[0]
            Manager().openAsXml(filename, internalKey, ConfigChangeTypes.DEVICE_CLASS_CONFIG_CHANGED, classId)


    # Helper function opens *.scene file
    # Returns list of tuples containing (internalKey, text) of GraphicsItem of scene
    def openScene(self, filename):
        self.tree = ElementTree.parse(filename)
        root = self.tree.getroot()
        self.inner.setParent(None)
        self.inner = QWidget(self)
        self.ilayout = FixedLayout.load(root, None)
        self.inner.setLayout(self.ilayout)
        self.layout().addWidget(self.inner)
        self.designMode = True

        ar = QByteArray()
        buf = QBuffer(ar)
        buf.open(QIODevice.WriteOnly)
        self.tree.write(buf)
        buf.close()
        self.load(ar)


    # Helper function opens *.xml configuration file
    def openConfiguration(self, filename):
        print "openConfiguration", filename


    def saveSceneLayoutToFile(self):
        """ Save active view to file """
        filename = QFileDialog.getSaveFileName(None, "Save file as",
                                               QDir.tempPath(), "SVG (*.svg)")
        if len(filename) < 1:
            return
        self.saveScene(filename)

    def saveScene(self, filename):
        fi = QFileInfo(filename)
        if len(fi.suffix()) < 1:
            filename += ".svg"

        root = self.tree.getroot().copy()
        tree = ElementTree.ElementTree(root)
        e = self.ilayout.element()
        root.extend(ee for ee in e)
        tree.write(filename)


    def mimeData(self):
        e = self.ilayout.element(selected=True)
        e.tag = ns_svg + "svg"
        tree = ElementTree.ElementTree(e)
        ar = QByteArray()
        buf = QBuffer(ar)
        buf.open(QIODevice.WriteOnly)
        tree.write(buf)
        buf.close()
        mime = QMimeData()
        mime.setData("image/svg+xml", ar)
        return mime


    def saveSceneConfigurationsToFile(self):
        dirPath = QFileDialog.getExistingDirectory(self, "Select directory to save configuration files", QDir.tempPath(),
                                                   QFileDialog.ShowDirsOnly | QFileDialog.DontResolveSymlinks)

        if len(dirPath) < 1:
            return

        # Check, if directory is empty
        self.checkDirectoryBeforeSave(dirPath)

        # Save configurations of navigation related items
        self.saveSceneConfigurations(dirPath)


    def saveSceneLayoutConfigurationsToFile(self):
        """ Save active view and configurations to folder/files """
        dir = QFileDialog.getExistingDirectory(
            self, "Select directory to save layout and configuration files",
            options=QFileDialog.ShowDirsOnly | QFileDialog.DontResolveSymlinks)
        if not dir:
            return
        self.checkDirectoryBeforeSave(dir)
        self.saveScene(os.path.join(dir, os.path.basename(dir) + ".svg"))
        self.saveSceneConfigurations(dir)


    # Helper function checks whether the directory to save to is empty
    # If the directory is not empty the user has to select what happens with the existing files
    def checkDirectoryBeforeSave(self, dirPath):
        dir = QDir(dirPath)
        files = dir.entryList(QDir.NoDotAndDotDot | QDir.Files | QDir.Hidden | QDir.System)
        if len(files) > 0:
            reply = QMessageBox.question(self, 'Selected directory is not empty',
                "The selected directory already contains files.<br>These files will be overwritten or removed.<br><br>" \
                + "Do you want to continue?", QMessageBox.Yes |
                QMessageBox.No, QMessageBox.No)

            if reply == QMessageBox.No:
                return

        for file in files:
            dir.remove(file)


    # Helper function to save all configurations for scene items
    def saveSceneConfigurations(self, dirPath):
        for item in self.ilayout.shapes:
            if isinstance(item, GraphicsCustomItem):
                # TODO: Remove dirty hack for scientific computing again!!!
                croppedClassId = item.text().split("-")
                classId = croppedClassId[0]
                Manager().saveAsXml(str(dirPath + "/" + item.text() + ".xml"), str(classId), str(item.internalKey()))


<<<<<<< HEAD
    # A new instance of a text is created and passed to the _setupItem function
    # to position and select
    def addText(self):
        textDialog = TextDialog(self)
        if textDialog.exec_() == QDialog.Rejected:
            return

        textItem = Text(self.__isDesignMode)
        textItem.setText(textDialog.text())
        textItem.setFont(textDialog.font())
        textItem.setTextColor(textDialog.textColor())
        textItem.setBackgroundColor(textDialog.backgroundColor())
        textItem.setOutlineColor(textDialog.outlineColor())

        self._setupItem(textItem)


    # Add a link, if exactely 2 items are selected
    def addLink(self):
        items = self.selectedItemPair()
        if items is None:
            return

        link = Link(items[0], items[1])
        self.__scene.addItem(link)


    # Add an arrow, if exactely 2 items are selected
    def addArrowLink(self):
        items = self.selectedItemPair()
        if items is None:
            return

        arrowLink = Arrow(items[0], items[1])
        self.__scene.addItem(arrowLink)


    # Cut is two-part process: copy selected items and remove item from scene
    def cut(self):
        items = self.selectedItems()
        if len(items) < 1:
            return

        # Copy items
        self.copy()
        # Remove items from scene
        for item in items:
            self.__scene.removeItem(item)
            del item


    # The selected items are stored as binary data inside the application
    def copy(self):
        items = self.selectedItems()
        if len(items) < 1:
            return

        # Copy data into DataStream
        self.__copiedItem.clear()
        stream = QDataStream(self.__copiedItem, QIODevice.WriteOnly)
        for item in items:
            if isinstance(item, Text):
                stream.writeString("Text")
                stream.writeString(item.text())
                stream.writeString(item.font().toString())
                stream.writeString(item.textColor().name())
                stream.writeString(item.outlineColor().name())
                stream.writeString(item.backgroundColor().name())
                stream.writeString("\n")
            elif isinstance(item, Link):
                print "Link"
            elif isinstance(item, Arrow):
                print "Arrow"
            elif isinstance(item, Line):
                line = item.line()
                stream.writeString("Line")
                stream.writeString("{},{},{},{}".format(line.x1(), line.y1(),
                                                        line.x2(), line.y2()))
                stream.writeString("{}".format(item.length()))
                stream.writeString("{}".format(item.widthF()))
                stream.writeString("{}".format(item.style()))
                stream.writeString(item.color().name())
                stream.writeString("\n")
            elif isinstance(item, Rectangle):
                rect = item.rect()
                topLeft = rect.topLeft()
                stream.writeString("Rectangle")
                stream.writeString("{},{},{},{}".format(topLeft.x(), topLeft.y(),
                                                        rect.width(), rect.height()))
                stream.writeString("\n")
            elif isinstance(item, GraphicsProxyWidgetContainer):
                print "GraphicsProxyWidgetContainer"
            elif isinstance(item, GraphicsProxyWidget):
                print "GraphicsProxyWidget"
                embeddedWidget = item.widget()


    # The copied item data is extracted and the items are instantiated with the
    # refered binary data
    def paste(self):
        if len(self.__copiedItem) < 1:
            return

        stream = QDataStream(self.__copiedItem, QIODevice.ReadOnly)

        itemData = [ ]
        while not stream.atEnd():
            input = stream.readString()

            if input == "\n":
                # Create item
                type = itemData[0]
                if type == "Text" and len(itemData) == 6:
                    textItem = Text(self.__isDesignMode)
                    textItem.setText(itemData[1])
                    font = QFont()
                    font.fromString(itemData[2])
                    textItem.setFont(font)
                    textItem.setTextColor(QColor(itemData[3]))
                    textItem.setOutlineColor(QColor(itemData[4]))
                    textItem.setBackgroundColor(QColor(itemData[5]))
                    self._setupItem(textItem)
                elif type == "Link":
                    print "Link"
                elif type == "Arrow":
                    print "Arrow"
                elif type == "Line" and len(itemData) == 6:
                    lineItem = Line(self.__isDesignMode)
                    # Get line coordinates
                    lineCoords = itemData[1].split(",")
                    if len(lineCoords) == 4:
                        line = QLineF(float(lineCoords[0]), float(lineCoords[1]), \
                                      float(lineCoords[2]), float(lineCoords[3]))
                        lineItem.setLine(line)
                    # Get line length
                    length = float(itemData[2])
                    lineItem.setLength(length)
                    # Get line width
                    widthF = float(itemData[3])
                    lineItem.setWidthF(widthF)
                    # Get line style
                    style = int(itemData[4])
                    lineItem.setStyle(style)
                    # Get line color
                    lineItem.setColor(QColor(itemData[5]))

                    self._setupItem(lineItem)
                    lineItem.setTransformOriginPoint(lineItem.boundingRect().center())
                elif type == "Rectangle" and len(itemData) == 2:
                    rectItem = Rectangle(self.__isDesignMode)
                    rectData = itemData[1].split(",")
                    if len(rectData) == 4:
                        rect = QRectF(float(rectData[0]), float(rectData[1]), \
                                      float(rectData[2]), float(rectData[3]))
                        rectItem.setRect(rect)
                    self._setupItem(rectItem)
                    rectItem.setTransformOriginPoint(rectItem.boundingRect().center())
                elif type == "GraphicsProxyWidgetContainer":
                    print "GraphicsProxyWidgetContainer"
                elif type == "GraphicsProxyWidget":
                    print "GraphicsProxyWidget"

                itemData = [ ]
                continue

            itemData.append(input)


    # All selected items are removed; when an item (not type Link) is removed its
    # destructor deletes any links that are associated with it
    # To avoid double-deleting links, the Link-items are removed before deleting the other items
    def remove(self):
        items = self.selectedItems()
        if (len(items) and QMessageBox.question(self, "Remove selected items",
                                                "Remove {0} item{1}?".format(len(items),
                                                "s" if len(items) != 1 else ""),
                                                QMessageBox.Yes|QMessageBox.No) ==
                                                QMessageBox.No):
            return

        self.removeItems(items)


    def removeItems(self, items):
        while items:
            item = items.pop()
            if isinstance(item, Text) or isinstance(item, Rectangle):
                for link in item.links():
                    if link in items:
                        # Remove item from list - prevent double deletion
                        items.remove(link)
                    self.__scene.removeItem(link)
            elif isinstance(item, Link) or isinstance(item, Arrow):
                print "Link or Arrow removed"
            elif isinstance(item, Line):
                print "Line removed"
            elif isinstance(item, GraphicsProxyWidgetContainer):
                layout = item.layout()
                while layout.count() > 0:
                    proxyItem = layout.itemAt(layout.count()-1)
                    if not proxyItem:
                        continue
                    
                    keys = proxyItem.keys
                    if keys:
                        for key in keys:
                            Manager().removeVisibleDevice(key)
                    # Destroy and unregister
                    proxyItem.destroy()
                    if proxyItem in items:
                        # Remove item from list - prevent double deletion
                        items.remove(proxyItem)
                    
                    self.__scene.removeItem(proxyItem)
                    layout.removeItem(proxyItem)
                    
                item.destroy()
            elif isinstance(item, GraphicsProxyWidget):
                keys = item.keys
                if keys:
                    for key in keys:
                        Manager().removeVisibleDevice(key)
                # Destroy and unregister
                item.destroy()
            elif isinstance(item, GraphicsCustomItem):
                for inputItem in item.inputChannelItems():
                    if inputItem in items:
                        # Remove item from list - prevent double deletion
                        items.remove(inputItem)
                    self.__scene.removeItem(inputItem)
                for outputItem in item.outputChannelItems():
                    if outputItem in items:
                        # Remove item from list - prevent double deletion
                        items.remove(outputItem)
                    self.__scene.removeItem(outputItem)
                Manager().removeVisibleDevice(item.internalKey())
                Manager().unregisterEditableComponent(item.deviceIdKey, item)

            self.__scene.removeItem(item)
            del item


    # Rotates all selected items around 30 degrees
    def rotate(self):
        for item in self.selectedItems():
            #item.rotate(30)
            item.setRotation(self.__rotAngle)
            self.__rotAngle += 30


    # Scales all selected items up (so far) : TODO use value
    def scaleSelectedItemsUp(self): # value
        for item in self.selectedItems():
            item.scale(1.5, 1.5)


    def scaleSelectedItemsDown(self): # value
        for item in self.selectedItems():
            item.scale(0.75, 0.75)


    def groupItems(self):
        items = self.selectedItems()
        if len(items) < 1:
            return

        # Unselect all selected items
        for item in items:
            item.setSelected(False)

        itemGroup = self.__scene.createItemGroup(items)
        itemGroup.setFlags(QGraphicsItem.ItemIsMovable | QGraphicsItem.ItemIsSelectable)
        itemGroup.setSelected(True)
        self.bringToFront()


    def horizontalLayout(self):
        items = self.selectedItems()
        if len(items) < 1:
            return
        self.createGraphicsItemContainer(Qt.Horizontal, items)


    def verticalLayout(self):
        items = self.selectedItems()
        if len(items) < 1:
            return
        self.createGraphicsItemContainer(Qt.Vertical, items)


    def breakLayout(self):
        items = self.selectedItems()
        if len(items) < 1:
            return
        for item in items:
            self.__scene.breakLayout(item)


    def unGroupItems(self):
        items = self.selectedItems()
        if len(items) < 1:
            return

        childItems = []
        for item in items:
            if isinstance(item, QGraphicsItemGroup):
                childItems = item.childItems()
                self.__scene.destroyItemGroup(item)
        # Select all items again
		for childItem in childItems:
		    childItem.setSelected(True)


    # Increments self.__maxZ value, and then sets the currently selected item's z
    # value to self.__maxZ
    def bringToFront(self):
        self.__maxZ += 1
        self._setZValue(self.__maxZ)


    # Decrements self.__minZ value, and then sets the currently selected item's z
    # value to self.__minZ
    def sendToBack(self):
        self.__minZ -=1
        self._setZValue(self.__minZ)


### private ###
=======
>>>>>>> 449458ee
    # Positions a newly added or pasted item in the scene
    # The sequence number ensures that new items are added in different positions
    # rather than on top of each other
    def _setupItem(self, item):
        item.setPos(QPointF(80 + (100 * (self.__seqNumber % 5)), 80 + (50 * ((self.__seqNumber / 5) % 7))))
        self.__seqNumber += 1
        self._addItem(item)


    # Creates and returns container item
    def createGraphicsItemContainer(self, orientation, items, pos):
        # Initialize layout
        layout = BoxLayout(QBoxLayout.LeftToRight if
                           orientation == Qt.Horizontal else
                           QBoxLayout.TopToBottom)

        for item, component in items:
            proxy = ProxyWidget(self.inner)
            proxy.set_child(item, component)
            layout.addWidget(proxy)
            proxy.show()

        layout.fixed_geometry = QRect(pos, layout.sizeHint())
        self.ilayout.add_item(layout)
        layout.selected = True
        return layout


    def clear_selection(self):
        for s in self.ilayout.shapes:
            s.selected = False
        for c in self.ilayout:
            c.selected = False


    def mousePressEvent(self, event):
        if not self.designMode:
            return
        if event.button() == Qt.LeftButton:
            self.current_action.mousePressEvent(self, event)
        else:
            child = self.inner.childAt(event.pos())
            if child is not None:
                while not isinstance(child, ProxyWidget):
                    child = child.parent()
                child.mousePressEvent(event)

        QWidget.mousePressEvent(self, event)


    def contextMenuEvent(self, event):
        if not self.designMode:
            return
        child = self.inner.childAt(event.pos())
        if child is not None:
            while not isinstance(child, ProxyWidget):
                child = child.parent()
            child.event(event)


    def mouseMoveEvent(self, event):
        self.current_action.mouseMoveEvent(self, event)
        QWidget.mouseMoveEvent(self, event)


    def mouseReleaseEvent(self, event):
        self.current_action.mouseReleaseEvent(self, event)
        QWidget.mouseReleaseEvent(self, event)


    def mouseDoubleClickEvent(self, event):
        if not self.designMode:
            return
        w = self.inner.childAt(event.pos())
        if w is not None:
            while not isinstance(w, ProxyWidget):
                w = w.parent()
            w.edit()
            return
        item = self.ilayout.itemAtPosition(event.pos())
        if item is None:
            return
        item.edit()


    def dragEnterEvent(self, event):
        source = event.source()
        if source is not None and source is not self and self.designMode:
            event.accept()
        QWidget.dragEnterEvent(self, event)


    def dropEvent(self, event):
        #print "GraphicsView.dropEvent"

        source = event.source()
        if source is not None:
            customItem = None
            mimeData = event.mimeData()
            # Source type
            sourceType = mimeData.data("sourceType")
            # Drop from NavigationTreeView or ParameterTreeWidget?
            if sourceType == "NavigationTreeView":
                # Navigation item type
                navItemType = int(mimeData.data("navigationItemType"))
                # Device server instance id
                serverId = mimeData.data("serverId").data()
                # Internal key
                #key = mimeData.data("key").data()
                # Display name
                displayName = mimeData.data("displayName").data()
                
                # Get schema
                schema = None
                path = str("server." + serverId + ".classes." + displayName + ".description")
                if Manager().hash.has(path):
                    schema = Manager().hash.get(path)
                
                configKey, configCount = Manager().createNewConfigKeyAndCount(displayName)
                
                # Create graphical item
                customItem = GraphicsCustomItem(
                    configKey, self.designMode, displayName, schema,
                    (navItemType == NavigationItemTypes.CLASS))
                tooltipText = "<html><b>Associated key: </b>%s</html>" % configKey
                customItem.setToolTip(tooltipText)
                customItem.position = event.pos()
                self.ilayout.shapes.append(customItem)
                self.update()

                if navItemType and (navItemType == NavigationItemTypes.CLASS):
                    Manager().createNewProjectConfig(customItem, configKey, configCount, displayName, schema)

                    # Connect customItem signal to Manager, DEVICE_CLASS
                    customItem.signalValueChanged.connect(Manager().onDeviceClassValueChanged)
                    # Register for value changes of deviceId
                    Manager().registerEditableComponent(customItem.deviceIdKey, customItem)

            elif sourceType == "ParameterTreeWidget":                
                # Internal key
                internalKey = mimeData.data("internalKey").data()
                # Display name
                displayName = mimeData.data("displayName").data()
                # Display component?
                hasDisplayComponent = mimeData.data(
                    "hasDisplayComponent") == "True"
                # Editable component?
                hasEditableComponent = mimeData.data(
                    "hasEditableComponent") == "True"
                
                # TODO: HACK to get apply button disabled
                currentValue = None
                if hasEditableComponent:
                    currentValue = str(mimeData.data("currentValue"))
                
                metricPrefixSymbol = mimeData.data("metricPrefixSymbol").data()
                unitSymbol = mimeData.data("unitSymbol").data()
                
                enumeration = mimeData.data("enumeration").data()
                if enumeration:
                    enumeration = enumeration.split(",")
                # Navigation item type
                navItemType = int(mimeData.data("navigationItemType"))
                # Class alias
                classAlias = mimeData.data("classAlias").data()

                # List stored all items for layout
                items = []

                displayNameProxyWidget = self._createDisplayNameProxyWidget(displayName)
                if displayNameProxyWidget:
                    # Add item to itemlist
                    items.append((displayNameProxyWidget, None))

                # Does key concern state of device?
                keys = str(internalKey).split('.configuration.')
                isStateToDisplay = keys[1] == "state"

                # Display widget
                if hasDisplayComponent:
                    # Special treatment for command
                    if classAlias == "Command":
                        allowedStates = []
                        displayText = str()
                        commandEnabled = False
                        command = str()
                        parameterItem = source.getParameterTreeWidgetItemByKey(internalKey)
                        if parameterItem:
                            allowedStates = parameterItem.allowedStates
                            displayText = parameterItem.displayText
                            commandEnabled = parameterItem.enabled
                            command = parameterItem.command
                        displayComponent = DisplayComponent(classAlias, key=internalKey, \
                                                            allowedStates=allowedStates, \
                                                            commandText=displayText, \
                                                            commandEnabled=commandEnabled, \
                                                            command=command)
                    else:
                        displayComponent = DisplayComponent(classAlias, key=internalKey, \
                                                            enumeration = enumeration, \
                                                            metricPrefixSymbol=metricPrefixSymbol, \
                                                            unitSymbol=unitSymbol)
                    displayComponent.widget.setToolTip(internalKey)
                    
                    items.append((displayComponent.widget, displayComponent))
                    
                    # Add proxyWidget for unit label, if available
                    unitProxyWidget = self._createUnitProxyWidget(metricPrefixSymbol, unitSymbol)
                    if unitProxyWidget:
                        items.append((unitProxyWidget, None))

                    # Register as visible device
                    Manager().newVisibleDevice(internalKey)

                # Editable widget
                if hasEditableComponent:
                    if navItemType is NavigationItemTypes.CLASS:
                        editableComponent = EditableNoApplyComponent(classAlias, key=internalKey, \
                                                                     enumeration = enumeration, \
                                                                     metricPrefixSymbol=metricPrefixSymbol, \
                                                                     unitSymbol=unitSymbol)
                    elif navItemType is NavigationItemTypes.DEVICE:
                        editableComponent = EditableApplyLaterComponent(classAlias, key=internalKey, \
                                                                        enumeration = enumeration, \
                                                                        metricPrefixSymbol=metricPrefixSymbol, \
                                                                        unitSymbol=unitSymbol)
                        editableComponent.isEditableValueInit = False

<<<<<<< HEAD
                        # Register as visible device
                        Manager().newVisibleDevice(internalKey)
                    
                    editableComponent.widget.setAttribute(Qt.WA_NoSystemBackground, True)
                    editableProxyWidget = GraphicsProxyWidget(self.__isDesignMode, editableComponent.widget, editableComponent, isStateToDisplay)
                    editableProxyWidget.setTransformOriginPoint(editableProxyWidget.boundingRect().center())
                    tooltipText = "<html><b>Associated key: </b>%s</html>" % internalKey
                    editableProxyWidget.setToolTip(tooltipText)
                    # Add item to itemlist
                    items.append(editableProxyWidget)                  
=======
                    items.append((editableComponent.widget, editableComponent))

                    # Register as visible device
                    Manager().newVisibleDevice(internalKey)                   
>>>>>>> 449458ee

                customItem = self.createGraphicsItemContainer(
                    Qt.Horizontal, items, event.pos())

            if customItem is None:
                return

        event.accept()

        QWidget.dropEvent(self, event)


    def event(self, event):
        ret = QWidget.event(self, event)
        if event.type() == QEvent.ToolTip:
            item = self.inner.childAt(event.pos())
            if item is not None:
                item.event(event)
                return True
        return ret


    def _getWidgetCenterPosition(self, pos, centerX, centerY):
        # QPointF pos, int centerX, int centerY
        pos.setX(pos.x()-centerX)
        pos.setY(pos.y()-centerY)
        return pos


    def _createDisplayNameProxyWidget(self, displayName):
        if len(displayName) < 1:
            return None

        # Label only, if there is something to show
        return QLabel(displayName)


    def _createUnitProxyWidget(self, metricPrefixSymbol, unitSymbol):
        # If metricPrefix &| unitSymbo are set a QLabel is returned,
        # otherwise None
        unitLabel = str()
        
        if len(metricPrefixSymbol) > 0:
            unitLabel += metricPrefixSymbol
        if len(unitSymbol) > 0:
            unitLabel += unitSymbol
        
        if len(unitLabel) > 0:
            laUnit = QLabel(unitLabel)
            return laUnit
        
        return None


<<<<<<< HEAD
### slots ###
    def onRemoveUserCustomFrame(self, userCustomFrame):
        print "onRemoveUserCustomFrame", userCustomFrame
        if userCustomFrame is None:
            return
        userCustomFrame.deleteLater()


    # Called whenever an item of the scene is un-/selected
    def onSceneSelectionChanged(self):
        self.sceneSelectionChanged.emit()

        if (len(self.__scene.selectedItems()) == 1):
            selectedItem = self.__scene.selectedItems()[0]
            if isinstance(selectedItem, GraphicsCustomItem):
                Manager().selectNavigationItemByKey(selectedItem.internalKey())
            elif isinstance(selectedItem, GraphicsProxyWidget):
                keys = selectedItem.keys
                if keys:
                    for key in keys:
                        Manager().treemodel.selectPath(key)
            elif isinstance(selectedItem, GraphicsProxyWidgetContainer):
                layout = selectedItem.layout()
                for i in xrange(layout.count()):
                    proxyItem = layout.itemAt(i)
                    keys = proxyItem.keys
                    if keys:
                        for key in keys:
                            Manager().treemodel.selectPath(key)
=======
    def paintEvent(self, event):
        painter = QPainter(self)
        try:
            self.renderer().render(painter, self.renderer().viewBoxF())
            self.ilayout.draw(painter)
            painter.save()
            if self.designMode:
                painter.setPen(Qt.DashLine)
                for item in self.ilayout:
                    if item.selected:
                        painter.drawRect(item.geometry())
            painter.restore()
            self.current_action.draw(painter)
        finally:
            painter.end()
>>>>>>> 449458ee
<|MERGE_RESOLUTION|>--- conflicted
+++ resolved
@@ -36,8 +36,8 @@
     QFileInfo, QBuffer, QIODevice, pyqtSlot, QMimeData)
 from PyQt4.QtGui import (QAction, QApplication, QBoxLayout, QBrush, QColor,
                          QGridLayout, QFileDialog, QIcon, QInputDialog,
-                         QLabel, QLayout, QKeySequence, QMenu, QPainter, QPen,
-                         QStackedWidget, QStackedLayout, QWidget)
+                         QLabel, QLayout, QKeySequence, QMenu, QMessageBox,
+                         QPainter, QPen, QStackedWidget, QStackedLayout, QWidget)
 from PyQt4.QtSvg import QSvgWidget
 
 from xml.etree import ElementTree
@@ -79,16 +79,9 @@
         return action
 
 
-<<<<<<< HEAD
-        self.__minZ = 0
-        self.__maxZ = 0
-        self.__seqNumber = 0
-=======
 class SimpleAction(Action):
     def __init__(self, parent):
         self.parent = parent
-
->>>>>>> 449458ee
 
     @classmethod
     def add_action(cls, source, parent):
@@ -1171,7 +1164,7 @@
 
 
 class GraphicsView(QSvgWidget):
-    def __init__(self, parent):
+    def __init__(self, parent, designMode=True):
         super(GraphicsView, self).__init__(parent)
         
         self.inner = QWidget(self)
@@ -1186,7 +1179,7 @@
 
         self.tree = ElementTree.ElementTree(ElementTree.Element(ns_svg + "svg"))
 
-        self.designMode = True
+        self.designMode = designMode
 
         # Describes most recent item to be cut or copied inside the application
         self.__copiedItem = QByteArray()
@@ -1218,6 +1211,26 @@
     @designMode.setter
     def designMode(self, value):
         self.inner.setAttribute(Qt.WA_TransparentForMouseEvents, value)
+
+
+    def reset(self):
+        if len(self.ilayout) == 0 and len(self.ilayout.shapes) == 0:
+            return
+
+        reply = QMessageBox.question(
+            self, "Save scene before closing",
+            "Do you want to save your scene before closing?",
+            QMessageBox.Save | QMessageBox.Discard, QMessageBox.Discard)
+
+        if reply == QMessageBox.Save:
+            self.saveSceneLayoutToFile()
+
+        self.inner.setParent(None)
+        self.inner = QWidget(self)
+        self.ilayout = FixedLayout()
+        self.inner.setLayout(self.ilayout)
+        self.layout().addWidget(self.inner)
+
 
     # Returns true, when items has been copied; otherwise false
     def hasCopy(self):
@@ -1391,337 +1404,9 @@
                 Manager().saveAsXml(str(dirPath + "/" + item.text() + ".xml"), str(classId), str(item.internalKey()))
 
 
-<<<<<<< HEAD
-    # A new instance of a text is created and passed to the _setupItem function
-    # to position and select
-    def addText(self):
-        textDialog = TextDialog(self)
-        if textDialog.exec_() == QDialog.Rejected:
-            return
-
-        textItem = Text(self.__isDesignMode)
-        textItem.setText(textDialog.text())
-        textItem.setFont(textDialog.font())
-        textItem.setTextColor(textDialog.textColor())
-        textItem.setBackgroundColor(textDialog.backgroundColor())
-        textItem.setOutlineColor(textDialog.outlineColor())
-
-        self._setupItem(textItem)
-
-
-    # Add a link, if exactely 2 items are selected
-    def addLink(self):
-        items = self.selectedItemPair()
-        if items is None:
-            return
-
-        link = Link(items[0], items[1])
-        self.__scene.addItem(link)
-
-
-    # Add an arrow, if exactely 2 items are selected
-    def addArrowLink(self):
-        items = self.selectedItemPair()
-        if items is None:
-            return
-
-        arrowLink = Arrow(items[0], items[1])
-        self.__scene.addItem(arrowLink)
-
-
-    # Cut is two-part process: copy selected items and remove item from scene
-    def cut(self):
-        items = self.selectedItems()
-        if len(items) < 1:
-            return
-
-        # Copy items
-        self.copy()
-        # Remove items from scene
-        for item in items:
-            self.__scene.removeItem(item)
-            del item
-
-
-    # The selected items are stored as binary data inside the application
-    def copy(self):
-        items = self.selectedItems()
-        if len(items) < 1:
-            return
-
-        # Copy data into DataStream
-        self.__copiedItem.clear()
-        stream = QDataStream(self.__copiedItem, QIODevice.WriteOnly)
-        for item in items:
-            if isinstance(item, Text):
-                stream.writeString("Text")
-                stream.writeString(item.text())
-                stream.writeString(item.font().toString())
-                stream.writeString(item.textColor().name())
-                stream.writeString(item.outlineColor().name())
-                stream.writeString(item.backgroundColor().name())
                 stream.writeString("\n")
-            elif isinstance(item, Link):
-                print "Link"
-            elif isinstance(item, Arrow):
-                print "Arrow"
-            elif isinstance(item, Line):
-                line = item.line()
-                stream.writeString("Line")
-                stream.writeString("{},{},{},{}".format(line.x1(), line.y1(),
-                                                        line.x2(), line.y2()))
-                stream.writeString("{}".format(item.length()))
-                stream.writeString("{}".format(item.widthF()))
-                stream.writeString("{}".format(item.style()))
-                stream.writeString(item.color().name())
                 stream.writeString("\n")
-            elif isinstance(item, Rectangle):
-                rect = item.rect()
-                topLeft = rect.topLeft()
-                stream.writeString("Rectangle")
-                stream.writeString("{},{},{},{}".format(topLeft.x(), topLeft.y(),
-                                                        rect.width(), rect.height()))
                 stream.writeString("\n")
-            elif isinstance(item, GraphicsProxyWidgetContainer):
-                print "GraphicsProxyWidgetContainer"
-            elif isinstance(item, GraphicsProxyWidget):
-                print "GraphicsProxyWidget"
-                embeddedWidget = item.widget()
-
-
-    # The copied item data is extracted and the items are instantiated with the
-    # refered binary data
-    def paste(self):
-        if len(self.__copiedItem) < 1:
-            return
-
-        stream = QDataStream(self.__copiedItem, QIODevice.ReadOnly)
-
-        itemData = [ ]
-        while not stream.atEnd():
-            input = stream.readString()
-
-            if input == "\n":
-                # Create item
-                type = itemData[0]
-                if type == "Text" and len(itemData) == 6:
-                    textItem = Text(self.__isDesignMode)
-                    textItem.setText(itemData[1])
-                    font = QFont()
-                    font.fromString(itemData[2])
-                    textItem.setFont(font)
-                    textItem.setTextColor(QColor(itemData[3]))
-                    textItem.setOutlineColor(QColor(itemData[4]))
-                    textItem.setBackgroundColor(QColor(itemData[5]))
-                    self._setupItem(textItem)
-                elif type == "Link":
-                    print "Link"
-                elif type == "Arrow":
-                    print "Arrow"
-                elif type == "Line" and len(itemData) == 6:
-                    lineItem = Line(self.__isDesignMode)
-                    # Get line coordinates
-                    lineCoords = itemData[1].split(",")
-                    if len(lineCoords) == 4:
-                        line = QLineF(float(lineCoords[0]), float(lineCoords[1]), \
-                                      float(lineCoords[2]), float(lineCoords[3]))
-                        lineItem.setLine(line)
-                    # Get line length
-                    length = float(itemData[2])
-                    lineItem.setLength(length)
-                    # Get line width
-                    widthF = float(itemData[3])
-                    lineItem.setWidthF(widthF)
-                    # Get line style
-                    style = int(itemData[4])
-                    lineItem.setStyle(style)
-                    # Get line color
-                    lineItem.setColor(QColor(itemData[5]))
-
-                    self._setupItem(lineItem)
-                    lineItem.setTransformOriginPoint(lineItem.boundingRect().center())
-                elif type == "Rectangle" and len(itemData) == 2:
-                    rectItem = Rectangle(self.__isDesignMode)
-                    rectData = itemData[1].split(",")
-                    if len(rectData) == 4:
-                        rect = QRectF(float(rectData[0]), float(rectData[1]), \
-                                      float(rectData[2]), float(rectData[3]))
-                        rectItem.setRect(rect)
-                    self._setupItem(rectItem)
-                    rectItem.setTransformOriginPoint(rectItem.boundingRect().center())
-                elif type == "GraphicsProxyWidgetContainer":
-                    print "GraphicsProxyWidgetContainer"
-                elif type == "GraphicsProxyWidget":
-                    print "GraphicsProxyWidget"
-
-                itemData = [ ]
-                continue
-
-            itemData.append(input)
-
-
-    # All selected items are removed; when an item (not type Link) is removed its
-    # destructor deletes any links that are associated with it
-    # To avoid double-deleting links, the Link-items are removed before deleting the other items
-    def remove(self):
-        items = self.selectedItems()
-        if (len(items) and QMessageBox.question(self, "Remove selected items",
-                                                "Remove {0} item{1}?".format(len(items),
-                                                "s" if len(items) != 1 else ""),
-                                                QMessageBox.Yes|QMessageBox.No) ==
-                                                QMessageBox.No):
-            return
-
-        self.removeItems(items)
-
-
-    def removeItems(self, items):
-        while items:
-            item = items.pop()
-            if isinstance(item, Text) or isinstance(item, Rectangle):
-                for link in item.links():
-                    if link in items:
-                        # Remove item from list - prevent double deletion
-                        items.remove(link)
-                    self.__scene.removeItem(link)
-            elif isinstance(item, Link) or isinstance(item, Arrow):
-                print "Link or Arrow removed"
-            elif isinstance(item, Line):
-                print "Line removed"
-            elif isinstance(item, GraphicsProxyWidgetContainer):
-                layout = item.layout()
-                while layout.count() > 0:
-                    proxyItem = layout.itemAt(layout.count()-1)
-                    if not proxyItem:
-                        continue
-                    
-                    keys = proxyItem.keys
-                    if keys:
-                        for key in keys:
-                            Manager().removeVisibleDevice(key)
-                    # Destroy and unregister
-                    proxyItem.destroy()
-                    if proxyItem in items:
-                        # Remove item from list - prevent double deletion
-                        items.remove(proxyItem)
-                    
-                    self.__scene.removeItem(proxyItem)
-                    layout.removeItem(proxyItem)
-                    
-                item.destroy()
-            elif isinstance(item, GraphicsProxyWidget):
-                keys = item.keys
-                if keys:
-                    for key in keys:
-                        Manager().removeVisibleDevice(key)
-                # Destroy and unregister
-                item.destroy()
-            elif isinstance(item, GraphicsCustomItem):
-                for inputItem in item.inputChannelItems():
-                    if inputItem in items:
-                        # Remove item from list - prevent double deletion
-                        items.remove(inputItem)
-                    self.__scene.removeItem(inputItem)
-                for outputItem in item.outputChannelItems():
-                    if outputItem in items:
-                        # Remove item from list - prevent double deletion
-                        items.remove(outputItem)
-                    self.__scene.removeItem(outputItem)
-                Manager().removeVisibleDevice(item.internalKey())
-                Manager().unregisterEditableComponent(item.deviceIdKey, item)
-
-            self.__scene.removeItem(item)
-            del item
-
-
-    # Rotates all selected items around 30 degrees
-    def rotate(self):
-        for item in self.selectedItems():
-            #item.rotate(30)
-            item.setRotation(self.__rotAngle)
-            self.__rotAngle += 30
-
-
-    # Scales all selected items up (so far) : TODO use value
-    def scaleSelectedItemsUp(self): # value
-        for item in self.selectedItems():
-            item.scale(1.5, 1.5)
-
-
-    def scaleSelectedItemsDown(self): # value
-        for item in self.selectedItems():
-            item.scale(0.75, 0.75)
-
-
-    def groupItems(self):
-        items = self.selectedItems()
-        if len(items) < 1:
-            return
-
-        # Unselect all selected items
-        for item in items:
-            item.setSelected(False)
-
-        itemGroup = self.__scene.createItemGroup(items)
-        itemGroup.setFlags(QGraphicsItem.ItemIsMovable | QGraphicsItem.ItemIsSelectable)
-        itemGroup.setSelected(True)
-        self.bringToFront()
-
-
-    def horizontalLayout(self):
-        items = self.selectedItems()
-        if len(items) < 1:
-            return
-        self.createGraphicsItemContainer(Qt.Horizontal, items)
-
-
-    def verticalLayout(self):
-        items = self.selectedItems()
-        if len(items) < 1:
-            return
-        self.createGraphicsItemContainer(Qt.Vertical, items)
-
-
-    def breakLayout(self):
-        items = self.selectedItems()
-        if len(items) < 1:
-            return
-        for item in items:
-            self.__scene.breakLayout(item)
-
-
-    def unGroupItems(self):
-        items = self.selectedItems()
-        if len(items) < 1:
-            return
-
-        childItems = []
-        for item in items:
-            if isinstance(item, QGraphicsItemGroup):
-                childItems = item.childItems()
-                self.__scene.destroyItemGroup(item)
-        # Select all items again
-		for childItem in childItems:
-		    childItem.setSelected(True)
-
-
-    # Increments self.__maxZ value, and then sets the currently selected item's z
-    # value to self.__maxZ
-    def bringToFront(self):
-        self.__maxZ += 1
-        self._setZValue(self.__maxZ)
-
-
-    # Decrements self.__minZ value, and then sets the currently selected item's z
-    # value to self.__minZ
-    def sendToBack(self):
-        self.__minZ -=1
-        self._setZValue(self.__minZ)
-
-
-### private ###
-=======
->>>>>>> 449458ee
     # Positions a newly added or pasted item in the scene
     # The sequence number ensures that new items are added in different positions
     # rather than on top of each other
@@ -1950,23 +1635,11 @@
                                                                         unitSymbol=unitSymbol)
                         editableComponent.isEditableValueInit = False
 
-<<<<<<< HEAD
                         # Register as visible device
                         Manager().newVisibleDevice(internalKey)
+                        
+                    items.append((editableComponent.widget, editableComponent))
                     
-                    editableComponent.widget.setAttribute(Qt.WA_NoSystemBackground, True)
-                    editableProxyWidget = GraphicsProxyWidget(self.__isDesignMode, editableComponent.widget, editableComponent, isStateToDisplay)
-                    editableProxyWidget.setTransformOriginPoint(editableProxyWidget.boundingRect().center())
-                    tooltipText = "<html><b>Associated key: </b>%s</html>" % internalKey
-                    editableProxyWidget.setToolTip(tooltipText)
-                    # Add item to itemlist
-                    items.append(editableProxyWidget)                  
-=======
-                    items.append((editableComponent.widget, editableComponent))
-
-                    # Register as visible device
-                    Manager().newVisibleDevice(internalKey)                   
->>>>>>> 449458ee
 
                 customItem = self.createGraphicsItemContainer(
                     Qt.Horizontal, items, event.pos())
@@ -2021,37 +1694,6 @@
         return None
 
 
-<<<<<<< HEAD
-### slots ###
-    def onRemoveUserCustomFrame(self, userCustomFrame):
-        print "onRemoveUserCustomFrame", userCustomFrame
-        if userCustomFrame is None:
-            return
-        userCustomFrame.deleteLater()
-
-
-    # Called whenever an item of the scene is un-/selected
-    def onSceneSelectionChanged(self):
-        self.sceneSelectionChanged.emit()
-
-        if (len(self.__scene.selectedItems()) == 1):
-            selectedItem = self.__scene.selectedItems()[0]
-            if isinstance(selectedItem, GraphicsCustomItem):
-                Manager().selectNavigationItemByKey(selectedItem.internalKey())
-            elif isinstance(selectedItem, GraphicsProxyWidget):
-                keys = selectedItem.keys
-                if keys:
-                    for key in keys:
-                        Manager().treemodel.selectPath(key)
-            elif isinstance(selectedItem, GraphicsProxyWidgetContainer):
-                layout = selectedItem.layout()
-                for i in xrange(layout.count()):
-                    proxyItem = layout.itemAt(i)
-                    keys = proxyItem.keys
-                    if keys:
-                        for key in keys:
-                            Manager().treemodel.selectPath(key)
-=======
     def paintEvent(self, event):
         painter = QPainter(self)
         try:
@@ -2066,5 +1708,4 @@
             painter.restore()
             self.current_action.draw(painter)
         finally:
-            painter.end()
->>>>>>> 449458ee
+            painter.end()