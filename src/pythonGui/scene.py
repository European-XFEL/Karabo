#############################################################################
# Author: <kerstin.weger@xfel.eu>
# Created on September 21, 2012
# Copyright (C) European XFEL GmbH Hamburg. All rights reserved.
#############################################################################

"""This module contains a class which represents a QSvgWidget."""



from components import (DisplayComponent, EditableApplyLaterComponent)

from dialogs.dialogs import PenDialog, TextDialog
from dialogs.devicedialogs import DeviceGroupDialog
from enums import NavigationItemTypes
from layouts import FixedLayout, GridLayout, BoxLayout, ProxyWidget, Layout
from sceneitems.workflowitems import WorkflowItem, WorkflowGroupItem

from registry import Loadable, Registry
from const import ns_karabo, ns_svg
import pathparser
import icons
import manager

from PyQt4.QtCore import (Qt, QByteArray, QEvent, QSize, QRect, QLine,
                          QFileInfo, QBuffer, QIODevice, QMimeData, QRectF,
                          QPoint)
from PyQt4.QtGui import (QAction, QApplication, QBoxLayout, QBrush, QColor,
                         QDialog, QFrame, QLabel, QLayout, QKeySequence, QMenu,
                         QMessageBox, QPalette, QPainter, QPen, QStackedLayout,
                         QWidget)
from PyQt4.QtSvg import QSvgWidget

from xml.etree import ElementTree
from functools import partial

from itertools import chain
from io import BytesIO
import copy


__all__ = ["Scene"]


class Action(Registry):
    actions = [ ]


    @classmethod
    def register(cls, name, dict):
        super(Action, cls).register(name, dict)
        if "text" in dict:
            cls.actions.append(cls)


    @classmethod
    def add_action(cls, source, parent):
        action = QAction(cls.icon, cls.text, source)
        action.setStatusTip(cls.text)
        action.setToolTip(cls.text)
        if hasattr(cls, "shortcut"):
            action.setShortcut(cls.shortcut)
            action.setShortcutContext(Qt.WidgetWithChildrenShortcut)
        return action


class Separator(Action):
    def __init__(self):
        Action.actions.append(self)


    @classmethod
    def add_action(cls, source, parent):
        action = QAction(source)
        action.setSeparator(True)
        return action


class SimpleAction(Action):
    def __init__(self, parent):
        self.parent = parent

    @classmethod
    def add_action(cls, source, parent):
        action = super(SimpleAction, cls).add_action(source, parent)
        o = cls(parent)
        parent.simple_actions.append(o)
        action.triggered.connect(o.run)
        return action


class ActionGroup(Action):
    actions = [ ]


    @classmethod
    def register(cls, name, dict):
        if ActionGroup in cls.__bases__:
            Action.actions.append(cls)
        else:
            super(ActionGroup, cls).register(name, dict)

    @classmethod
    def add_action(cls, source, parent):
        action = super(ActionGroup, cls).add_action(source, parent)
        menu = QMenu(parent)
        for a in cls.actions:
            menu.addAction(super(ActionGroup, a).add_action(source, parent))
        action.setMenu(menu)
        return action


class ShapeAction(Action):
    def __init__(self):
        super(ShapeAction, self).__init__()


    @classmethod
    def add_action(cls, source, parent):
        action = super(ShapeAction, cls).add_action(source, parent)
        action.setCheckable(True)
        obj = ShapeAction()
        obj.action = action
        obj.Shape = cls
        action.triggered.connect(partial(parent.set_current_action, obj))
        return action


    def mousePressEvent(self, parent, event):
        self.start_pos = event.pos()
        self.shape = self.Shape()
        self.shape.set_points(self.start_pos, self.start_pos)
        event.accept()


    def mouseMoveEvent(self, parent, event):
        if event.buttons() and hasattr(self, 'shape'):
            self.shape.set_points(self.start_pos, event.pos())
            event.accept()
            parent.update()


    def mouseReleaseEvent(self, parent, event):
        if hasattr(self, 'shape'):
            parent.set_current_action(None)
            parent.ilayout.shapes.append(self.shape)
            parent.setModified()


    def draw(self, painter):
        if hasattr(self, 'shape'):
            self.shape.draw(painter)


class Shape(ShapeAction, Loadable):
    fuzzy = 3


    def __init__(self):
        super(Shape, self).__init__()
        self.selected = False
        self.pen = QPen()
        self.pen.setWidth(1)
        self.brush = QBrush()


    def loadpen(self, e):
        def ununit(x):
            try:
                f = {"px": 1, "pt": 1.25, "pc": 15, "mm": 3.543307,
                     "cm": 35.43307, "in": 90}[x[-2:]]
                return f * float(x[:-2])
            except KeyError:
                return float(x)

        d = e.attrib.copy()
        if "style" in d:
            d.update(s.split(":") for s in d["style"].split(";"))
        pen = QPen()
        if d.get("stroke", "none") == "none" or d.get("stroke-width") == "0":
            pen.setStyle(Qt.NoPen)
        else:
            c = QColor(d["stroke"])
            c.setAlphaF(float(d.get("stroke-opacity", 1)))
            pen.setColor(c)
            pen.setCapStyle(dict(
                butt=Qt.FlatCap, square=Qt.SquareCap, round=Qt.RoundCap)
                [d.get("stroke-linecap", "butt")])
            pen.setWidthF(ununit(d.get("stroke-width", "1")))
            pen.setDashOffset(ununit(d.get("stroke-dashoffset", "0")))
            s = d.get("stroke-dasharray", "none")
            if s != "none":
                v = s.split(",") if "," in s else s.split()
                pen.setDashPattern([ununit(s) / pen.width() for s in v])
            pen.setJoinStyle(dict(
                miter=Qt.SvgMiterJoin, round=Qt.RoundJoin, bevel=Qt.BevelJoin)
                [d.get("storke-linejoin", "miter")])
            pen.setMiterLimit(float(d.get("stroke-miterlimit", 4)))
        self.pen = pen
        s = d.get("fill", "black")
        if s == "none":
            self.brush = QBrush()
        else:
            c = QColor(s)
            c.setAlphaF(float(d.get("fill-opacity", 1)))
            self.brush = QBrush(c)


    def savepen(self, e):
        d = e.attrib
        if self.pen.style() == Qt.NoPen:
            d["stroke"] = "none"
        else:
            d["stroke"] = "#{:06x}".format(self.pen.color().rgb() & 0xffffff)
            d["stroke-opacity"] = str(self.pen.color().alphaF())
            d["stroke-linecap"] = PenDialog.linecaps[self.pen.capStyle()]
            d["stroke-dashoffset"] = str(self.pen.dashOffset())
            d["stroke-width"] = str(self.pen.widthF())
            d["stroke-dasharray"] = " ".join(str(x * self.pen.width())
                                             for x in self.pen.dashPattern())
            d["stroke-linejoin"] = PenDialog.linejoins[self.pen.joinStyle()]
            d["stroke-miterlimit"] = str(self.pen.miterLimit())
        if self.brush.style() == Qt.SolidPattern:
            d["fill"] = "#{:06x}".format(self.brush.color().rgb() & 0xffffff)
            d["fill-opacity"] = str(self.brush.color().alphaF())
        else:
            d["fill"] = "none"


    def draw(self, painter):
        if self.selected:
            black = QPen(Qt.black)
            black.setStyle(Qt.DashLine)
            white = QPen(Qt.white)
            painter.setPen(white)
            painter.drawRect(self.geometry())
            painter.setPen(black)
            painter.drawRect(self.geometry())


    def minimumSize(self):
        return QSize(0, 0)


    def maximumSize(self):
        return QSize(10000, 10000)


class Select(Action):
    """ This is the default action. It has no icon nor text since
    it is selected if nothing else is selected. """


    cursors = {'l': Qt.SizeHorCursor, 'r': Qt.SizeHorCursor,
               't': Qt.SizeVerCursor, 'b': Qt.SizeVerCursor,
               'lt': Qt.SizeFDiagCursor, 'lb': Qt.SizeBDiagCursor,
               'rt': Qt.SizeBDiagCursor, 'rb': Qt.SizeFDiagCursor,
               '': Qt.ArrowCursor, 'm': Qt.OpenHandCursor}


    def __init__(self):
        self.selection_start = self.moving_item = None
        self.resize = ''


    def mousePressEvent(self, parent, event):
        if self.resize:
            return
        item = parent.ilayout.itemAtPosition(event.pos())
        if item is None:
            self.selection_stop = self.selection_start = event.pos()
            parent.update()
        else:
            if event.modifiers() & Qt.ShiftModifier:
                item.selected = not item.selected
            else:
                parent.clear_selection()
                item.selected = True
            parent.update()
            event.accept()


    def mouseMoveEvent(self, parent, event):
        if not event.buttons():
            item = parent.ilayout.itemAtPosition(event.pos())
            self.resize = ""
            if item is not None and item.selected:
                g = item.geometry()
                p = event.pos()
                if p.x() - g.left() < 5:
                    self.resize += 'l'
                elif g.right() - p.x() < 5:
                    self.resize += 'r'
                if p.y() - g.top() < 5:
                    self.resize += 't'
                elif g.bottom() - p.y() < 5:
                    self.resize += 'b'
                if not self.resize:
                    self.resize = 'm'
                self.resize_item = item
                self.moving_pos = event.pos()
            parent.setCursor(self.cursors[self.resize])
        else:
            if self.resize == 'm':
                for c in chain(parent.ilayout, parent.ilayout.shapes):
                    if c.selected:
                        c.translate(event.pos() - self.moving_pos)
                self.moving_pos = event.pos()
                event.accept()
                parent.setModified()
            elif self.selection_start is not None:
                self.selection_stop = event.pos()
                event.accept()
            elif self.resize:
                og = self.resize_item.geometry()
                g = QRect(og)
                if "t" in self.resize:
                    g.setTop(event.pos().y())
                elif "b" in self.resize:
                    g.setBottom(event.pos().y())
                if "l" in self.resize:
                    g.setLeft(event.pos().x())
                elif "r" in self.resize:
                    g.setRight(event.pos().x())
                min = self.resize_item.minimumSize()
                max = self.resize_item.maximumSize()
                if (not min.width() <= g.size().width() <= max.width() or
                    not min.height() <= g.size().height() <= max.height()) and (
                    min.width() <= og.size().width() <= max.width() and
                    min.height() <= og.size().height() <= max.height()):
                    return
                self.resize_item.set_geometry(g)
                parent.ilayout.update()
                parent.setModified()
            parent.update()
            


    def mouseReleaseEvent(self, parent, event):
        self.resize = ""
        self.resize_item = None
        if self.selection_start is not None:
            rect = QRect(self.selection_start, self.selection_stop)
            if not event.modifiers() & Qt.ShiftModifier:
                parent.clear_selection()
            for c in parent.ilayout:
                if rect.contains(c.geometry()):
                    c.selected = True
            self.selection_start = None
            event.accept()
            parent.update()


    def draw(self, painter):
        if self.selection_start is not None:
            painter.setPen(Qt.black)
            painter.drawRect(QRect(self.selection_start, self.selection_stop))


class Label(QLabel, Loadable):
    hasBackground = False


    def save(self, ele):
        ele.set(ns_karabo + "class", "Label")
        ele.set(ns_karabo + "text", self.text())
        ele.set(ns_karabo + "font", self.font().toString())
        ele.set(ns_karabo + "foreground",
                self.palette().color(QPalette.Foreground).name())
        if self.hasBackground:
            ele.set(ns_karabo + "background",
                    self.palette().color(QPalette.Background).name())
        if self.frameShape() == QFrame.Box:
            ele.set(ns_karabo + 'frameWidth', "{}".format(self.lineWidth()))


    @staticmethod
    def load(elem, layout):
        proxy = ProxyWidget(layout.parentWidget())
        label = Label(elem.get(ns_karabo + "text"), proxy)
        proxy.setWidget(label)
        layout.loadPosition(elem, proxy)
        ss = [ ]
        ss.append('qproperty-font: "{}";'.format(elem.get(ns_karabo + "font")))
        ss.append("color: {};".format(
                    elem.get(ns_karabo + "foreground", "black")))
        bg = elem.get(ns_karabo + 'background')
        if bg is not None:
            ss.append("background-color: {};".format(bg))
            label.hasBackground = True
        fw = elem.get(ns_karabo + "frameWidth")
        if fw is not None:
            ss.append("border: {}px;".format(fw))
        label.setStyleSheet("".join(ss))
        return proxy


class LabelAction(Action):
    text = "Add text"
    icon = icons.text


    @classmethod
    def add_action(cls, source, parent):
        action = super(LabelAction, cls).add_action(source, parent)
        c = LabelAction()
        c.action = action
        action.triggered.connect(partial(parent.set_current_action, c))
        return action


    def mousePressEvent(self, parent, event):
        p = ProxyWidget(parent.inner)
        label = Label('', p)
        p.setWidget(label)
        dialog = TextDialog(label)
        dialog.exec_()
        p.fixed_geometry = QRect(event.pos(), p.sizeHint())
        parent.ilayout.add_item(p)
        parent.set_current_action(None)
        parent.setModified()


    def mouseReleaseEvent(self, *args):
        pass


    mouseMoveEvent = mouseReleaseEvent
    draw = mouseReleaseEvent


class Line(Shape):
    xmltag = ns_svg + "line"
    text = "Add line"
    icon = icons.line


    def set_points(self, start, end):
        self.line = QLine(start, end)


    def draw(self, painter):
        painter.setPen(self.pen)
        painter.drawLine(self.line)
        Shape.draw(self, painter)


    def contains(self, p):
        x1, x2 = self.line.x1(), self.line.x2()
        y1, y2 = self.line.y1(), self.line.y2()
        return (min(x1, x2) - self.fuzzy < p.x() < max(x1, x2) + self.fuzzy and
                min(y1, y2) - self.fuzzy < p.y() < max(y1, y2) + self.fuzzy and
                ((x2 - x1) * (p.y() - y1) - (y2 - y1) * (p.x() - x1)) ** 2 <
                self.fuzzy ** 2 * ((x1 - x2) ** 2 + (y1 - y2) ** 2))


    def geometry(self):
        return QRect(self.line.p1(), self.line.p2())


    def set_geometry(self, rect):
        self.line = QLine(rect.topLeft(), rect.bottomRight())


    def translate(self, p):
        self.line.translate(p)


    def element(self):
        ret = ElementTree.Element(
            ns_svg + "line", x1=str(self.line.x1()),
            x2=str(self.line.x2()), y1=str(self.line.y1()),
            y2=str(self.line.y2()))
        self.savepen(ret)
        return ret


    @staticmethod
    def load(e, layout):
        ret = Line()
        ret.line = QLine(float(e.get("x1")), float(e.get("y1")),
                         float(e.get("x2")), float(e.get("y2")))
        ret.loadpen(e)
        layout.shapes.append(ret)
        return ret


    def edit(self, parent):
        pendialog = PenDialog(self.pen)
        pendialog.exec_()
        parent.setModified()


class Rectangle(Shape):
    xmltag = ns_svg + "rect"
    text = "Add rectangle"
    icon = icons.rect


    def set_points(self, start, end):
        self.rect = QRect(start, end).normalized()


    def draw(self, painter):
        painter.setPen(self.pen)
        painter.setBrush(self.brush)
        painter.drawRect(self.rect)
        Shape.draw(self, painter)


    def element(self):
        ret = ElementTree.Element(
            ns_svg + "rect", x=str(self.rect.x()),
            y=str(self.rect.y()), width=str(self.rect.width()),
            height=str(self.rect.height()))
        self.savepen(ret)
        return ret

    def contains(self, p):
        l, r = self.rect.left(), self.rect.right()
        t, b = self.rect.top(), self.rect.bottom()
        x, y = p.x(), p.y()
        if self.brush.style() == Qt.SolidPattern:
            return l < x < r and t < y < b
        else:
            return (l < x < r and min(abs(t - y), abs(b - y)) < self.fuzzy or
                    t < y < b and min(abs(l - x), abs(r - x)) < self.fuzzy)

    def geometry(self):
        return self.rect

    def set_geometry(self, rect):
        self.rect = rect


    def translate(self, p):
        self.rect.translate(p)

    @staticmethod
    def load(e, layout):
        ret = Rectangle()
        ret.rect = QRect(float(e.get("x")), float(e.get("y")),
                         float(e.get("width")), float(e.get("height")))
        ret.loadpen(e)
        layout.shapes.append(ret)
        return ret


    def edit(self, parent):
        pendialog = PenDialog(self.pen, self.brush)
        pendialog.exec_()
        parent.setModified()


class Path(Shape):
    xmltag = ns_svg + "path"


    def contains(self, p):
        r = QRectF(p - QPoint(3, 3), p + QPoint(3, 3))
        return self.path.intersects(r)


    def geometry(self):
        return self.path.boundingRect().toRect()


    def translate(self, p):
        self.path.translate(p)


    @staticmethod
    def load(e, layout):
        ret = Path()
        ret.svg = e.get('d')
        parser = pathparser.Parser(ret.svg)
        ret.path = parser.parse()
        ret.loadpen(e)
        layout.shapes.append(ret)
        return ret


    def draw(self, painter):
        painter.setPen(self.pen)
        painter.setBrush(self.brush)
        painter.drawPath(self.path)
        Shape.draw(self, painter)


    def edit(self, parent):
        pendialog = PenDialog(self.pen, self.brush)
        pendialog.exec_()
        parent.setModified()


    def element(self):
        ret = ElementTree.Element(ns_svg + "path", d=self.svg)
        self.savepen(ret)
        return ret


Separator()

class GroupActions(ActionGroup):
    icon = icons.group
    text = "Group"

class GroupAction(SimpleAction):
    "Group several items into one group"

    def gather_widgets(self):
        i = 0
        rect = QRect()
        l = [ ]
        while i < len(self.parent.ilayout):
            c = self.parent.ilayout[i]
            if c.selected:
                c.selected = False
                l.append(c)
                if isinstance(c, Layout):
                    del self.parent.ilayout[i]
                    i -= 1
                rect = rect.united(c.geometry())
            i += 1
        return rect, l


    def gather_shapes(self):
        shapes = self.parent.ilayout.shapes
        self.parent.ilayout.shapes = [s for s in shapes if not s.selected]
        shapes = [s for s in shapes if s.selected]
        for s in shapes:
            s.selected = False
        return shapes


class FixedGroup(GroupActions, GroupAction):
    text = "Group without layout"
    icon = icons.groupGrid


    def run(self):
        rect, widgets = self.gather_widgets()
        group = FixedLayout()
        for w in widgets:
            group.add_item(w)
        group.shapes = self.gather_shapes()
        for s in group.shapes:
            rect = rect.united(s.geometry())
        if rect.isNull():
            return
        group.fixed_geometry = rect
        self.parent.ilayout.add_item(group)
        group.selected = True


class BoxGroup(GroupAction):
    def doit(self, group, cmp):
        rect, widgets = self.gather_widgets()
        if rect.isNull():
            return
        widgets.sort(cmp)
        for w in widgets:
            if isinstance(w, Layout):
                group.addItem(w)
            else:
                group.addWidget(w)
        group.shapes = self.gather_shapes()
        group.fixed_geometry = QRect(rect.topLeft(), group.sizeHint())
        self.parent.ilayout.add_item(group)


class VerticalGroup(GroupActions, BoxGroup):
    text = "Group Vertically"
    icon = icons.groupVertical


    def run(self):
        self.doit(BoxLayout(BoxLayout.TopToBottom),
                  lambda x, y: x.geometry().y() - y.geometry().y())


class HorizontalGroup(GroupActions, BoxGroup):
    text = "Group Horizontally"
    icon = icons.groupHorizontal


    def run(self):
        self.doit(BoxLayout(BoxLayout.LeftToRight),
                  lambda x, y: x.geometry().x() - y.geometry().x())


class GridGroup(GroupActions, BoxGroup):
    text = "Group in a Grid"
    icon = icons.groupGrid


    def run(self):
        rect, widgets = self.gather_widgets()
        if rect.isNull():
            return
        group = GridLayout()
        group.set_children(widgets)
        group.shapes = self.gather_shapes()
        group.fixed_geometry = QRect(rect.topLeft(), group.sizeHint())
        self.parent.ilayout.add_item(group)


class Ungroup(GroupActions, SimpleAction):
    "Ungroup items"
    text = "Ungroup"
    icon = icons.ungroup


    def run(self):
        i = 0
        while i < len(self.parent.ilayout):
            child = self.parent.ilayout[i]
            if child.selected and isinstance(child, Layout):
                cl = list(child)
                for c in cl:
                    if isinstance(c, QLayout):
                        c.setParent(None)
                    c.fixed_geometry = c.geometry()
                self.parent.ilayout[i:i + 1] = cl
                self.parent.ilayout.shapes.extend(child.shapes)
                i += len(cl)
            else:
                i += 1


class EntireWindow(GroupActions, SimpleAction):
    'One group should occupy the entire window'
    text = "Entire Window"
    icon = icons.entireWindow


    def run(self):
        if self.parent.ilayout.entire is not None:
            self.parent.ilayout.entire = None
            self.parent.ilayout.update()
            return
        for c in self.parent.ilayout:
            if c.selected:
                self.parent.ilayout.entire = c
                self.parent.ilayout.update()
                return


Separator()


class SelectAll(SimpleAction):
    text = 'Select All'
    icon = icons.selectAll
    shortcut = QKeySequence.SelectAll


    def run(self):
        for c in self.parent.ilayout:
            c.selected = True
        for s in self.parent.ilayout.shapes:
            s.selected = True
        self.parent.update()


Separator()


class Cut(SimpleAction):
    text = "Cut"
    icon = icons.editCut
    shortcut = QKeySequence.Cut


    def run(self):
        QApplication.clipboard().setMimeData(self.parent.mimeData())
        self.parent.ilayout.delete_selected()
        self.parent.update()
        self.parent.setModified()


class Copy(SimpleAction):
    text = "Copy"
    icon = icons.editCopy
    shortcut = QKeySequence.Copy


    def run(self):
        QApplication.clipboard().setMimeData(self.parent.mimeData())


class Paste(SimpleAction):
    text = "Paste"
    icon = icons.editPaste
    shortcut = QKeySequence.Paste


    def run(self):
        root = ElementTree.fromstring(QApplication.clipboard().mimeData().
                                      data("image/svg+xml"))
        self.parent.ilayout.load_element(root)
        self.parent.tree.getroot().extend(root)
        ar = QByteArray()
        buf = QBuffer(ar)
        buf.open(QIODevice.WriteOnly)
        self.parent.tree.write(buf)
        buf.close()
        self.parent.load(ar)
        self.parent.update()
        self.parent.setModified()


class Delete(SimpleAction):
    text = "Delete"
    icon = icons.delete
    shortcut = QKeySequence.Delete


    def run(self):
        selected = [c for c in self.parent.ilayout if c.selected]
        selectedShapes = [s for s in self.parent.ilayout.shapes if s.selected]
        if not selected and not selectedShapes:
            return
        
        if QMessageBox.question(self.parent, "Really delete?",
                                "Do you really want to delete the items?",
                                QMessageBox.Yes | QMessageBox.No
                               ) == QMessageBox.Yes:
            self.parent.ilayout.delete_selected()
            self.parent.update()
            self.parent.setModified()

Separator()


class Raise(SimpleAction):
    text = "Bring to front"
    icon = icons.bringToFront


    def run(self):
        shapes = self.parent.ilayout.shapes
        for i in range(len(shapes)):
            if shapes[i].selected:
                j = len(shapes) - 1
                for j in range(i + 1, len(shapes)):
                    if not shapes[j].geometry().intersects(
                            shapes[i].geometry()):
                        break
                shapes[j], shapes[i:j] = shapes[i], shapes[i + 1:j + 1]
        for w in self.parent.ilayout.iterWidgets(selected=True):
            w.raise_()
        self.parent.update()
        self.parent.setModified()


class Lower(SimpleAction):
    text = "Send to back"
    icon = icons.sendToBack


    def run(self):
        shapes = self.parent.ilayout.shapes
        for i in range(len(shapes) - 1, 0, -1):
            if shapes[i].selected:
                j = 0
                for j in range(i - 1, -1, -1):
                    if not shapes[j].geometry().intersects(
                            shapes[i].geometry()):
                        break
                shapes[j], shapes[j + 1:i + 1] = shapes[i], shapes[j:i]
        for w in self.parent.ilayout.iterWidgets(selected=True):
            w.lower()
        self.parent.update()
        self.parent.setModified()


class Scene(QSvgWidget):

    
    def __init__(self, project, name, parent=None, designMode=True):
        super(Scene, self).__init__(parent)

        self.project = project
        self.filename = name
        fi = QFileInfo(self.filename)
        if len(fi.suffix()) < 1:
            self.filename = "{}.svg".format(self.filename)

        self.inner = QWidget(self)
        self.inner.setLayout(FixedLayout())
        layout = QStackedLayout(self)
        layout.addWidget(self.inner)
        
        self.current_action = self.default_action = Select()
        self.current_action.action = QAction(self) # never displayed
        self.simple_actions = [ ]

        self.tree = ElementTree.ElementTree(ElementTree.Element(ns_svg + "svg"))

        self.designMode = designMode

        self.setFocusPolicy(Qt.StrongFocus)
        self.setAcceptDrops(True)
        self.setAttribute(Qt.WA_MouseTracking)
        self.setBackgroundRole(QPalette.Window)
        self.resize(1024, 768)


    def setModified(self):
        """
        This scene was modified and this needs to be broadcasted to the project.
        """
        self.project.setModified(True)


    def add_actions(self, source):
        for v in Action.actions:
            action = v.add_action(source, self)
            yield action


    def set_current_action(self, action):
        self.current_action.action.setChecked(False)
        if Action is None:
            self.current_action = self.default_action
        else:
            self.current_action = action
        if self.current_action is None:
            self.current_action = self.default_action
        self.current_action.action.setChecked(True)


    def closeEvent(self, event):
        if len(self.ilayout) == 0 and not self.ilayout.shapes:
            return

        messageBox = QMessageBox(self)
        messageBox.setWindowTitle("Save scene before closing")
        messageBox.setText("Do you want to save your scene before closing?")
        messageBox.setStandardButtons(QMessageBox.Save | QMessageBox.Discard | 
                                      QMessageBox.Cancel)
        messageBox.setDefaultButton(QMessageBox.Save)

        reply = messageBox.exec_()
        if reply == QMessageBox.Cancel:
            event.ignore()
            return

        if reply == QMessageBox.Save:
            self.project.zip()
        
        event.accept()


    @property
    def designMode(self):
        return self.inner.testAttribute(Qt.WA_TransparentForMouseEvents)


    @designMode.setter
    def designMode(self, value):
        self.inner.setAttribute(Qt.WA_TransparentForMouseEvents, value)


    @property
    def ilayout(self):
        return self.inner.layout()


    def reset(self):
        if len(self.ilayout) == 0 and not self.ilayout.shapes:
            return

        reply = QMessageBox.question(
            self, "Save scene before closing",
            "Do you want to save your scene before closing?",
            QMessageBox.Save | QMessageBox.Discard, QMessageBox.Discard)

        if reply == QMessageBox.Save:
            self.project.zip()

        self.clean()
        self.inner.setLayout(FixedLayout())
        self.layout().addWidget(self.inner)


    def clean(self):
        """Remove all child widgets"""
        for c in self.inner.children():
            if isinstance(c, ProxyWidget) and c.component is not None:
                for b in c.component.boxes:
                    b.configuration.removeVisible()
            #c.setParent(None)
        self.inner.setParent(None)
        self.inner = QWidget(self)
        self.layout().addWidget(self.inner)


    def fromXml(self, xmlString):
        """
        Parses the given xmlString which represents the SVG.
        """
        self.tree = ElementTree.parse(BytesIO(xmlString))
        root = self.tree.getroot()
        self.clean()
        FixedLayout.load(root, widget=self.inner)
        self.resize(int(root.get('width', 1024)), int(root.get('height', 768)))
        self.layout().setGeometry(self.geometry())
        self.ilayout.setGeometry(self.inner.geometry())
        self.designMode = True
        
        ar = QByteArray()
        buf = QBuffer(ar)
        buf.open(QIODevice.WriteOnly)
        self.tree.write(buf)
        buf.close()
        self.load(ar)


    def toXml(self):
        """
        Returns the scene as XML string.
        """
        root = copy.copy(self.tree.getroot())
        tree = ElementTree.ElementTree(root)
        e = self.ilayout.element()
        root.extend(ee for ee in e)
        root.set('width', str(self.width()))
        root.set('height', str(self.height()))
        return ElementTree.tostring(root)


    def mimeData(self):
        e = self.ilayout.element(selected=True)
        e.tag = ns_svg + "svg"
        tree = ElementTree.ElementTree(e)
        ar = QByteArray()
        buf = QBuffer(ar)
        buf.open(QIODevice.WriteOnly)
        tree.write(buf)
        buf.close()
        mime = QMimeData()
        mime.setData("image/svg+xml", ar)
        return mime


    def clear_selection(self):
        for s in self.ilayout.shapes:
            s.selected = False
        for c in self.ilayout:
            c.selected = False


    def mousePressEvent(self, event):
        if not self.designMode:
            return
        if event.button() == Qt.LeftButton:
            self.current_action.mousePressEvent(self, event)
        else:
            child = self.inner.childAt(event.pos())
            if child is not None:
                while not isinstance(child, ProxyWidget):
                    child = child.parent()
                child.mousePressEvent(event)

        QWidget.mousePressEvent(self, event)


    def contextMenuEvent(self, event):
        if not self.designMode:
            return
        child = self.inner.childAt(event.pos())
        if child is not None:
            while not isinstance(child, ProxyWidget):
                child = child.parent()
            child.event(event)


    def mouseMoveEvent(self, event):
        self.current_action.mouseMoveEvent(self, event)
        QWidget.mouseMoveEvent(self, event)


    def mouseReleaseEvent(self, event):
        self.current_action.mouseReleaseEvent(self, event)
        QWidget.mouseReleaseEvent(self, event)


    def mouseDoubleClickEvent(self, event):
        if not self.designMode:
            return
        w = self.inner.childAt(event.pos())
        if w is not None:
            while not isinstance(w, ProxyWidget):
                w = w.parent()
            if isinstance(w.widget, Label):
                dialog = TextDialog(w.widget)
                dialog.exec_()
                self.setModified()
            return
        item = self.ilayout.itemAtPosition(event.pos())
        if item is None:
            return
        item.edit(self)


    def dragEnterEvent(self, event):
        sourceType = event.mimeData().data("sourceType")
        
        if sourceType == "ParameterTreeWidget":
            source = event.source()
            if (source is not None) and self.designMode \
               and not (source.conf.type == "class"):
                event.accept()
        elif sourceType == "NavigationTreeView":
            source = event.source()
            if (source is not None) and self.designMode \
               and source.indexInfo().get("type") == NavigationItemTypes.CLASS:
                event.accept()
        QWidget.dragEnterEvent(self, event)


    def dropEvent(self, event):
        w = self.inner.childAt(event.pos())
        if w is not None:
            while not isinstance(w, ProxyWidget):
                w = w.parent()
            w.dropEvent(event)
            if event.isAccepted():
                return

        mimeData = event.mimeData()
        sourceType = mimeData.data("sourceType")

        source = event.source()
        if sourceType == "ParameterTreeWidget":
            selectedItems = source.selectedItems()

            for item in selectedItems:
                # Create layout for coming context
                layout = BoxLayout(QBoxLayout.LeftToRight)

                # Create label
                displayName = item.text(0)
                proxy = ProxyWidget(self.inner)
                label = Label(displayName, proxy)
                label.hasBackground = False
                proxy.setWidget(label)
                layout.addWidget(proxy)
                proxy.show()

                # Get Boxes. "box" is in the project, "realbox" the
                # one on the device. They are the same if not from a project
                box = item.box
                realbox = manager.getDevice(box.configuration.id
                                            ).getBox(box.path)
                if realbox.descriptor is not None:
                    box = realbox

                # Create display component, if available
                configDisplayComponent = item.displayComponent
                if configDisplayComponent is not None:
                    proxy = ProxyWidget(self.inner)
                    displayComponent = DisplayComponent(
                        box.descriptor.classAlias, realbox, proxy)
                    proxy.setComponent(displayComponent)
                    proxy.setWidget(displayComponent.widget)
                    layout.addWidget(proxy)
                    proxy.show()
                    realbox.configuration.addVisible()

                    unit = (box.descriptor.metricPrefixSymbol +
                            box.descriptor.unitSymbol)
                    if len(unit) > 0:
                        proxy = ProxyWidget(self.inner)
                        proxy.setWidget(Label(unit, proxy))
                        layout.addWidget(proxy)
                        proxy.show()

                # Create editable component, if available
                configEditableComponent = item.editableComponent
                if configEditableComponent is not None:
                    proxy = ProxyWidget(self.inner)

                    editableComponent = EditableApplyLaterComponent(
                        box.descriptor.classAlias, realbox, proxy)

                    realbox.configuration.addVisible()
                    proxy.setComponent(editableComponent)
                    proxy.setWidget(editableComponent.widget)
                    layout.addWidget(proxy)
                    proxy.show()
                
                layout.fixed_geometry = QRect(event.pos(), layout.sizeHint())
                self.ilayout.add_item(layout)
                layout.selected = True
            self.project.setModified(True)
        elif sourceType == "NavigationTreeView":
<<<<<<< HEAD
            print("NavigationTreeView")
            return
=======
            itemInfo = source.indexInfo(source.currentIndex())
            serverId  = itemInfo.get("serverId")
            classId = itemInfo.get("classId")
            
            # Restore cursor for dialog input
            QApplication.restoreOverrideCursor()
            # Open dialog to set up new device
            dialog = DeviceGroupDialog(manager.Manager().systemHash, serverId, classId)
            if dialog.exec_() == QDialog.Accepted:
                if not dialog.isDeviceGroup:
                    # Create only one device configuration and add to project
                    object = self.project.newDevice(dialog.serverId,
                                                    dialog.classId,
                                                    dialog.deviceId,
                                                    dialog.startupBehaviour,
                                                    True)

                    # Create scene item associated with device
                    proxy = ProxyWidget(self.inner)
                    workflowItem = WorkflowItem(object, proxy)
                else:
                    # Create device group and add to project
                    object = self.project.newDeviceGroup(dialog.serverId,
                                                        dialog.classId,
                                                        dialog.deviceId,
                                                        dialog.startupBehaviour,
                                                        dialog.displayPrefix,
                                                        dialog.startIndex,
                                                        dialog.endIndex)

                    object.id = dialog.deviceGroupName
                    
                    # Create scene item associated with device
                    proxy = ProxyWidget(self.inner)
                    workflowItem = WorkflowGroupItem(object, proxy)
                
                rect = workflowItem.boundingRect()
                proxy.setWidget(workflowItem)
                proxy.fixed_geometry = QRect(event.pos(), QSize(rect.width(), rect.height()))
                proxy.show()
>>>>>>> 12cdb194

                self.ilayout.add_item(proxy)
                proxy.selected = True
                
                if self.project.isModified:                    
                    # Explicitly emit signal, because project is already marked as modified
                    self.project.signalProjectModified.emit()
                else:
                    self.project.setModified(True)
                
                self.project.signalSelectObject.emit(object)
        event.accept()
        QWidget.dropEvent(self, event)


    def event(self, event):
        ret = QWidget.event(self, event)
        if event.type() == QEvent.ToolTip:
            item = self.inner.childAt(event.pos())
            if item is not None:
                while not isinstance(item, ProxyWidget):
                    item = item.parent()
                item.event(event)
                return True
        return ret


    def paintEvent(self, event):
        painter = QPainter(self)
        try:
            self.renderer().render(painter, self.renderer().viewBoxF())
            self.ilayout.draw(painter)
            painter.save()
            if self.designMode:
                painter.setPen(Qt.DashLine)
                for item in self.ilayout:
                    if item.selected:
                        painter.drawRect(item.geometry())
            painter.restore()
            self.current_action.draw(painter)
        finally:
            painter.end()
<|MERGE_RESOLUTION|>--- conflicted
+++ resolved
@@ -1192,16 +1192,12 @@
                     proxy.setWidget(editableComponent.widget)
                     layout.addWidget(proxy)
                     proxy.show()
-                
+
                 layout.fixed_geometry = QRect(event.pos(), layout.sizeHint())
                 self.ilayout.add_item(layout)
                 layout.selected = True
             self.project.setModified(True)
         elif sourceType == "NavigationTreeView":
-<<<<<<< HEAD
-            print("NavigationTreeView")
-            return
-=======
             itemInfo = source.indexInfo(source.currentIndex())
             serverId  = itemInfo.get("serverId")
             classId = itemInfo.get("classId")
@@ -1242,7 +1238,6 @@
                 proxy.setWidget(workflowItem)
                 proxy.fixed_geometry = QRect(event.pos(), QSize(rect.width(), rect.height()))
                 proxy.show()
->>>>>>> 12cdb194
 
                 self.ilayout.add_item(proxy)
                 proxy.selected = True
