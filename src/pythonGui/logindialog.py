--- conflicted
+++ resolved
@@ -106,11 +106,7 @@
     
     @property
     def provider(self):
-<<<<<<< HEAD
-        return str(self.__cbProvider.currentText())
-=======
-        return self.__leProvider.currentText()
->>>>>>> a77623ba
+        return self.__cbProvider.currentText()
 
 
     @property
