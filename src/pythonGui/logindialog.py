#############################################################################
# Author: <kerstin.weger@xfel.eu>
# Created on December 21, 2011
# Copyright (C) European XFEL GmbH Hamburg. All rights reserved.
#############################################################################


"""This module contains a class which represents the login dialog."""

__all__ = ["LoginDialog"]


import sys

from PyQt4.QtCore import *
from PyQt4.QtGui import *


class LoginDialog(QDialog):

    def __init__(self, username=None, password=None, provider=None, hostname=None,
                 port=None):
        super(LoginDialog, self).__init__()

        self.setWindowTitle("Login")
        
        hLayout = QHBoxLayout()
        self.__leSelectConnection = QLabel("Select connection type:", self)
        self.__leSelectConnection.setVisible(False)
        self.__cbSelectConnection = QComboBox(self)
        self.__cbSelectConnection.setVisible(False)
        self.__cbSelectConnection.addItem("GuiServer connection")
        self.__cbSelectConnection.addItem("Direct broker connection")
        hLayout.addWidget(self.__leSelectConnection)
        hLayout.addWidget(self.__cbSelectConnection)
        
        self.__hLine = QFrame(self)
        #self.__hLine.setGeometry(QRect(320, 150, 118, 3))
        self.__hLine.setVisible(False)
        self.__hLine.setFrameShape(QFrame.HLine)
        self.__hLine.setFrameShadow(QFrame.Sunken)
        
        formLayout = QFormLayout()
        if not username:
            username = "operator"
        self.__leUsername = QLineEdit(username)
        formLayout.addRow("Username:", self.__leUsername)
        self.__leUsername.textChanged.connect(self.onUsernameChanged)
        
        if not password:
            password = "karabo"
        self.__lePassword = QLineEdit(password)
        self.__lePassword.setEchoMode(QLineEdit.Password)
        formLayout.addRow("Password:", self.__lePassword)
        
        # I was getting this error: QSpiAccessible::accessibleEvent not handled: "8008" obj: QObject(0x0) " invalid interface!"
        # when making mouse-over different options in the ComboBox.
        # I solve it as documented here: http://code.google.com/p/clementine-player/issues/detail?id=1706
        # Current open bug: https://bugs.launchpad.net/ubuntu/+source/qtcreator/+bug/959722
        # Running "sudo apt-get remove qt-at-spi"
        self.__cbProvider = QComboBox()
        self.__cbProvider.setEditable(False)
        self.__cbProvider.addItems(["LOCAL", "KERBEROS"])
        if provider:
            index  = self.__cbProvider.findText(provider)
            self.__cbProvider.setCurrentIndex(index)
        formLayout.addRow("Provider:", self.__cbProvider)
        
        if not hostname:
            hostname = "localhost"
        self.__leHostname = QLineEdit(hostname)
        formLayout.addRow("Hostname:", self.__leHostname)
        
        if not port:
            port = "44444"
        else:
            port = str(port)
        self.__lePort = QLineEdit(port)
        self.__lePort.setValidator(QIntValidator(None))
        formLayout.addRow("Port:", self.__lePort)
        
        self.__pbOk = QPushButton("Connect")
        self.__pbOk.clicked.connect(self.accept)
        self.__pbCancel = QPushButton("Cancel")
        self.__pbCancel.clicked.connect(self.reject)
        btnLayout = QHBoxLayout()
        btnLayout.addStretch(0)
        btnLayout.addWidget(self.__pbOk)
        btnLayout.addWidget(self.__pbCancel)
        
        vLayout = QVBoxLayout(self)
        vLayout.addLayout(hLayout)
        vLayout.addWidget(self.__hLine)
        vLayout.addLayout(formLayout)
        vLayout.addLayout(btnLayout)

    @property
    def username(self):
        return self.__leUsername.text().lower()


    @property
    def password(self):
        return self.__lePassword.text()

    
    @property
    def provider(self):
<<<<<<< HEAD
        return str(self.__cbProvider.currentText())
=======
        return self.__leProvider.currentText()
>>>>>>> bee3e552


    @property
    def hostname(self):
        return self.__leHostname.text()


    @property
    def port(self):
        return int(self.__lePort.text())


    def _showConnectionSelection(self, show):
        self.__leSelectConnection.setVisible(show)
        self.__cbSelectConnection.setVisible(show)
        self.__hLine.setVisible(show)


### slots ###
    def onUsernameChanged(self, text):
        # Here comes the easter egg...
        text = text.lower()
        if text == "admin":
            self._showConnectionSelection(True)
        else:
            self._showConnectionSelection(False)
    
    <|MERGE_RESOLUTION|>--- conflicted
+++ resolved
@@ -106,11 +106,7 @@
     
     @property
     def provider(self):
-<<<<<<< HEAD
-        return str(self.__cbProvider.currentText())
-=======
-        return self.__leProvider.currentText()
->>>>>>> bee3e552
+        return self.__cbProvider.currentText()
 
 
     @property
