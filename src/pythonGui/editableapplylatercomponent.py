#############################################################################
# Author: <kerstin.weger@xfel.eu>
# Created on July 27, 2012
# Copyright (C) European XFEL GmbH Hamburg. All rights reserved.
#############################################################################


"""This module contains a class which represents a class which inherits from BaseComponent
   and will edit values and apply them later to the system.
"""

__all__ = ["EditableApplyLaterComponent"]


from basecomponent import BaseComponent
import manager
from messagebox import MessageBox
from widget import EditableWidget

from PyQt4.QtCore import pyqtSignal, pyqtSlot, QSize, QTimer, Qt
from PyQt4.QtGui import QAction, QColor, QHBoxLayout, QIcon, QLabel, QMenu, \
                        QToolButton, QWidget


class EditableApplyLaterComponent(BaseComponent):
    # signals
    signalConflictStateChanged = pyqtSignal(str, bool) # key, hasConflict
    signalApplyChanged = pyqtSignal(object, bool) # key, state of apply button


    def __init__(self, classAlias, box, parent):
        super(EditableApplyLaterComponent, self).__init__(classAlias)

        self.__isEditableValueInit = True
        
        self.__currentDisplayValue = None
        
        self.__compositeWidget = QWidget(parent)
        hLayout = QHBoxLayout(self.__compositeWidget)
        hLayout.setContentsMargins(0,0,0,0)

        print classAlias
        self.__editableWidget = EditableWidget.get_class(classAlias)(
            box, self.__compositeWidget)
        self.__editableWidget.signalEditingFinished.connect(self.onEditingFinished)
        hLayout.addWidget(self.__editableWidget.widget)

        self.box = box
        d = box.descriptor
        unitLabel = (getattr(d, "metricPrefixSymbol", "") +
                     getattr(d, "unitSymbol", ""))
        if unitLabel:
            hLayout.addWidget(QLabel(unitLabel))

        self.__hasConflict = False

        text = "Apply"
        self.__tbApply = QToolButton()
        self.__tbApply.setStatusTip(text)
        self.__tbApply.setToolTip(text)
        self.__tbApply.setIconSize(QSize(24,24))
        self.__tbApply.setIcon(QIcon(":apply"))
        self.__tbApply.setEnabled(False)
        # Use action for button to reuse
        self.__acApply = QAction(QIcon(":apply"), text, self)
        self.__acApply.setStatusTip(text)
        self.__acApply.setToolTip(text)
        self.__acApply.setEnabled(False)
        self.__acApply.triggered.connect(self.onApplyClicked)
        self.__tbApply.clicked.connect(self.__acApply.triggered)
        # Add to layout
        hLayout.addWidget(self.__tbApply)

        text = "Reset"
        self.__tbReset = QToolButton()
        self.__tbReset.setStatusTip(text)
        self.__tbReset.setToolTip(text)
        self.__tbReset.setIconSize(QSize(24,24))
        self.__tbReset.setIcon(QIcon(":no"))
        self.__tbReset.setEnabled(False)
        # Use action for button to reuse
        self.__acReset = QAction(QIcon(":no"), text, self)
        self.__acReset.setStatusTip(text)
        self.__acReset.setToolTip(text)
        self.__acReset.setEnabled(False)
        self.__acReset.triggered.connect(self.onApplyRemoteChanges)
        self.__tbReset.clicked.connect(self.__acReset.triggered)
        # Add to layout
        hLayout.addWidget(self.__tbReset)

        # Add menu to toolbutton
        text = "Apply local changes"
        self.__mApply = QMenu(self.__tbApply)
        self.__acApplyChanges = QAction(text, self)
        self.__acApplyChanges.setStatusTip(text)
        self.__acApplyChanges.setToolTip(text)
        self.__acApplyChanges.triggered.connect(self.onApplyClicked)
        self.__mApply.addAction(self.__acApplyChanges)

        text = "Accept current value on device"
        self.__acApplyRemoteChanges = QAction(text, self)
        self.__acApplyRemoteChanges.setStatusTip(text)
        self.__acApplyRemoteChanges.setToolTip(text)
        self.__acApplyRemoteChanges.triggered.connect(self.onApplyRemoteChanges)
        self.__mApply.addAction(self.__acApplyRemoteChanges)
        
        self.__busyTimer = QTimer(self)
        self.__busyTimer.timeout.connect(self.onTimeOut)

        # In case of attributes (Hash-V2) connect another function here
        self.signalConflictStateChanged.connect(
            manager.Manager().onConflictStateChanged)

        box.addComponent(self)


    def copy(self):
        copyComponent = EditableApplyLaterComponent(self.classAlias, **self.__initParams)
        return copyComponent


### getter and setter functions ###
    def _getWidgetCategory(self):
        return self.__editableWidget.category
    widgetCategory = property(fget=_getWidgetCategory)


    def _getWidgetFactory(self):
        return self.__editableWidget
    widgetFactory = property(fget=_getWidgetFactory)


    # Returns the actual widget which is part of the composition
    def _getWidget(self):
        return self.__compositeWidget
    widget = property(fget=_getWidget)


    @property
    def boxes(self):
        return self.__editableWidget.boxes


    def _getValue(self):
        return self.__editableWidget.value
    value = property(fget=_getValue)


    # States whether the first incoming displayValue overwrites editableValue
    def _isEditableValueInit(self):
        return self.__isEditableValueInit
    def _setEditableValueInit(self, editableValueInit):
        self.__isEditableValueInit = editableValueInit
    isEditableValueInit = property(fget=_isEditableValueInit, fset=_setEditableValueInit)


    def setEnabled(self, enable):
        self.widget.setEnabled(enable)


    def addParameters(self, **params):
        self.__editableWidget.addParameters(**params)


    def _applyEnabled(self):
        return self.__tbApply.isEnabled()
    def _setApplyEnabled(self, enable):
        if self.__tbApply.isEnabled() is enable:
            return
        
        self.__tbApply.setEnabled(enable)
        self.__tbReset.setEnabled(enable)
        
        self.__acApply.setEnabled(enable)
        self.__acReset.setEnabled(enable)

        if enable is False:
            self.hasConflict = False
        
        # Broadcast to ConfigurationPanel - treewidget
        self.signalApplyChanged.emit(self.boxes[0], enable)
    applyEnabled = property(fget=_applyEnabled, fset=_setApplyEnabled)


    def _hasConflict(self):
        return self.__hasConflict
    def _setHasConflict(self, hasConflict):
        # Set member variable
        self.__hasConflict = hasConflict
        
        # Change color, icon and menu
        if hasConflict is True:
            self.changeColor = QColor(204,240,255,128) # blue
            text = "Resolve conflict"
            icon = QIcon(":apply-conflict")
            self.__tbApply.setIcon(icon)
            self.__tbApply.setPopupMode(QToolButton.InstantPopup)
            self.__tbApply.setMenu(self.__mApply)
            
            self.__acApply.setIcon(icon)
            self.__acApply.setMenu(self.__mApply)
            
            self.__tbReset.setEnabled(False)
            self.__acReset.setEnabled(False)
        else:
            self.changeColor = QColor(255,255,255,128) # white
            text = "Apply local changes"
            icon = QIcon(":apply")
            self.__tbApply.setIcon(icon)
            self.__tbApply.setPopupMode(QToolButton.DelayedPopup)
            self.__tbApply.setMenu(None)
            
            self.__acApply.setIcon(icon)
            self.__acApply.setMenu(None)
        self.__tbApply.setStatusTip(text)
        self.__tbApply.setToolTip(text)

<<<<<<< HEAD
        deviceId = self.keys[0].split('.')
        self.signalConflictStateChanged.emit(deviceId[0], hasConflict)
=======
        self.signalConflictStateChanged.emit(self.boxes[0].configuration.path,
                                             hasConflict)
>>>>>>> c76c66a1
    hasConflict = property(fget=_hasConflict, fset=_setHasConflict)


    def changeApplyToBusy(self, isApplyBusy, changeTimer=True):
        palette = self.widget.palette()
        
        if isApplyBusy is True:
            # Remotely changed
            if changeTimer is True:
                self.__busyTimer.start(5000)
                self.hasConflict = False
                self.applyEnabled = False
            else:
                self.hasConflict = True
                self.applyEnabled = True
        else:
            # no more changes
            self.hasConflict = False
            if changeTimer is True:
                self.__busyTimer.stop()
                self.applyEnabled = False
            else:
                self.applyEnabled = True


    def addKeyValue(self, key, value):
        self.__editableWidget.addKeyValue(key, value)


    def removeKey(self, key):
        pass


    def destroy(self):
        for key in self.__editableWidget.keys:
            manager.Manager().unregisterEditableComponent(key, self)


    def changeWidget(self, factory, alias):
        self.classAlias = alias

        oldWidget = self.__editableWidget.widget
        self.__editableWidget = factory.get_class(alias)(
            self.box, oldWidget.parent())
        self.__editableWidget.widget.setWindowFlags(Qt.BypassGraphicsProxyWidget)
        self.__editableWidget.widget.setAttribute(Qt.WA_NoSystemBackground, True)
        self.__editableWidget.signalEditingFinished.connect(self.onEditingFinished)
        oldWidget.parent().layout().insertWidget(0, self.__editableWidget.widget)
        oldWidget.setParent(None)
        self.__editableWidget.widget.show()

        for c in {b.configuration for b in self.__editableWidget.boxes}:
            c.refresh()


### slots ###
    # Slot called when changes need to be sent to Manager
    def onApplyClicked(self):
        self.changeApplyToBusy(True)
        # TODO: KeWe function with key/value pair needed
        for box in self.__editableWidget.boxes:
            box.value = self.__editableWidget.value
        manager.Manager().onDeviceInstanceValuesChanged(
            self.__editableWidget.boxes)
        self.applyEnabled = False


    def onApplyRemoteChanges(self, key):
        self.__editableWidget.valueChanged(key, self.__currentDisplayValue)
        self.applyEnabled = False


    def onTimeOut(self):
        MessageBox.showWarning("The attribute couldn't be set in the current state.")
        
        self.changeApplyToBusy(False)
        self.changeColor = QColor(255,218,153,128) # orange
        self.applyEnabled = True


    @pyqtSlot(str, object)
    def onValueChanged(self, key, value, timestamp=None):
        self.__editableWidget.valueChanged(key, value, timestamp, True)


    @pyqtSlot(str, object)
    def onDisplayValueChanged(self, key, value):
        if self.__isEditableValueInit:
            self.__editableWidget.valueChanged(key, value)
            self.__isEditableValueInit = False
        self.__currentDisplayValue = value

        EPSILON = 1e-4
        if isinstance(value, float):
            diff = abs(value - self.__editableWidget.value)
            isEqualEditable = diff < EPSILON
        elif isinstance(value, list):
            if len(value) != len(self.__editableWidget.value):
                isEqualEditable = False
            else:
                for i in xrange(len(value)):
                    if value[i] != self.__editableWidget.value[i]:
                        isEqualEditable = False
                        break
                isEqualEditable = True
        else:
            isEqualEditable = (str(value) == str(self.__editableWidget.value)) # string comparison, problems with float values...

        if isEqualEditable is False:
            self.changeApplyToBusy(True, False)
        else:
            self.changeApplyToBusy(False)


    # Triggered from self.__editableWidget when value was edited
    def onEditingFinished(self, key, value):
        if self.__currentDisplayValue is None:
            return

        # Update apply and reset buttons...
        if value == self.__currentDisplayValue:
            self.applyEnabled = False
        else:
            self.applyEnabled = True
<|MERGE_RESOLUTION|>--- conflicted
+++ resolved
@@ -215,13 +215,8 @@
         self.__tbApply.setStatusTip(text)
         self.__tbApply.setToolTip(text)
 
-<<<<<<< HEAD
-        deviceId = self.keys[0].split('.')
-        self.signalConflictStateChanged.emit(deviceId[0], hasConflict)
-=======
         self.signalConflictStateChanged.emit(self.boxes[0].configuration.path,
                                              hasConflict)
->>>>>>> c76c66a1
     hasConflict = property(fget=_hasConflict, fset=_setHasConflict)
 
 
