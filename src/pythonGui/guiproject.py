
#############################################################################
# Author: <kerstin.weger@xfel.eu>
# Created on April 7, 2014
# Copyright (C) European XFEL GmbH Hamburg. All rights reserved.
#############################################################################


"""
This module contains a class which represents the project related datastructure.
"""

__all__ = ["GuiProject", "Category"]


from configuration import Configuration
from scene import Scene
from schema import Schema
from karabo.hash import Hash, XMLParser, XMLWriter
<<<<<<< HEAD
from karabo.hashtypes import StringList
from karabo.project import Project, BaseDevice
import karabo
=======
from karabo.project import Project, BaseDevice, BaseDeviceGroup
>>>>>>> 37bcb0eb
import manager
from finders import MacroContext

from PyQt4.QtCore import pyqtSignal, QObject
from PyQt4.QtGui import QMessageBox

from importlib import import_module, reload
from importlib.util import cache_from_source
import marshal
import os.path
import sys
from tempfile import NamedTemporaryFile
import types
from zipfile import ZipFile, ZIP_DEFLATED


class BaseConfiguration(Configuration):


    def __init__(self, deviceId, type, descriptor=None):
        Configuration.__init__(self, deviceId, type, descriptor)

        # This flag states whether the descriptor was checked already
        # This should only happen once when the device was selected the first
        # time in the project view
        self.descriptorRequested = False
        self._initConfig = None


    @property
    def initConfig(self):
        return self._initConfig


    @initConfig.setter
    def initConfig(self, config):
        self._initConfig = config
        # Merge initConfig, if descriptor is not None
        self.mergeInitConfig()


    def mergeInitConfig(self):
        """
        This function merges the \self.initConfig into the Configuration.
        This is only possible, if the descriptor has been set before.
        """
        if self.descriptor is None: return

        # Set default values for configuration
        self.setDefault()
        if self._initConfig is not None:
            self.fromHash(self._initConfig)


    def checkClassSchema(self):
        if self.descriptorRequested is True:
            return
        
        # Get class configuration
        conf = manager.getClass(self.serverId, self.classId)

        conf.signalNewDescriptor.connect(self.onNewDescriptor)
        if conf.descriptor is not None:
            self.onNewDescriptor(conf)

        self.descriptorRequested = True


    def onNewDescriptor(self, conf):
        if self.descriptor is not None:
            self.redummy()
        self.descriptor = conf.descriptor
        self.mergeInitConfig()
        manager.Manager().onShowConfiguration(self)


    def isOnline(self):
        raise NotImplementedError("BaseConfiguration.isOnline")


class Device(BaseDevice, BaseConfiguration):
    signalDeviceModified = pyqtSignal(bool)
    signalDeviceNeedsUpdate = pyqtSignal(object)

    def __init__(self, serverId, classId, deviceId, ifexists, descriptor=None):
        BaseConfiguration.__init__(self, deviceId, "projectClass", descriptor)
        BaseDevice.__init__(self, serverId, classId, deviceId, ifexists)

        actual = manager.getDevice(deviceId)
        actual.statusChanged.connect(self.onStatusChanged)
        self.onStatusChanged(actual, actual.status, actual.error)


    #def fromHash(self, configuration):
    #    print ""
    #    print "ProjectDevice.fromHash", configuration
        #if self.deviceGroup is not None:
        #    self.signalDeviceConfiguration.emit(configuration)
    #    BaseConfiguration.fromHash(self, configuration)


    def fromXml(self, xmlString):
        """
        This function loads the corresponding XML file of this configuration.
        """
        self.fromHash(XMLParser().read(xmlString))


    def toXml(self):
        """
        This function returns the configurations' XML file as a string.
        """
        if self.descriptor is not None:
            config = self.toHash()
        else:
            config = self._initConfig
        return XMLWriter().write(Hash(self.classId, config))


    def onStatusChanged(self, conf, status, error):
        """ this method gets the status of the corresponding real device,
        and finds out the gory details for this project device """
        self.error = error

        if manager.Manager().systemHash is None:
            self.status = "offline"
            return

        if status == "offline":
            try:
                attrs = manager.Manager().systemHash[
                    "server.{}".format(self.serverId), ...]
            except KeyError:
                self.status = "noserver"
            else:
                if self.classId not in attrs.get("deviceClasses", []):
                    self.status = "noplugin"
                else:
                    self.status = "offline"
        else:
            if (conf.classId == self.classId and
                    conf.serverId == self.serverId):
                self.status = status
            else:
                self.status = "incompatible"


    def onNewDescriptor(self, conf):
        BaseConfiguration.onNewDescriptor(self, conf)
        self.signalDeviceNeedsUpdate.emit(self)


    def isOnline(self):
        return self.status not in (
            "offline", "noplugin", "noserver", "incompatible")


class DeviceGroup(BaseDeviceGroup, BaseConfiguration):


    def __init__(self, type, name=""):
        BaseConfiguration.__init__(self, name, type)
        BaseDeviceGroup.__init__(self, name)
        
        # If all device are online there is another deviceGroup to represent this
        self.instance = None


    def createInstance(self):
        """
        The online instance of the deviceGroup is created once and returned.
        """
        if self.instance is not None:
            return self.instance

        self.instance = DeviceGroup("deviceGroup", self.id)
        self.instance.devices = self.devices
        self.instance.project = self.project
        
        self.instance.serverId = self.serverId
        self.instance.classId = self.classId

        return self.instance


    def onUpdateDevice(self, device):
        """
        This slot is setting the configuration of this device group to the given
        \device.
        """
        if device not in self.devices:
            return
        
        if self.descriptor is None:
            device.initConfig = self.initConfig
        else:
            device.initConfig = self.toHash()


    def _connectDevices(self, descriptor, groupBox):
        """
        This recursive function connects all boxes of this device group to the
        corresponding boxes of the various devices.
        This allows the correct update of all box values once a device group
        configuration is changed.
        """
        for k, v in descriptor.dict.items():
            childBox = getattr(groupBox, k, None)
            if childBox is None:
                continue

            for device in self.devices:
                if self.isOnline():
                    # Connect online devices
                    conf = manager.getDevice(device.id)
                    deviceBox = conf.getBox(childBox.path)
                    if deviceBox is None:
                        continue
                    childBox.signalUserChanged.connect(deviceBox.signalUserChanged)
                else:
                    # Connect project devices
                    deviceBox = device.getBox(childBox.path)
                    if deviceBox is None:
                        continue
                    childBox.signalUpdateComponent.connect(deviceBox.onUpdateValue)
            
            if isinstance(v, Schema):
                self._connectDevices(v, childBox.boxvalue)


    def checkDeviceSchema(self):
        if self.descriptorRequested is True:
            return
        
        # Get device configurations
        for device in self.devices:
            conf = manager.getDevice(device.id)
            
            conf.signalNewDescriptor.connect(self.onNewDescriptor)
            if conf.descriptor is not None:
                self.onNewDescriptor(conf)
            # Do this only for first device - it is expected that the deviceSchema
            # is equal for all group devices
            break

        self.descriptorRequested = True


    def onNewDescriptor(self, conf):
        BaseConfiguration.onNewDescriptor(self, conf)
        # Recursively connect deviceGroup boxes to boxes of devices
        self._connectDevices(self.descriptor, self.boxvalue)


    def isOnline(self):
        return not [d for d in self.devices \
             if d.status in ("offline", "noplugin", "noserver", "incompatible")]


    def addVisible(self):
        for device in self.devices:
            oldStatus = device.status
            device.status = "schema" # Hack to send signal to network
            device.addVisible()
            device.status = oldStatus


    def removeVisible(self):
        for device in self.devices:
            device.removeVisible()


class GuiProject(Project, QObject):
    Device = Device

    signalProjectModified = pyqtSignal()
    signalSelectObject = pyqtSignal(object)

    def __init__(self, filename):
        super(GuiProject, self).__init__(filename)

        # List of Scene
        self.scenes = []
        self.modules = { } # the modules in the macro context
        
        # States whether the project was changed or not
        self.isModified = False


    def setModified(self, isModified):
        if self.isModified == isModified:
            return
        
        self.isModified = isModified
        self.signalProjectModified.emit()


    def setupDeviceToProject(self, device):
        self.setModified(True)
        # Connect device to project to get configuration changes
        device.signalDeviceModified.connect(self.setModified)


    def addDevice(self, device):
        Project.addDevice(self, device)
        self.setupDeviceToProject(device)


    def insertDevice(self, index, device):
        Project.insertDevice(self, index, device)
        self.setupDeviceToProject(device)


    def newDevice(self, serverId, classId, deviceId, ifexists, updateNeeded=False):
        """
        A new device with the given parameters is created, added to the
        project and returned.
        """
        device = Device(serverId, classId, deviceId, ifexists)
        self.addDevice(device)
        if updateNeeded:
            self.signalProjectModified.emit()
        return device


    def newDeviceGroup(self, serverId, classId, deviceId, ifexists, prefix, start, end):
        deviceGroup = DeviceGroup("deviceGroupClass")
        # Set server and class id for descriptor request
        deviceGroup.serverId = serverId
        deviceGroup.classId = classId
        
        Project.addDeviceGroup(self, deviceGroup)
        
        for index in range(start, end):
            id = "{}{}{}".format(deviceId, prefix, index)
            device = Device(serverId, classId, id, ifexists)
            device.signalDeviceNeedsUpdate.connect(deviceGroup.onUpdateDevice)
            deviceGroup.addDevice(device)
        
        self.signalProjectModified.emit()
        
        return deviceGroup


    def addScene(self, scene):
        self.scenes.append(scene)
        self.setModified(True)


    def addConfiguration(self, deviceId, configuration):
        Project.addConfiguration(self, deviceId, configuration)
        self.setModified(True)


    def addResource(self, category, data):
        self.setModified(True)
        return Project.addResource(self, category, data)


    def remove(self, object):
        """
        The \object should be removed from this project.
        
        Returns \index of the object in the list.
        """
        if isinstance(object, Configuration):
            index = self.devices.index(object)
            self.devices.pop(index)
            self.setModified(True)
            return index
        elif isinstance(object, Scene):
            index = self.scenes.index(object)
            self.scenes.pop(index)
            self.setModified(True)
            return index


    def parse(self, projectConfig, zf):
        super(GuiProject, self).parse(projectConfig, zf)
        for s in projectConfig[self.SCENES_KEY]:
            scene = Scene(self, s["filename"])
            data = zf.read("{}/{}".format(self.SCENES_KEY, s["filename"]))
            scene.fromXml(data)
            self.addScene(scene)

        self.macros = {k: Macro(self, k) for k in
                       projectConfig.get(self.MACROS_KEY, [ ])}
        with MacroContext(self):
            try:
                for m in self.macros.values():
                    m.run()
            except Exception as e:
                QMessageBox.warning(None, "Macro Error",
                        "error excuting macro {}:\n{}".format(m.name, e))

        self.setModified(False)


    def zip(self, filename=None):
        """
        This method saves this project as a zip file.
        """
        projectConfig = Hash()
        exception = None

        if filename is None:
            filename = self.filename

        if os.path.exists(filename):
            file = NamedTemporaryFile(dir=os.path.dirname(filename),
                                      delete=False)
        else:
            file = filename

        with ZipFile(file, mode="w", compression=ZIP_DEFLATED) as zf:
            deviceHash = []
            for deviceObj in self.devices:
                if isinstance(deviceObj, Configuration):
                    zf.writestr("{}/{}".format(self.DEVICES_KEY, deviceObj.filename),
                                deviceObj.toXml())
                    
                    deviceHash.append(Hash("serverId", deviceObj.serverId,
                                           "classId", deviceObj.classId,
                                           "filename", deviceObj.filename,
                                           "ifexists", deviceObj.ifexists))
                else:
                    group = []
                    for device in deviceObj:
                        zf.writestr("{}/{}".format(self.DEVICES_KEY, device.filename),
                                    device.toXml())
                        group.append(Hash("serverId", device.serverId,
                                          "classId", device.classId,
                                          "filename", device.filename,
                                          "ifexists", device.ifexists))
                    deviceGroupHash = Hash("group", group)
                    deviceGroupHash.setAttribute("group", "name", deviceObj.name)
                    deviceHash.append(deviceGroupHash)
            projectConfig[self.DEVICES_KEY] = deviceHash
            
            for scene in self.scenes:
                name = "{}/{}".format(self.SCENES_KEY, scene.filename)
                try:
                    zf.writestr(name, scene.toXml())
                except Exception as e:
                    if file is not self.filename:
                        with ZipFile(self.filename, 'r') as zin:
                            zf.writestr(name, zin.read(name))
                    if exception is None:
                        exception = e
            projectConfig[self.SCENES_KEY] = [Hash("filename", scene.filename)
                                              for scene in self.scenes]

            configs = Hash()
            for deviceId, configList in self.configurations.items():
                configs[deviceId] = [Hash("filename", c.filename)
                                     for c in configList]
                for c in configList:
                    zf.writestr("{}/{}".format(self.CONFIGURATIONS_KEY,
                                               c.filename), c.toXml())
            projectConfig[self.CONFIGURATIONS_KEY] = configs

            resources = Hash()
            if file is not self.filename:
                with ZipFile(self.filename, "r") as zin:
                    for k, v in self.resources.items():
                        for fn in v:
                            f = "resources/{}/{}".format(k, fn)
                            zf.writestr(f, zin.read(f))
                        resources[k] = StringList(v)
            projectConfig["resources"] = resources

            macros = Hash()
            for m in self.macros.values():
                f = "macros/{}.py".format(m.name)
                if m.editor is None:
                    with ZipFile(self.filename, "r") as zin:
                        t = zin.read(f)
                else:
                    t = m.editor.edit.toPlainText()
                zf.writestr(f, t)
                try:
                    zf.writestr(cache_from_source(f),
                                marshal.dumps(compile(t, f, "exec")))
                except SyntaxError:
                    pass
                macros[m.name] = f
            projectConfig[self.MACROS_KEY] = macros

            # Create folder structure and save content
            projectConfig = Hash(self.PROJECT_KEY, projectConfig)
            projectConfig[self.PROJECT_KEY, "version"] = self.version
            projectConfig[self.PROJECT_KEY, "uuid"] = self.uuid
            zf.writestr("{}.xml".format(Project.PROJECT_KEY),
                        XMLWriter().write(projectConfig))

        if file is not filename:
            file.close()
            os.remove(filename)
            os.rename(file.name, filename)

        if exception is not None:
            raise exception
        
        self.setModified(False)


    def _instantiateDevice(self, device):
        if device.isOnline():
            if device.ifexists == "ignore":
                return
            elif device.ifexists == "restart":
                # This might take a while...
                manager.Manager().shutdownDevice(device.id, False)

        if device.descriptor is None:
            config = device.initConfig
        else:
            config = device.toHash()

        manager.Manager().initDevice(device.serverId, device.classId, device.id,
                                     config)


    def instantiate(self, device):
        """
        This function instantiates the \device.
        """
        self._instantiateDevice(device)


    def instantiateAll(self):
        """
        This function instantiates all project devices.
        """
        for d in self.devices:
            self._instantiateDevice(d)


    def shutdown(self, device, showConfirm=True):
        """
        This function shuts down \device.
        """
        manager.Manager().shutdownDevice(device.id, showConfirm)


    def shutdownAll(self):
        """
        This function shuts down all project devices.
        """
        for d in self.devices:
            manager.Manager().shutdownDevice(d.id, False)


class Macro(object):
    def __init__(self, project, name):
        self.project = project
        self.name = name
        self.module = None
        self.macros = { }
        self.editor = None


    def run(self):
        try:
            if self.module is None:
                self.module = import_module("macros." + self.name)
            else:
                self.module = reload(self.module)
        except:
            self.module = None
            raise
        self.macros = {k: v for k, v in self.module.__dict__.items()
                       if isinstance(v, type) and
                          issubclass(v, karabo.Macro) and
                          v is not karabo.Macro}
        for k, v in self.macros.items():
            v.instance = Configuration(k, "macro", v.getSchema())
        self.project.signalProjectModified.emit()


    def load(self):
        with ZipFile(self.project.filename, "r") as zf:
            return zf.read("macros/{}.py".format(self.name)).decode("utf8")


    def exec_module(self, module):
        fn = "macros/{}.py".format(self.name)
        if self.editor is None:
            with ZipFile(self.project.filename, "r") as zf:
                try:
                    code = marshal.loads(zf.read(cache_from_source(fn)))
                except (KeyError, EOFError, ValueError, TypeError):
                    exec(compile(zf.read(fn), fn, "exec"), module.__dict__)
                else:
                    exec(code, module.__dict__)
        else:
            exec(compile(self.editor.edit.toPlainText(), fn, "exec"),
                 module.__dict__)


class Category(object):
    """
    This class represents a project category and is only used to have an object
    for the view items.
    """
    def __init__(self, displayName):
        super(Category, self).__init__()
        
        self.displayName = displayName<|MERGE_RESOLUTION|>--- conflicted
+++ resolved
@@ -15,15 +15,10 @@
 
 from configuration import Configuration
 from scene import Scene
-from schema import Schema
 from karabo.hash import Hash, XMLParser, XMLWriter
-<<<<<<< HEAD
 from karabo.hashtypes import StringList
-from karabo.project import Project, BaseDevice
+from karabo.project import Project, BaseDevice, BaseDeviceGroup
 import karabo
-=======
-from karabo.project import Project, BaseDevice, BaseDeviceGroup
->>>>>>> 37bcb0eb
 import manager
 from finders import MacroContext
 
@@ -104,6 +99,7 @@
         raise NotImplementedError("BaseConfiguration.isOnline")
 
 
+
 class Device(BaseDevice, BaseConfiguration):
     signalDeviceModified = pyqtSignal(bool)
     signalDeviceNeedsUpdate = pyqtSignal(object)
@@ -116,13 +112,44 @@
         actual.statusChanged.connect(self.onStatusChanged)
         self.onStatusChanged(actual, actual.status, actual.error)
 
-
-    #def fromHash(self, configuration):
-    #    print ""
-    #    print "ProjectDevice.fromHash", configuration
-        #if self.deviceGroup is not None:
-        #    self.signalDeviceConfiguration.emit(configuration)
-    #    BaseConfiguration.fromHash(self, configuration)
+        # This flag states whether the descriptor was checked already
+        # This should only happen once when the device was selected the first
+        # time in the project view
+        self.descriptorRequested = False
+        self._initConfig = None
+
+
+    @property
+    def initConfig(self):
+        return self._initConfig
+
+
+    @initConfig.setter
+    def initConfig(self, config):
+        self._initConfig = config
+        # Merge initConfig, if descriptor is not None
+        self.mergeInitConfig()
+
+
+    def mergeInitConfig(self):
+        """
+        This function merges the \self.initConfig into the Configuration.
+        This is only possible, if the descriptor has been set before.
+        """
+        if self.descriptor is None: return
+
+        # Set default values for configuration
+        self.setDefault()
+        if self._initConfig is not None:
+            self.fromHash(self._initConfig)
+
+
+    def onNewDescriptor(self, conf):
+        if self.descriptor is not None:
+            self.redummy()
+        self.descriptor = conf.descriptor
+        self.mergeInitConfig()
+        manager.Manager().onShowConfiguration(self)
 
 
     def fromXml(self, xmlString):
@@ -632,4 +659,4 @@
     def __init__(self, displayName):
         super(Category, self).__init__()
         
-        self.displayName = displayName+        self.displayName = displayName
