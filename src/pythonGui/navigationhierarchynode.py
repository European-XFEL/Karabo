#############################################################################
# Author: <kerstin.weger@xfel.eu>
# Created on June 1, 2013
# Copyright (C) European XFEL GmbH Hamburg. All rights reserved.
#############################################################################


"""
This module contains a class which represents an item of a hierarchical
navigation model.
"""

__all__ = ["NavigationHierarchyNode"]


<<<<<<< HEAD
from enums import AccessLevel

from PyQt4.QtCore import *
from PyQt4.QtGui import *
=======
from karabo.karathon import AccessLevel
>>>>>>> 20159c02


class NavigationHierarchyNode(object):


    def __init__(self, displayName="", path="", parentNode=None):
        super(NavigationHierarchyNode, self).__init__()
        
        self.parentNode = parentNode
        self.childNodes = list()
        
        self.displayName = displayName
        self.path = path
        
        self.visibility = AccessLevel.OBSERVER
        self.status = "ok"


    def appendChildNode(self, childNode):
        self.childNodes.append(childNode)


    def removeChildNode(self, childNode):
        self.childNodes.remove(childNode)


    def indexOfChildNode(self, childNode):
        return self.childNodes.index(childNode)


    def childNode(self, row):
        if row >= 0 and row < len(self.childNodes):
            return self.childNodes[row]
        return -1


    def childCount(self):
        return len(self.childNodes)


    def columnCount(self):
        return None


    def getNode(self, displayName):
        for childNode in self.childNodes:
            if childNode.data(0) == displayName:
                return childNode
        return None


    def hasNode(self, displayName):
        for childNode in self.childNodes:
            if childNode.data(0) == displayName:
                return True
        return False


    def data(self, column):
        return self.displayName


    def row(self):
        if not self.parentNode:
            return None
        
        return self.parentNode.indexOfChildNode(self)


    def printTree(self, indent=-2):
        indent = indent + 2;
        for childNode in self.childNodes:
            print " " * indent, childNode.data(0)
            childNode.printTree(indent)
<|MERGE_RESOLUTION|>--- conflicted
+++ resolved
@@ -13,14 +13,7 @@
 __all__ = ["NavigationHierarchyNode"]
 
 
-<<<<<<< HEAD
 from enums import AccessLevel
-
-from PyQt4.QtCore import *
-from PyQt4.QtGui import *
-=======
-from karabo.karathon import AccessLevel
->>>>>>> 20159c02
 
 
 class NavigationHierarchyNode(object):
