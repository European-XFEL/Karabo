--- conflicted
+++ resolved
@@ -211,7 +211,6 @@
 
 
     def onReadServerData(self):
-<<<<<<< HEAD
         while self.__tcpSocket.bytesAvailable() >= self.bytesNeeded:
             try:
                 self.bytesNeeded = self.runner.send(self.__tcpSocket.read(
@@ -243,12 +242,12 @@
             Manager().handleInstanceNew(bodyHash)
         elif type == "instanceUpdated":
             bodyHash = parser.read(bodyBytes)
-            Manager().handleSystemTopology(bodyHash)
+            Manager().handleInstanceUpdated(bodyHash)
         elif type == "instanceGone":
             Manager().handleInstanceGone(bodyBytes)
         elif type == "classDescription":
             bodyHash = parser.read(bodyBytes)
-            Manager().handleClassSchema(bodyHash)
+            Manager().handleClassSchema(headerHash, bodyHash)
         elif type == "deviceSchema":
             bodyHash = parser.read(bodyBytes)
             Manager().handleDeviceSchema(headerHash, bodyHash)
@@ -273,105 +272,6 @@
             print "invalidateCache"
         else:
             print "WARN : Got unknown communication token \"", type, "\" from server"
-=======
-        input = QDataStream(self.__tcpSocket)
-        input.setByteOrder(QDataStream.LittleEndian)
-
-        #print self.__tcpSocket.bytesAvailable(), " bytes are coming in"
-        while True:
-
-            if self.__headerSize == 0:
-
-                if self.__tcpSocket.bytesAvailable() < (BYTES_MESSAGE_SIZE_TAG) :
-                    break
-
-                self.__headerSize = input.readUInt32()
-
-            if len(self.__headerBytes) == 0:
-
-                if self.__tcpSocket.bytesAvailable() < self.__headerSize :
-                    break
-
-                self.__headerBytes = bytearray(self.__headerSize)
-                self.__headerBytes = input.readRawData(self.__headerSize)
-                # TODO How to do this nicely?
-                self.__headerBytes = bytearray(self.__headerBytes)
-
-            if self.__bodySize == 0:
-
-                if self.__tcpSocket.bytesAvailable() < (BYTES_MESSAGE_SIZE_TAG) :
-                    break
-
-                self.__bodySize = input.readUInt32()
-
-            if len(self.__bodyBytes) == 0:
-
-                if self.__tcpSocket.bytesAvailable() < self.__bodySize:
-                    break
-
-                self.__bodyBytes = bytearray(self.__bodySize)
-                self.__bodyBytes = input.readRawData(self.__bodySize)
-                # TODO How to do this nicely?
-                self.__bodyBytes = bytearray(self.__bodyBytes)
-
-
-            # Fork on responseType
-            headerHash = self.__serializer.load(self.__headerBytes)
-            #bodyHash = self.__serializer.load(self.__bodyBytes)
-
-            type = headerHash.get("type")
-            #print "Request: ", type
-
-            # "instanceNew" (instanceId, instanceInfo)
-            # "instanceUpdated" (instanceId, instanceInfo)
-            # "instanceGone" (instanceId)
-            # "configurationChanged" (config, instanceId)
-            # "log" (logMessage)
-            # "notification" (type, shortMsg, detailedMsg, instanceId)
-            # "invalidateCache" (instanceId)
-
-            if type == "systemTopology":
-                bodyHash = self.__serializer.load(self.__bodyBytes)
-                Manager().handleSystemTopology(bodyHash)
-            elif type == "instanceNew":
-                bodyHash = self.__serializer.load(self.__bodyBytes)
-                Manager().handleInstanceNew(bodyHash)
-            elif type == "instanceUpdated":
-                bodyHash = self.__serializer.load(self.__bodyBytes)
-                Manager().handleInstanceUpdated(bodyHash)
-            elif type == "instanceGone":
-                Manager().handleInstanceGone(str(self.__bodyBytes))
-            elif type == "classDescription":
-                bodyHash = self.__serializer.load(self.__bodyBytes)
-                Manager().handleClassSchema(headerHash, bodyHash)
-            elif type == "deviceSchema":
-                bodyHash = self.__serializer.load(self.__bodyBytes)
-                Manager().handleDeviceSchema(headerHash, bodyHash)
-            elif type == "configurationChanged":
-                bodyHash = self.__serializer.load(self.__bodyBytes)
-                Manager().handleConfigurationChanged(headerHash, bodyHash)
-            elif type == "log":
-                Manager().onLogDataAvailable(str(self.__bodyBytes))
-            elif type == "schemaUpdated":
-                bodyHash = self.__serializer.load(self.__bodyBytes)
-                Manager().handleDeviceSchemaUpdated(headerHash, bodyHash)
-            elif type == "brokerInformation":
-                bodyHash = self.__serializer.load(self.__bodyBytes)
-                self._handleBrokerInformation(headerHash, bodyHash)
-            elif type == "notification":
-                bodyHash = self.__serializer.load(self.__bodyBytes)
-                self._handleNotification(headerHash, bodyHash)
-            elif type == "historicData":
-                bodyHash = self.__serializer.load(self.__bodyBytes)
-                Manager().handleHistoricData(headerHash, bodyHash)
-            elif type == "invalidateCache":
-                print "invalidateCache"
-            else:
-                print "WARN : Got unknown communication token \"", type, "\" from server"
-            # Invalidate variables
-            self.__bodySize = self.__headerSize = 0
-            self.__headerBytes = self.__bodyBytes = bytearray()
->>>>>>> 9a6cc534
 
 
     def onSocketError(self, socketError):
