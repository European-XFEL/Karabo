from __future__ import unicode_literals
#############################################################################
# Author: <burkhard.heisen@xfel.eu>
# Created on February 17, 2012
# Copyright (C) European XFEL GmbH Hamburg. All rights reserved.
#############################################################################


"""This module contains a class which establishes the tcp network connection to
   the GuiServerDevice.
"""

__all__ = ["Network"]

from dialogs.logindialog import LoginDialog
from manager import Manager
from struct import pack

from PyQt4.QtNetwork import QAbstractSocket, QTcpSocket
from PyQt4.QtCore import (pyqtSignal, QByteArray, QCryptographicHash,
                          QObject)
from PyQt4.QtGui import QDialog, QMessageBox
from karabo.karathon import Authenticator
from hash import Hash, BinaryParser, BinaryWriter
from enums import AccessLevel

import globals
import socket
from struct import unpack


class Network(QObject):
    # signals
    signalServerConnectionChanged = pyqtSignal(bool)
    signalUserChanged = pyqtSignal()

    def __init__(self):
        super(Network, self).__init__()

        self.authenticator = None
        self.username = None
        self.password = None
        self.provider = None
        self.hostname = None
        self.port = None

        self.brokerHost = ""
        self.brokerPort = ""
        self.brokerTopic = ""
        self.sessionToken = ""

        self.tcpSocket = None

        Manager().signalKillDevice.connect(self.onKillDevice)
        Manager().signalKillServer.connect(self.onKillServer)
        Manager().signalRefreshInstance.connect(self.onRefreshInstance)
        Manager().signalReconfigure.connect(self.onReconfigure)
        Manager().signalInitDevice.connect(self.onInitDevice)
        Manager().signalExecute.connect(self.onExecute)

        Manager().signalNewVisibleDevice.connect(self.onNewVisibleDevice)
        Manager().signalRemoveVisibleDevice.connect(self.onRemoveVisibleDevice)

        Manager().signalGetClassSchema.connect(self.onGetClassSchema)
        Manager().signalGetDeviceSchema.connect(self.onGetDeviceSchema)
        Manager().signalGetFromPast.connect(self.onGetFromPast)


    def connectToServer(self):
        """
        Connection to server via LoginDialog.
        """
        isConnected = False

        dialog = LoginDialog(username=self.username,
                             password=self.password,
                             provider=self.provider,
                             hostname=self.hostname,
                             port=self.port)
        if dialog.exec_() == QDialog.Accepted:
            self.startServerConnection(dialog.username,
                                       dialog.password,
                                       dialog.provider,
                                       dialog.hostname,
                                       dialog.port)
            isConnected = True
        else:
            isConnected = False

        # Update mainwindow toolbar
        self.signalServerConnectionChanged.emit(isConnected)


    def disconnectFromServer(self):
        """
        Disconnect from server.
        """
        self.endServerConnection()
        # Update mainwindow toolbar
        self.signalServerConnectionChanged.emit(False)


    def startServerConnection(self, username, password, provider, hostname, port):
        """
        Attempt to connect to host on given port and save user specific data for
        later authentification.
        """
        self.username = username
        self.password = password
        self.provider = provider
        self.hostname = hostname
        self.port = port
        self.dataSize = 0

        self.tcpSocket = QTcpSocket(self)
        self.tcpSocket.connected.connect(self.onConnected)
        self.runner = self.processInput()
        self.bytesNeeded = self.runner.next()
        self.tcpSocket.disconnected.connect(self.onDisconnected)
        self.tcpSocket.readyRead.connect(self.onReadServerData)
        self.tcpSocket.error.connect(self.onSocketError)

        self.tcpSocket.connectToHost(hostname, port)


    def endServerConnection(self):
        """
        End connection to server and database.
        """
        self._logout()
        Manager().disconnectedFromServer()

        if self.tcpSocket is None:
            return

        self.tcpSocket.disconnectFromHost()
        if (self.tcpSocket.state() == QAbstractSocket.UnconnectedState) or \
            self.tcpSocket.waitForDisconnected(5000):
            print "Disconnected from server"
        else:
            print "Disconnect failed:", self.tcpSocket.errorString()


    def _login(self):
        """
        Authentification login.
        """
        # System variables definition
        ipAddress = socket.gethostname() # Machine Name

        # Easteregg
        if self.username == "god":
            md5 = QCryptographicHash.hash(str(self.password), QCryptographicHash.Md5).toHex()
            if md5 == "39d676ecced45b02da1fb45731790b4c":
                print "Entering god mode..."
                globals.GLOBAL_ACCESS_LEVEL = 1000
            else:
                globals.GLOBAL_ACCESS_LEVEL = AccessLevel.OBSERVER

        else:
            # Construct Authenticator class
            try:
                # TODO: adapt Authenticator constructor for unicode parameters
                # instead of string
                self.authenticator = Authenticator(
                    self.username.encode("utf8"), self.password.encode("utf8"),
                    self.provider.encode("ascii"), ipAddress.encode("ascii"),
                    self.brokerHost.encode("ascii"), str(self.brokerPort),
                    self.brokerTopic.encode("utf8"))
            except Exception, e:
                raise RuntimeError("Authentication exception " + str(e))

            # Execute Login
            ok = False
            try:
                ok = self.authenticator.login()
            except Exception, e:
                # TODO Fall back to inbuild access level
                globals.GLOBAL_ACCESS_LEVEL = globals.KARABO_DEFAULT_ACCESS_LEVEL
                print "Login problem. Please verify, if service is running. " + str(e)
                
                # Inform the mainwindow to change correspondingly the allowed level-downgrade
                self.signalUserChanged.emit()
                self._sendLoginInformation(self.username, self.password, \
                                           self.provider, self.sessionToken)
                return

            if ok:
                globals.GLOBAL_ACCESS_LEVEL = self.authenticator.getDefaultAccessLevelId()
            else:
                print "Login failed"
                self.onSocketError(QAbstractSocket.ConnectionRefusedError)
                #globals.GLOBAL_ACCESS_LEVEL = AccessLevel.OBSERVER
                return

        # Inform the mainwindow to change correspondingly the allowed level-downgrade
        self.signalUserChanged.emit()
        self._sendLoginInformation(self.username, self.password, self.provider, \
                                   self.sessionToken)


    def _logout(self):
        """
        Authentification logout.
        """
        # Execute Logout
        if self.authenticator is None: return

        try:
            self.authenticator.logout()
        except Exception, e:
            print "Logout problem. Please verify, if service is running. " + str(e)


    def onReadServerData(self):
        while self.tcpSocket.bytesAvailable() >= self.bytesNeeded:
            try:
                self.bytesNeeded = self.runner.send(self.tcpSocket.read(
                    self.bytesNeeded))
            except Exception as e:
                self.runner = self.processInput()
                self.bytesNeeded = self.runner.next()
                if not isinstance(e, StopIteration):
                    raise


    def processInput(self):
        parser = BinaryParser()

        dataSize, = unpack('I', (yield 4))
        dataBytes = yield dataSize

        instanceInfo = parser.read(dataBytes)

        type = instanceInfo.get("type")
        #print "Request: ", type

        # "instanceNew" (instanceId, instanceInfo)
        # "instanceUpdated" (instanceId, instanceInfo)
        # "instanceGone" (instanceId)
        # "configurationChanged" (config, instanceId)
        # "log" (logMessage)
        # "notification" (type, shortMsg, detailedMsg, instanceId)
        # "invalidateCache" (instanceId)

        if type == "brokerInformation":
            self._handleBrokerInformation(instanceInfo)
        elif type == "systemTopology":
            Manager().handleSystemTopology(instanceInfo.get("systemTopology"))
        elif type == "instanceNew":
            Manager().handleInstanceNew(instanceInfo.get("topologyEntry"))
        elif type == "instanceUpdated":
            Manager().handleSystemTopology(instanceInfo.get("topologyEntry"))
        elif type == "instanceGone":
            Manager().handleInstanceGone(instanceInfo.get("instanceId"))
        elif type == "classSchema":
            Manager().handleClassSchema(instanceInfo)
        elif type == "deviceSchema":
            Manager().handleDeviceSchema(instanceInfo)
        elif type == "configurationChanged":
            Manager().handleConfigurationChanged(instanceInfo)
        elif type == "log":
            Manager().onLogDataAvailable(instanceInfo.get("message"))
        elif type == "schemaUpdated":
            Manager().handleDeviceSchemaUpdated(instanceInfo)
        elif type == "notification":
            Manager().handleNotification(instanceInfo)
        elif type == "historicData":
            Manager().handleHistoricData(instanceInfo)
        elif type == "invalidateCache":
            print "invalidateCache"
        else:
            print "WARN : Got unknown communication token \"", type, "\" from server"


    def onSocketError(self, socketError):
        print "onSocketError", self.tcpSocket.errorString(), socketError

        self.disconnectFromServer()

        if socketError == QAbstractSocket.ConnectionRefusedError:
            reply = QMessageBox.question(None, 'Server connection refused',
                "The connection to the server was refused <BR> by the peer "
                "(or timed out).",
                QMessageBox.Retry | QMessageBox.Cancel, QMessageBox.Retry)

            if reply == QMessageBox.Cancel:
                return
        elif socketError == QAbstractSocket.RemoteHostClosedError:
            reply = QMessageBox.question(None, 'Connection closed',
                "The remote host closed the connection.",
                QMessageBox.Retry | QMessageBox.Cancel, QMessageBox.Retry)

            if reply == QMessageBox.Cancel:
                return
        elif socketError == QAbstractSocket.HostNotFoundError:
            reply = QMessageBox.question(None, 'Host address error',
                "The host address was not found.",
                QMessageBox.Retry | QMessageBox.Cancel, QMessageBox.Retry)

            if reply == QMessageBox.Cancel:
                return
        elif socketError == QAbstractSocket.NetworkError:
            reply = QMessageBox.question(None, 'Network error',
                "An error occurred with the network (e.g., <BR> "
                "the network cable was accidentally plugged out).",
                QMessageBox.Retry | QMessageBox.Cancel, QMessageBox.Retry)

            if reply == QMessageBox.Cancel:
                return

        self.connectToServer()


    def onConnected(self):
        pass


    def onDisconnected(self):
        pass


    def onKillDevice(self, deviceId):
        instanceInfo = Hash("type", "killDevice")
        instanceInfo.set("deviceId", deviceId);
        self._tcpWriteHash(instanceInfo)


    def onKillServer(self, serverId):
        instanceInfo = Hash("type", "killServer")
        instanceInfo.set("serverId", serverId)
        self._tcpWriteHash(instanceInfo)


<<<<<<< HEAD
    def onRefreshInstance(self, instanceId):
        instanceInfo = Hash("type", "refreshInstance")
        instanceInfo.set("deviceId", instanceId)
        self._tcpWriteHash(instanceInfo)


    def onReconfigure(self, deviceId, property, value):
        self.onReconfigureAsHash(deviceId, Hash(property, value))


    def onReconfigureAsHash(self, deviceId, config):
        instanceInfo = Hash("type", "reconfigure")
        instanceInfo.set("deviceId", deviceId)
        instanceInfo.set("configuration", config)
        self._tcpWriteHash(instanceInfo)
=======
    def onRefreshInstance(self, configuration):
        header = Hash()
        header.set("type", "refreshInstance")
        header.set("deviceId", configuration.path)
        self._tcpWriteHashHash(header, Hash())


    def onReconfigure(self, boxes):
        header = Hash()
        header["type"] = "reconfigure"
        header["deviceId"] = boxes[0].configuration.path
        body = Hash()
        for b in boxes:
            body[".".join(b.path)] = b.value
        self._tcpWriteHashHash(header, body)
>>>>>>> c0edec30


    def onInitDevice(self, serverId, config):
        instanceInfo = Hash("type", "initDevice")
        instanceInfo.set("serverId", serverId)
        instanceInfo.set("configuration", config)
        self._tcpWriteHash(instanceInfo)


    def onExecute(self, deviceId, info):
        instanceInfo = Hash("type", "execute")
        instanceInfo.set("deviceId", deviceId)
        instanceInfo.set("command", info.get('command'))

        args = info.get('args')
        if args is not None:
            i = 0
            for arg in args:
                i = i+1
                argName = str("a%s" % i)
                instanceInfo.set(argName, arg)

        self._tcpWriteHash(instanceInfo)


    def onNewVisibleDevice(self, deviceId):
        instanceInfo = Hash("type", "newVisibleDevice")
        instanceInfo.set("deviceId", deviceId)
        self._tcpWriteHash(instanceInfo)


    def onRemoveVisibleDevice(self, deviceId):
        instanceInfo = Hash("type", "removeVisibleDevice")
        instanceInfo.set("deviceId", deviceId)
        self._tcpWriteHash(instanceInfo)


    def onGetClassSchema(self, serverId, classId):
        instanceInfo = Hash("type", "getClassSchema")
        instanceInfo.set("serverId", serverId)
        instanceInfo.set("classId", classId)
        self._tcpWriteHash(instanceInfo)


    def onGetDeviceSchema(self, deviceId):
        instanceInfo = Hash("type", "getDeviceSchema")
        instanceInfo.set("deviceId", deviceId)
        self._tcpWriteHash(instanceInfo)


    def onGetFromPast(self, deviceId, property, t0, t1):
        instanceInfo = Hash("type", "getFromPast")
        instanceInfo.set("deviceId", deviceId)
        instanceInfo.set("property", property)
        instanceInfo.set("t0", t0)
        instanceInfo.set("t1", t1)
        self._tcpWriteHash(instanceInfo)


### private functions ###
    def _tcpWriteHash(self, instanceInfo):
        stream = QByteArray()
        writer = BinaryWriter()
        dataBytes = writer.write(instanceInfo)
        stream.push_back(QByteArray(pack('I', len(dataBytes))))
        stream.push_back(dataBytes)
        self.tcpSocket.write(stream)


    def _sendLoginInformation(self, username, password, provider, sessionToken):
        loginInfo = Hash("type", "login")
        loginInfo.set("username", username)
        loginInfo.set("password", password)
        loginInfo.set("provider", provider)
        loginInfo.set("sessionToken", sessionToken)
        self._tcpWriteHash(loginInfo)


    def _handleBrokerInformation(self, instanceInfo):
        self.brokerHost = instanceInfo.get("host")
        self.brokerPort = instanceInfo.get("port")
        self.brokerTopic = instanceInfo.get("topic")
        self._login()<|MERGE_RESOLUTION|>--- conflicted
+++ resolved
@@ -332,39 +332,19 @@
         self._tcpWriteHash(instanceInfo)
 
 
-<<<<<<< HEAD
-    def onRefreshInstance(self, instanceId):
+    def onRefreshInstance(self, configuration):
         instanceInfo = Hash("type", "refreshInstance")
         instanceInfo.set("deviceId", instanceId)
         self._tcpWriteHash(instanceInfo)
-
-
-    def onReconfigure(self, deviceId, property, value):
-        self.onReconfigureAsHash(deviceId, Hash(property, value))
-
-
-    def onReconfigureAsHash(self, deviceId, config):
-        instanceInfo = Hash("type", "reconfigure")
-        instanceInfo.set("deviceId", deviceId)
-        instanceInfo.set("configuration", config)
-        self._tcpWriteHash(instanceInfo)
-=======
-    def onRefreshInstance(self, configuration):
-        header = Hash()
-        header.set("type", "refreshInstance")
-        header.set("deviceId", configuration.path)
-        self._tcpWriteHashHash(header, Hash())
 
 
     def onReconfigure(self, boxes):
         header = Hash()
         header["type"] = "reconfigure"
         header["deviceId"] = boxes[0].configuration.path
-        body = Hash()
         for b in boxes:
             body[".".join(b.path)] = b.value
-        self._tcpWriteHashHash(header, body)
->>>>>>> c0edec30
+        self._tcpWriteHash(instanceInfo)
 
 
     def onInitDevice(self, serverId, config):
