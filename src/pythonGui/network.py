--- conflicted
+++ resolved
@@ -12,13 +12,7 @@
 
 __all__ = ["Network"]
 
-<<<<<<< HEAD
-from logindialog import LoginDialog
-=======
-from karabo.karathon import (AccessLevel, Authenticator, BinarySerializerHash,
-                             Hash)
 from dialogs.logindialog import LoginDialog
->>>>>>> f9ddde7a
 from manager import Manager
 from struct import pack
 
@@ -220,7 +214,6 @@
 
 
     def onReadServerData(self):
-<<<<<<< HEAD
         while self.tcpSocket.bytesAvailable() >= self.bytesNeeded:
             try:
                 self.bytesNeeded = self.runner.send(self.tcpSocket.read(
@@ -258,7 +251,7 @@
         elif type == "instanceNew":
             Manager().handleInstanceNew(instanceInfo.get("topologyEntry"))
         elif type == "instanceUpdated":
-            Manager().handleInstanceUpdated(instanceInfo.get("topologyEntry"))
+            Manager().handleSystemTopology(instanceInfo.get("topologyEntry"))
         elif type == "instanceGone":
             Manager().handleInstanceGone(instanceInfo.get("instanceId"))
         elif type == "classSchema":
@@ -279,77 +272,6 @@
             print "invalidateCache"
         else:
             print "WARN : Got unknown communication token \"", type, "\" from server"
-=======
-        input = QDataStream(self.tcpSocket)
-        input.setByteOrder(QDataStream.LittleEndian)
-
-        #print self.tcpSocket.bytesAvailable(), " bytes are coming in"
-        while True:
-
-            if self.dataSize == 0:
-
-                if self.tcpSocket.bytesAvailable() < (BYTES_MESSAGE_SIZE_TAG):
-                    break
-
-                self.dataSize = input.readUInt32()
-
-            if len(self.dataBytes) == 0:
-
-                if self.tcpSocket.bytesAvailable() < self.dataSize:
-                    break
-
-                self.dataBytes = bytearray(self.dataSize)
-                self.dataBytes = input.readRawData(self.dataSize)
-                # TODO How to do this nicely?
-                self.dataBytes = bytearray(self.dataBytes)
-
-
-            # Fork on responseType
-            instanceInfo = self.serializer.load(self.dataBytes)
-
-            type = instanceInfo.get("type")
-            #print "Request: ", type
-
-            # "instanceNew" (instanceId, instanceInfo)
-            # "instanceUpdated" (instanceId, instanceInfo)
-            # "instanceGone" (instanceId)
-            # "configurationChanged" (config, instanceId)
-            # "log" (logMessage)
-            # "notification" (type, shortMsg, detailedMsg, instanceId)
-            # "invalidateCache" (instanceId)
-
-            if type == "brokerInformation":
-                self._handleBrokerInformation(instanceInfo)
-            elif type == "systemTopology":
-                Manager().handleSystemTopology(instanceInfo.get("systemTopology"))
-            elif type == "instanceNew":
-                Manager().handleInstanceNew(instanceInfo.get("topologyEntry"))
-            elif type == "instanceUpdated":
-                Manager().handleSystemTopology(instanceInfo.get("topologyEntry"))
-            elif type == "instanceGone":
-                Manager().handleInstanceGone(instanceInfo.get("instanceId"))
-            elif type == "classSchema":
-                Manager().handleClassSchema(instanceInfo)
-            elif type == "deviceSchema":
-                Manager().handleDeviceSchema(instanceInfo)
-            elif type == "configurationChanged":
-                Manager().handleConfigurationChanged(instanceInfo)
-            elif type == "log":
-                Manager().onLogDataAvailable(instanceInfo.get("message"))
-            elif type == "schemaUpdated":
-                Manager().handleDeviceSchemaUpdated(instanceInfo)
-            elif type == "notification":
-                Manager().handleNotification(instanceInfo)
-            elif type == "historicData":
-                Manager().handleHistoricData(instanceInfo)
-            elif type == "invalidateCache":
-                print "invalidateCache"
-            else:
-                print "WARN : Got unknown communication token \"", type, "\" from server"
-            # Invalidate variables
-            self.dataSize = 0
-            self.dataBytes = bytearray()
->>>>>>> f9ddde7a
 
 
     def onSocketError(self, socketError):
