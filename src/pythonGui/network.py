--- conflicted
+++ resolved
@@ -37,21 +37,6 @@
     def __init__(self):
         super(Network, self).__init__()
 
-<<<<<<< HEAD
-        self.__auth = None
-        self.__username = None
-        self.__password = None
-        self.__provider = None
-        self.__hostname = None
-        self.__port = None
-
-        self.__brokerHost = ""
-        self.__brokerPort = ""
-        self.__brokerTopic = ""
-        self.__sessionToken = ""
-=======
-        self.serializer = BinarySerializerHash.create("Bin")
-
         self.authenticator = None
         self.username = None
         self.password = None
@@ -59,15 +44,12 @@
         self.hostname = None
         self.port = None
 
-        self.brokerHost = str()
-        self.brokerPort = str()
-        self.brokerTopic = str()
-        self.sessionToken = str()
->>>>>>> 5459db5e
+        self.brokerHost = ""
+        self.brokerPort = ""
+        self.brokerTopic = ""
+        self.sessionToken = ""
 
         self.tcpSocket = None
-        self.dataSize = 0
-        self.dataBytes = bytearray()
 
         Manager().signalKillDevice.connect(self.onKillDevice)
         Manager().signalKillServer.connect(self.onKillServer)
@@ -124,22 +106,6 @@
         Attempt to connect to host on given port and save user specific data for
         later authentification.
         """
-<<<<<<< HEAD
-        self.__username = username
-        self.__password = password
-        self.__provider = provider
-        self.__hostname = hostname
-        self.__port = port
-
-        self.__tcpSocket = QTcpSocket(self)
-        self.__tcpSocket.connected.connect(self.onConnected)
-        self.__tcpSocket.disconnected.connect(self.onDisconnected)
-        self.runner = self.processInput()
-        self.bytesNeeded = self.runner.next()
-        self.__tcpSocket.readyRead.connect(self.onReadServerData)
-        self.__tcpSocket.error.connect(self.onSocketError)
-        self.__tcpSocket.connectToHost(hostname, port)
-=======
         self.username = username
         self.password = password
         self.provider = provider
@@ -149,12 +115,13 @@
 
         self.tcpSocket = QTcpSocket(self)
         self.tcpSocket.connected.connect(self.onConnected)
+        self.runner = self.processInput()
+        self.bytesNeeded = self.runner.next()
         self.tcpSocket.disconnected.connect(self.onDisconnected)
         self.tcpSocket.readyRead.connect(self.onReadServerData)
         self.tcpSocket.error.connect(self.onSocketError)
 
         self.tcpSocket.connectToHost(hostname, port)
->>>>>>> 5459db5e
 
 
     def endServerConnection(self):
@@ -196,20 +163,11 @@
             try:
                 # TODO: adapt Authenticator constructor for unicode parameters
                 # instead of string
-<<<<<<< HEAD
-                self.__auth = Authenticator(self.__username.encode("utf8"),
-                                            self.__password.encode("utf8"),
-                                            self.__provider.encode("ascii"),
-                                            ipAddress.encode("ascii"),
-                                            self.__brokerHost.encode("ascii"),
-                                            str(self.__brokerPort),
-                                            self.__brokerTopic.encode("utf8"))
-=======
-                self.authenticator = Authenticator(str(self.username), str(self.password),
-                                                   str(self.provider), ipAddress,
-                                                   self.brokerHost, str(self.brokerPort),
-                                                   self.brokerTopic)
->>>>>>> 5459db5e
+                self.authenticator = Authenticator(
+                    self.username.encode("utf8"), self.password.encode("utf8"),
+                    self.provider.encode("ascii"), ipAddress.encode("ascii"),
+                    self.brokerHost.encode("ascii"), str(self.brokerPort),
+                    self.brokerTopic.encode("utf8"))
             except Exception, e:
                 raise RuntimeError("Authentication exception " + str(e))
 
@@ -256,10 +214,9 @@
 
 
     def onReadServerData(self):
-<<<<<<< HEAD
-        while self.__tcpSocket.bytesAvailable() >= self.bytesNeeded:
+        while self.tcpSocket.bytesAvailable() >= self.bytesNeeded:
             try:
-                self.bytesNeeded = self.runner.send(self.__tcpSocket.read(
+                self.bytesNeeded = self.runner.send(self.tcpSocket.read(
                     self.bytesNeeded))
             except Exception as e:
                 self.runner = self.processInput()
@@ -271,124 +228,50 @@
     def processInput(self):
         parser = BinaryParser()
 
-        headerSize, = unpack('I', (yield 4))
-        headerBytes = yield headerSize
-        bodySize, = unpack('I', (yield 4))
-        bodyBytes = yield bodySize
-
-        headerHash = parser.read(headerBytes)
-
-        type = headerHash.get("type")
-
-        if type == "systemTopology":
-            bodyHash = parser.read(bodyBytes)
-            Manager().handleSystemTopology(bodyHash)
+        dataSize, = unpack('I', (yield 4))
+        dataBytes = yield dataSize
+
+        instanceInfo = parser.read(dataBytes)
+
+        type = instanceInfo.get("type")
+        #print "Request: ", type
+
+        # "instanceNew" (instanceId, instanceInfo)
+        # "instanceUpdated" (instanceId, instanceInfo)
+        # "instanceGone" (instanceId)
+        # "configurationChanged" (config, instanceId)
+        # "log" (logMessage)
+        # "notification" (type, shortMsg, detailedMsg, instanceId)
+        # "invalidateCache" (instanceId)
+
+        if type == "brokerInformation":
+            self._handleBrokerInformation(instanceInfo)
+        elif type == "systemTopology":
+            Manager().handleSystemTopology(instanceInfo.get("systemTopology"))
         elif type == "instanceNew":
-            bodyHash = parser.read(bodyBytes)
-            Manager().handleInstanceNew(bodyHash)
+            Manager().handleInstanceNew(instanceInfo.get("topologyEntry"))
         elif type == "instanceUpdated":
-            bodyHash = parser.read(bodyBytes)
-            Manager().handleInstanceUpdated(bodyHash)
+            Manager().handleInstanceUpdated(instanceInfo.get("topologyEntry"))
         elif type == "instanceGone":
-            Manager().handleInstanceGone(bodyBytes)
-        elif type == "classDescription":
-            bodyHash = parser.read(bodyBytes)
-            Manager().handleClassSchema(headerHash, bodyHash)
+            Manager().handleInstanceGone(instanceInfo.get("instanceId"))
+        elif type == "classSchema":
+            Manager().handleClassSchema(instanceInfo)
         elif type == "deviceSchema":
-            bodyHash = parser.read(bodyBytes)
-            Manager().handleDeviceSchema(headerHash, bodyHash)
+            Manager().handleDeviceSchema(instanceInfo)
         elif type == "configurationChanged":
-            bodyHash = parser.read(bodyBytes)
-            Manager().handleConfigurationChanged(headerHash, bodyHash)
+            Manager().handleConfigurationChanged(instanceInfo)
         elif type == "log":
-            Manager().onLogDataAvailable(bodyBytes)
+            Manager().onLogDataAvailable(instanceInfo.get("message"))
         elif type == "schemaUpdated":
-            bodyHash = parser.read(bodyBytes)
-            Manager().handleDeviceSchemaUpdated(headerHash, bodyHash)
-        elif type == "brokerInformation":
-            bodyHash = parser.read(bodyBytes)
-            self._handleBrokerInformation(headerHash, bodyHash)
+            Manager().handleDeviceSchemaUpdated(instanceInfo)
         elif type == "notification":
-            bodyHash = parser.read(bodyBytes)
-            self._handleNotification(headerHash, bodyHash)
+            Manager().handleNotification(instanceInfo)
         elif type == "historicData":
-            bodyHash = parser.read(bodyBytes)
-            Manager().handleHistoricData(headerHash, bodyHash)
+            Manager().handleHistoricData(instanceInfo)
         elif type == "invalidateCache":
             print "invalidateCache"
         else:
             print "WARN : Got unknown communication token \"", type, "\" from server"
-=======
-        input = QDataStream(self.tcpSocket)
-        input.setByteOrder(QDataStream.LittleEndian)
-
-        #print self.tcpSocket.bytesAvailable(), " bytes are coming in"
-        while True:
-
-            if self.dataSize == 0:
-
-                if self.tcpSocket.bytesAvailable() < (BYTES_MESSAGE_SIZE_TAG):
-                    break
-
-                self.dataSize = input.readUInt32()
-
-            if len(self.dataBytes) == 0:
-
-                if self.tcpSocket.bytesAvailable() < self.dataSize:
-                    break
-
-                self.dataBytes = bytearray(self.dataSize)
-                self.dataBytes = input.readRawData(self.dataSize)
-                # TODO How to do this nicely?
-                self.dataBytes = bytearray(self.dataBytes)
-
-
-            # Fork on responseType
-            instanceInfo = self.serializer.load(self.dataBytes)
-
-            type = instanceInfo.get("type")
-            #print "Request: ", type
-
-            # "instanceNew" (instanceId, instanceInfo)
-            # "instanceUpdated" (instanceId, instanceInfo)
-            # "instanceGone" (instanceId)
-            # "configurationChanged" (config, instanceId)
-            # "log" (logMessage)
-            # "notification" (type, shortMsg, detailedMsg, instanceId)
-            # "invalidateCache" (instanceId)
-
-            if type == "brokerInformation":
-                self._handleBrokerInformation(instanceInfo)
-            elif type == "systemTopology":
-                Manager().handleSystemTopology(instanceInfo.get("systemTopology"))
-            elif type == "instanceNew":
-                Manager().handleInstanceNew(instanceInfo.get("topologyEntry"))
-            elif type == "instanceUpdated":
-                Manager().handleInstanceUpdated(instanceInfo.get("topologyEntry"))
-            elif type == "instanceGone":
-                Manager().handleInstanceGone(instanceInfo.get("instanceId"))
-            elif type == "classSchema":
-                Manager().handleClassSchema(instanceInfo)
-            elif type == "deviceSchema":
-                Manager().handleDeviceSchema(instanceInfo)
-            elif type == "configurationChanged":
-                Manager().handleConfigurationChanged(instanceInfo)
-            elif type == "log":
-                Manager().onLogDataAvailable(instanceInfo.get("message"))
-            elif type == "schemaUpdated":
-                Manager().handleDeviceSchemaUpdated(instanceInfo)
-            elif type == "notification":
-                Manager().handleNotification(instanceInfo)
-            elif type == "historicData":
-                Manager().handleHistoricData(instanceInfo)
-            elif type == "invalidateCache":
-                print "invalidateCache"
-            else:
-                print "WARN : Got unknown communication token \"", type, "\" from server"
-            # Invalidate variables
-            self.dataSize = 0
-            self.dataBytes = bytearray()
->>>>>>> 5459db5e
 
 
     def onSocketError(self, socketError):
@@ -439,35 +322,6 @@
 
 
     def onKillDevice(self, deviceId):
-<<<<<<< HEAD
-        header = Hash()
-        header.set("type", "killDevice")
-        header.set("deviceId", deviceId)
-        self._tcpWriteHashHash(header, Hash())
-
-
-    def onKillServer(self, serverId):
-        header = Hash()
-        header.set("type", "killServer")
-        header.set("serverId", serverId)
-        self._tcpWriteHashHash(header, Hash())
-
-
-    def onRefreshInstance(self, instanceId):
-        header = Hash()
-        header.set("type", "refreshInstance")
-        header.set("deviceId", instanceId)
-        self._tcpWriteHashHash(header, Hash())
-
-
-    def onReconfigure(self, deviceId, parameterId, value):
-        header = Hash()
-        header.set("type", "reconfigure")
-        header.set("deviceId", deviceId)
-        body = Hash()
-        body.set(parameterId, value)
-        self._tcpWriteHashHash(header, body)
-=======
         instanceInfo = Hash("type", "killDevice")
         instanceInfo.set("deviceId", deviceId);
         self._tcpWriteHash(instanceInfo)
@@ -487,7 +341,6 @@
 
     def onReconfigure(self, deviceId, property, value):
         self.onReconfigureAsHash(deviceId, Hash(property, value))
->>>>>>> 5459db5e
 
 
     def onReconfigureAsHash(self, deviceId, config):
@@ -505,56 +358,15 @@
 
 
     def onExecute(self, deviceId, info):
-<<<<<<< HEAD
-        header = Hash()
-        header.set("type", "execute")
-        header.set("deviceId", deviceId)
-
-        command = info.get('command')
-        body = Hash("command", command)
-=======
         instanceInfo = Hash("type", "execute")
         instanceInfo.set("deviceId", deviceId)
         instanceInfo.set("command", info.get('command'))
->>>>>>> 5459db5e
 
         args = info.get('args')
         if args is not None:
             i = 0
             for arg in args:
                 i = i+1
-<<<<<<< HEAD
-                argName = "a%s" % i
-                body.set(argName, arg)
-        self._tcpWriteHashHash(header, body)
-
-
-    def onNewVisibleDevice(self, deviceId):
-        header = Hash()
-        header.set("type", "newVisibleDevice")
-        header.set("deviceId", deviceId)
-        self._tcpWriteHashHash(header, Hash())
-
-
-    def onRemoveVisibleDevice(self, deviceId):
-        header = Hash()
-        header.set("type", "removeVisibleDevice")
-        header.set("deviceId", deviceId)
-        self._tcpWriteHashHash(header, Hash())
-
-
-    def onGetClassSchema(self, serverId, classId):
-        header = Hash("type", "getClassSchema")
-        header.set("serverId", serverId)
-        header.set("classId", classId)
-        self._tcpWriteHashHash(header, Hash())
-
-
-    def onGetDeviceSchema(self, deviceId):
-        header = Hash("type", "getDeviceSchema")
-        header.set("deviceId", deviceId)
-        self._tcpWriteHashHash(header, Hash())
-=======
                 argName = str("a%s" % i)
                 instanceInfo.set(argName, arg)
 
@@ -584,7 +396,6 @@
         instanceInfo = Hash("type", "getDeviceSchema")
         instanceInfo.set("deviceId", deviceId)
         self._tcpWriteHash(instanceInfo)
->>>>>>> 5459db5e
 
 
     def onGetFromPast(self, deviceId, property, t0, t1):
@@ -598,44 +409,14 @@
 
 ### private functions ###
     def _tcpWriteHash(self, instanceInfo):
-        dataBytes = QByteArray(self.serializer.save(instanceInfo))
-        dataSize = dataBytes.size()
-
         stream = QByteArray()
-<<<<<<< HEAD
         writer = BinaryWriter()
-        headerString = writer.write(headerHash)
-        bodyString = writer.write(bodyHash)
-        nBytesHeader = len(headerString)
-        nBytesBody = len(bodyString)
-=======
-        stream.push_back(QByteArray(pack('I', dataSize)))
+        dataBytes = writer.write(instanceInfo)
+        stream.push_back(QByteArray(pack('I', len(dataBytes))))
         stream.push_back(dataBytes)
         self.tcpSocket.write(stream)
->>>>>>> 5459db5e
-
-
-<<<<<<< HEAD
-
-    def _tcpWriteHashString(self, headerHash, body):
-        stream = QByteArray()
-        headerString = writeXML(headerHash)
-        bodyString = QByteArray(body)
-        nBytesHeader = len(headerString)
-        nBytesBody = bodyString.size()
-
-        stream.push_back(QByteArray(pack('I', nBytesHeader)))
-        stream.push_back(headerString)
-        stream.push_back(QByteArray(pack('I', nBytesBody)))
-        stream.push_back(bodyString)
-        self.__tcpSocket.write(stream)
-
-
-    def _handleBrokerInformation(self, headerHash, bodyHash):
-        self.__brokerHost = bodyHash.get("host")
-        self.__brokerPort = bodyHash.get("port")
-        self.__brokerTopic = bodyHash.get("topic")
-=======
+
+
     def _sendLoginInformation(self, username, password, provider, sessionToken):
         loginInfo = Hash("type", "login")
         loginInfo.set("username", username)
@@ -649,5 +430,4 @@
         self.brokerHost = instanceInfo.get("host")
         self.brokerPort = instanceInfo.get("port")
         self.brokerTopic = instanceInfo.get("topic")
->>>>>>> 5459db5e
         self._login()
