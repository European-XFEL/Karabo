--- conflicted
+++ resolved
@@ -199,18 +199,12 @@
                 elif self.timeout > 0:
                     t = self.queue.get(True, float(self.timeout) / 1000)   # self.timeout in milliseconds
                 else:
-<<<<<<< HEAD
-                    t = self.queue.get(False)
-                self.queue.task_done()
-            except Queue.Empty, e:
-=======
                     with self.cv:
                         if len(self.dq) != 0 and not self.suspended:
                             t = self.dq.popleft()
                 if self.suspended:
                     continue
             except RuntimeError as e:
->>>>>>> 07dbc941
                 t = None
             if self.counter > 0:
                 self.counter -= 1
