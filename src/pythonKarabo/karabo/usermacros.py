"""
Public interface to the User Macro API
"""

from .usermacro_api.agipd import AgipdAsSensible
from .usermacro_api.beckhoff import BeckhoffMotorAsMovable
from .usermacro_api.cam import CamAsSensible
from .usermacro_api.dataobjects import (
    AcquiredOffline, AcquiredOnline
)
from .usermacro_api.energymax import EnergyMaxAsSensible
from .usermacro_api.epix import EpixAsSensible
from .usermacro_api.genericproxy import (
    Closable, Coolable, GenericProxy, Movable, Pumpable, Sensible
)
from .usermacro_api.generalized import (
    AgipdAsSensible, BeckhoffMotorAsMovable,
    CamAsSensible, EnergyMaxAsSensible, SpectrometerAsSensible,
    EpixAsSensible, ImageProcessorAsSensible, LpdAsSensible
)
from .usermacro_api.pipeline import OutputChannel
<<<<<<< HEAD
from .usermacro_api.dataobjects import AcquiredData, AcquiredFromLog
=======
>>>>>>> 14ca59a6
from .usermacro_api.scans import (
    AScan, AMesh, AMove, APathScan, DScan, DMesh, DMove, meshTrajectory,
    splitTrajectory, TScan
)
<<<<<<< HEAD
from .usermacro_api.usermacro import UserMacro
from .usermacro_api.utils import getConfigurationFromPast
=======
from .usermacro_api.usermacro import UserMacro
>>>>>>> 14ca59a6
<|MERGE_RESOLUTION|>--- conflicted
+++ resolved
@@ -19,17 +19,10 @@
     EpixAsSensible, ImageProcessorAsSensible, LpdAsSensible
 )
 from .usermacro_api.pipeline import OutputChannel
-<<<<<<< HEAD
 from .usermacro_api.dataobjects import AcquiredData, AcquiredFromLog
-=======
->>>>>>> 14ca59a6
 from .usermacro_api.scans import (
     AScan, AMesh, AMove, APathScan, DScan, DMesh, DMove, meshTrajectory,
     splitTrajectory, TScan
 )
-<<<<<<< HEAD
 from .usermacro_api.usermacro import UserMacro
-from .usermacro_api.utils import getConfigurationFromPast
-=======
-from .usermacro_api.usermacro import UserMacro
->>>>>>> 14ca59a6
+from .usermacro_api.utils import getConfigurationFromPast