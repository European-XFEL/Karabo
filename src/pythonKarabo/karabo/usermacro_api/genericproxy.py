"""The Generic Proxy module contains
all generalized interface to devices
"""
from asyncio import TimeoutError
from karabo.common.states import StateSignifier
from karabo.middlelayer import (
    allCompleted, connectDevice, KaraboError,
<<<<<<< HEAD
    Proxy, State, waitUntilNew)
=======
    lock, Proxy)
>>>>>>> bf2bee26
from karabo.middlelayer_api.proxy import synchronize


class GenericProxy(object):
    """Base class for all generic proxies"""
    state_mapping = {}
    proxy_ops_timeout = 2
    preparation_timeout = 10
    locker = ""
    _proxy = Proxy()
    _generic_proxies = []

    def __repr__(self):
        def _repr_gproxy(gproxy):
            return "{}('{}'), ".format(type(gproxy).__name__,
                                       gproxy._proxy.deviceId)

        def _repr_gproxy_container(gproxy):
            return "{}, ".format(gproxy)

        if self._generic_proxies:
            rep = "{}(".format(type(self).__name__)
            for gproxy in self._generic_proxies:
                if gproxy._generic_proxies:
                    rep += _repr_gproxy_container(gproxy)
                else:
                    rep += _repr_gproxy(gproxy)
            rep = rep[:-2] + ")"
        else:
            rep = _repr_gproxy(self)[:-2]
        return rep

    @classmethod
    def _error(cls, msg):
        raise KaraboError(msg)

    @classmethod
    def create_generic_proxy(cls, proxy):
        """Create generalized interface from device ID"""
        if proxy.classId in getattr(cls, 'generalizes', []):
            obj = object.__new__(cls)
            obj._proxy = proxy
            return obj
        for subclass in cls.__subclasses__():
            generic_proxy = subclass.create_generic_proxy(proxy)
            if generic_proxy:
                return generic_proxy

    @classmethod
    def create_generic_proxy_container(cls, gproxies):
        """Create generalized interface from generic proxies"""
        for subclass in GenericProxy.__subclasses__():
            if isinstance(gproxies[0], subclass):
                obj = object.__new__(subclass)
                obj._generic_proxies = gproxies
                return obj

    def __new__(cls, *args):
        ret = None
        if args:
            if len(args) == 1:
                deviceId = args[0]
                if isinstance(deviceId, str):
                    # Act as a generic proxy
                    try:
                        proxy = connectDevice(deviceId,
                                              timeout=cls.proxy_ops_timeout)
                        ret = cls.create_generic_proxy(proxy)
                    except TimeoutError:
                        cls._error("Could not connect to {}. Is it on?"
                                   .format(deviceId))
                else:
                    # Act as a container with a single generic proxy
                    ret = cls.create_generic_proxy_container(args)

            else:
                # Act as container and instantiate all the proxies
                # if they are not already
                gproxies = []
                for device in args:
                    if isinstance(device, GenericProxy):
                        gproxy = device
                    else:
                        # Assume it's a string, and delegate the problem
                        # to instantiation if it isn't
                        gproxy = GenericProxy(device)

                    if not gproxies or (gproxies
                                        and isinstance(gproxy,
                                                       type(gproxies[0])
                                                       .__bases__[0])):
                        gproxies.append(gproxy)
                    else:
                        cls._error("Provided different types of Devices")

                ret = cls.create_generic_proxy_container(gproxies)
        if ret is None:
            cls._error("This configuration is not available")
        return ret

    @synchronize
    def lockon(self, locker):
        """Lock device"""
        if self._generic_proxies:
            for gproxy in self._generic_proxies:
                yield from gproxy.lockon(locker)
        else:
            yield from lock(self._proxy).__enter__()
            self.locker = locker

    @synchronize
    def lockoff(self):
        """Release lock"""
        if self._generic_proxies:
            for gproxy in self._generic_proxies:
                yield from gproxy.lockoff()
        else:
            yield from lock(self._proxy).__exit__(None, None, None)
        self.locker = None

    @synchronize
    def prepare(self):
        """Get ready to be used"""
        if self._generic_proxies:
            yield from allCompleted(**{gproxy.deviceId: gproxy.prepare()
                                       for gproxy in self._generic_proxies})

    @property
    def deviceId(self):
        """Get device ID"""
        if self._generic_proxies:
            return repr(self)
        return self._proxy.deviceId

    @property
    def state(self):
        """Get state"""
        if self._generic_proxies:
            # Give State.MOVING the highest significance
            signifier = StateSignifier([State.ON, State.OFF, State.STOPPED, State.STOPPING, State.ACQUIRING, State.MOVING])
            return signifier.returnMostSignificant(
                [gproxy.state for gproxy in self._generic_proxies])

        return self.state_mapping.get(self._proxy.state, self._proxy.state)


class Movable(GenericProxy):
    """Movable generic proxy

    This is a generalized interface to motors, virtual motors
    or wizard devices (those requiring human
    to press for e.g. a next button)
    """
    @property
    def position(self):
        """"Position getter """
        if self._generic_proxies:
            return [gproxy.position for gproxy in self._generic_proxies]

        return self._proxy.encoderPosition.magnitude

    @position.setter
    def position(self, value):
        self.moveto(value)

    @synchronize
    def moveto(self, pos):
        """Move to *pos*"""
        if self._generic_proxies:
            itpos = iter(pos)
            for gproxy in self._generic_proxies:
                yield from gproxy.moveto(next(itpos))
        else:
            self._proxy.targetPosition = pos
            yield from self._proxy.move()

    @synchronize
    def stop(self):
        """Stop"""
        if self._generic_proxies:
            for gproxy in self._generic_proxies:
                yield from gproxy.stop()
        else:
            yield from self._proxy.stop()

    @synchronize
    def home(self):
        """Home"""
        if self._generic_proxies:
            for gproxy in self._generic_proxies:
                yield from gproxy.home()
        else:
            yield from self._proxy.home()


class Sensible(GenericProxy):
    """Sensible generic proxy

    This is a generalized interface to detectors, sensors
    and image processors
    """

    @property
    def exposureTime(self):
        """"exposureTime getter """
        if self._generic_proxies:
            return [gproxy.exposureTime
                    for gproxy in self._generic_proxies]
        return self._proxy.exposureTime.magnitude

    @exposureTime.setter
    def exposureTime(self, value):
        if self._generic_proxies:
            for gproxy in self._generic_proxies:
                gproxy.exposureTime = value
        else:
            self._proxy.exposureTime = value

    @synchronize
    def acquire(self):
        """Start acquisition"""
        if self._generic_proxies:
            for gproxy in self._generic_proxies:
                yield from gproxy.acquire()
        else:
            yield from self._proxy.acquire()

    @synchronize
    def stop(self):
        """Stop acquisition"""
        if self._generic_proxies:
            for gproxy in self._generic_proxies:
                yield from gproxy.stop()
        else:
            yield from self._proxy.stop()


class Coolable(GenericProxy):
    """Generalized interface to coolers"""
    @property
    def temperature(self):
        """"Temperature getter """
        if self._generic_proxies:
            return [gproxy.temperature
                    for gproxy in self._generic_proxies]
        return self._proxy.currentColdHeadTemperature.magnitude

    @temperature.setter
    def temperature(self, value):
        self.cool(value)

    @synchronize
    def cool(self, temperature):
        """Cool to *temperature*"""
        if self._generic_proxies:
            ittemp = iter(temperature)
            for gproxy in self._generic_proxies:
                yield from gproxy.cool(next(ittemp))
        else:
            self._proxy.targetCoolTemperature = temperature
            yield from self._proxy.stop()

    @synchronize
    def stop(self):
        """Stop cooling"""
        if self._generic_proxies:
            for gproxy in self._generic_proxies:
                yield from gproxy.stop()
        else:
            yield from self._proxy.stop()


class Pumpable(GenericProxy):
    """Generalized interface to pumps"""

    @property
    def pressure(self):
        """Pressure getter"""
        if self._generic_proxies:
            return [gproxy.pressure
                    for gproxy in self._generic_proxies]
        return self._proxy.pressure

    @synchronize
    def pump(self):
        """Start pumping"""
        if self._generic_proxies:
            for gproxy in self._generic_proxies:
                yield from gproxy.pump()
        else:
            yield from self._proxy.pump()

    @synchronize
    def stop(self):
        """Stop pumping"""
        if self._generic_proxies:
            for gproxy in self._generic_proxies:
                yield from gproxy.stop()
        else:
            yield from self._proxy.stop()


class Closable(GenericProxy):
    """Generalized interface to valves"""
    @synchronize
    def open(self):
        """Open it"""
        if self._generic_proxies:
            for gproxy in self._generic_proxies:
                yield from gproxy.open()
        else:
            yield from self._proxy.open()

    @synchronize
    def close(self):
        """Close it"""
        if self._generic_proxies:
            for gproxy in self._generic_proxies:
                yield from gproxy.close()
        else:
            yield from self._proxy.close()<|MERGE_RESOLUTION|>--- conflicted
+++ resolved
@@ -5,11 +5,7 @@
 from karabo.common.states import StateSignifier
 from karabo.middlelayer import (
     allCompleted, connectDevice, KaraboError,
-<<<<<<< HEAD
     Proxy, State, waitUntilNew)
-=======
-    lock, Proxy)
->>>>>>> bf2bee26
 from karabo.middlelayer_api.proxy import synchronize
 
 
