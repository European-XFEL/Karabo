--- conflicted
+++ resolved
@@ -22,13 +22,15 @@
 def run_usermacro(macro, eventThread=None):
     macro.state = State.ACTIVE
     macro.currentSlot = "start"
-    yield from macro.execute()
+    data = yield from macro.execute()
     macro.currentSlot = ""
     macro.state = State.PASSIVE
     yield from macro.slotKillDevice()
 
     if eventThread:
         eventThread.stop()
+
+    return data
 
 
 @synchronize
@@ -62,20 +64,7 @@
         if isinstance(macro, type):
             # macro is a class, instantiate
             macro = macro(*args, **kwargs)
-<<<<<<< HEAD
-
-    @coroutine
-    def __run():
-        macro.state = State.ACTIVE
-        macro.currentSlot = "start"
-        data = yield from macro.execute()
-        macro.currentSlot = ""
-        macro.state = State.PASSIVE
-        yield from macro.slotKillDevice()
-
-        if eventThread:
-            eventThread.stop()
-        return data
+
 
     def __add_task(future, coro):
         task = loop.create_task(coro)
@@ -87,19 +76,21 @@
     # Must wait here due to the scope EventThread
     if eventThread:
         eventThread.join()
-=======
+
     try:
-        loop.call_soon_threadsafe(loop.create_task,
-                                  run_usermacro(macro, eventThread), macro)
+        partial = functools.partial(__add_task,
+                                    future,
+                                    run_usermacro(macro, eventThread))
+        loop.call_soon_threadsafe(partial)
         # Must wait here due to the scope EventThread
         if eventThread:
             eventThread.join()
+
+        return future
     except KeyboardInterrupt:
         macro.cancelled = True
         print("{} cancelled.".format(macro.deviceId))
->>>>>>> 474955e0
-
-    return future
+
 
 
 class UserMacro(Macro):
@@ -167,11 +158,8 @@
     @synchronize
     def start(self):
         """Start the user macro"""
-<<<<<<< HEAD
-        return self.__call__()
-=======
-        yield from self.__call__()
->>>>>>> 474955e0
+        fut = yield from self.__call__()
+        return fut
 
     @Slot(displayedName="Cancel", allowedStates={State.ACTIVE})
     def cancel(self):
@@ -186,11 +174,8 @@
 
     @synchronize
     def __call__(self):
-<<<<<<< HEAD
-        return run_in_event_loop(self)
-=======
-        yield from run_usermacro(self)
->>>>>>> 474955e0
+        fut = yield from run_usermacro(self)
+        return fut
 
     @coroutine
     def execute(self):
