#!/usr/bin/env python3
"""Scantool macros"""
from ast import literal_eval
from asyncio import coroutine
import itertools
import ntpath
import numpy as np
import os
import sys

from karabo.middlelayer import (
<<<<<<< HEAD
    AccessMode, Bool, Float, Int32, State, String,
    sleep, UInt32, Unit, VectorHash, VectorString, waitUntil)
=======
    AccessMode, Bool, Float, Int32, InputChannel, State, String,
    sleep, UInt32, Unit, waitUntil)
>>>>>>> 14ca59a6
from karabo.usermacro_api.genericproxy import Movable, Sensible
from karabo.usermacro_api.usermacro import UserMacro
from karabo.usermacro_api.util import flatten
from karabo.usermacro_api.generalized import *
from karabo.usermacros import AcquiredOffline, AcquiredOnline


def splitTrajectory(pos_list, number_of_steps):
    """Generates a segmented trajectory"""
    fepsilon = 1e-3
    if number_of_steps == 0:
        # Path Scan case
        itpos = iter(pos_list)
        while True:
            # Instruct to pause at every point
            yield next(itpos), True
    else:
        # Step-scan case
        len_traj = 0
        itpos1, itpos2 = itertools.tee(iter(pos_list))
        pos = next(itpos1)

        # Compute the trajectory length
        for nextpos in itpos1:
            v = np.subtract(nextpos, pos)
            nv = np.linalg.norm(v)
            pos = nextpos
            len_traj += nv

        len_step = len_traj / number_of_steps

        # Yield segment edges and pause points
        pos = next(itpos2)
        nextpos = next(itpos2)
        dl = len_step
        yield pos, True

        while True:
            v = np.subtract(nextpos, pos)
            nv = np.linalg.norm(v)
            if abs(dl - nv) < fepsilon * dl:
                # Acquire at the edge of this segment
                p = nextpos
                dl = len_step
                yield p, True
                nextpos = next(itpos2)
            elif dl < nv:
                # Acquire in this segment
                v1 = v / nv
                p = pos + v1 * dl
                dl = len_step
                yield p, True
            else:
                # The step spans to the next segment
                p = nextpos
                if nv > fepsilon * dl:
                    # Only command significant motions
                    dl -= nv
                    yield p, False
                nextpos = next(itpos2)
            pos = p


def meshTrajectory(pos_list1, pos_list2):
    """Generates a mesh trajectory"""
    reverse = False
    for pos1 in pos_list1:
        for pos2 in reversed(pos_list2) if reverse else pos_list2:
            yield pos1, pos2
        reverse = not reverse


class AScan(UserMacro):
    """Absolute scan
    Base class for absolute step-wise scans
    and *naive* continous scans"""
    experimentId = String(
        displayedName="ExperimentId",
        defaultValue="",
        accessMode=AccessMode.INITONLY)

    movableId = String(
        displayedName="MovableId",
        accessMode=AccessMode.READONLY)

    sensibleId = String(
        displayedName="SensibleId",
        accessMode=AccessMode.READONLY)

    boundMovables = VectorString(
        displayedName="BoundMovables",
        accessMode=AccessMode.READONLY)

    boundSensibles = VectorString(
        displayedName="BoundSensibles",
        accessMode=AccessMode.READONLY)

    pos_list = String(
        displayedName="Trajectory",
        accessMode=AccessMode.READONLY)

    exposureTime = Float(
        displayedName="Exposure time",
        defaultValue=0.1,
        unitSymbol=Unit.SECOND,
        accessMode=AccessMode.INITONLY)

    steps = Bool(
        displayedName="HasSteps",
        defaultValue=True,
        accessMode=AccessMode.INITONLY)

    number_of_steps = Int32(
        displayedName="Number of steps",
        defaultValue=0,
        accessMode=AccessMode.INITONLY)

    stepNum = UInt32(
        displayedName="Current step",
        defaultValue=0,
        accessMode=AccessMode.READONLY)

    data = AcquiredOnline()

    _movable = Movable()
    _sensible = Sensible()
    _pos_list = []

    def __init__(self, movable, pos_list, sensible, exposureTime,
                 steps=True, number_of_steps=0, **kwargs):
        super().__init__(**kwargs)

        if isinstance(movable, Movable):
            self._movable = movable
        else:
            try:
                movable = literal_eval(movable)
                self._movable = Movable(*movable)
            except ValueError:
                self._movable = Movable(movable)

        if isinstance(sensible, Sensible):
            self._sensible = sensible
        else:
            try:
                sensible = literal_eval(sensible)
                self._sensible = Sensible(*sensible)
            except ValueError:
                self._sensible = Sensible(sensible)

        self._pos_list = (
            literal_eval(pos_list)
            if isinstance(pos_list, str) else pos_list)
        self.exposureTime = float(exposureTime)
        self.steps = bool(steps)
        self.number_of_steps = int(number_of_steps)
        if self.experimentId == "":
            self.experimentId = self.deviceId
        self.movableId = self._movable.deviceId
        self.boundMovables = flatten(self._movable.getBoundDevices())
        self.sensibleId = self._sensible.deviceId
        self.boundSensibles = flatten(self._sensible.getBoundDevices())
        self.pos_list = self._pos_list

        self.data = AcquiredOnline(self.experimentId,
                                   self._update.connectedOutputChannels)

    def __repr__(self):
        rep = "{cls}('{mov}', {pos}, '{sens}', {exp}, ".format(
            cls=type(self).__name__,
            mov=self._movable.deviceId,
            pos=self._pos_list,
            sens=self._sensible.deviceId,
            exp=str(self.exposureTime).split()[0])

        rep += "steps={steps}, number_of_steps={num})".format(
            steps=self.steps,
            num=str(self.number_of_steps).split()[0])

        return rep

    @coroutine
    def execute(self):
        """Body. Override UserMacro's"""
        # Prepare for move and acquisition
        self._sensible.exposureTime = self.exposureTime
        yield from self._movable.prepare()
        yield from self._sensible.prepare()

        linelen = 80
        print("\n"+"-"*linelen)
        if not self.steps:
            print("Continuous Scan along trajectory {}".format(self._pos_list))

        step_num = 0
        # Iterate over position
        for pos, pause in splitTrajectory(
                self._pos_list,
                self.number_of_steps.magnitude):

            if self.cancelled:
                break

            yield from self._movable.moveto(pos)

            expected = (State.MOVING, State.ON)

            yield from waitUntil(
                lambda: self._movable.state != State.MOVING
                and np.linalg.norm(
                    np.subtract(self._movable.position,
                                pos)) < self.position_epsilon.magnitude**2
                or self._movable.state not in expected)

            if self._movable.state != State.ON:
                type(self)._error("Unexpected state during scan: {}"
                                  .format(self._movable.state))

            if pause:
                if self.steps or step_num == 0:
                    self.stepNum = step_num
                    self.update()
                    yield from self._sensible.acquire()

                if self.steps:
                    print("Step {} - Motors at {}"
                          .format(self.stepNum.magnitude,
                                  self._movable.position))
                    print("  Acquiring for {}"
                          .format(self.exposureTime + self.time_epsilon))

                    yield from sleep(self.exposureTime + self.time_epsilon)
                    yield from self._sensible.stop()

                step_num += 1

        # Stop acquisition here for continuous scans
        if self._sensible.state == State.ACQUIRING:
            yield from self._sensible.stop()

        print("-"*linelen)

        return AcquiredOffline(self.experimentId)

    @InputChannel(displayedName="Online data source")
    @coroutine
    def _update(self, meta, data):
        self.data.append(meta, data)


class AMesh(AScan):
    """Absolute Mesh scan"""
    def __init__(self, movable, pos_list1, pos_list2, sensible, exposureTime,
                 steps=True, number_of_steps=0, **kwargs):
        pos_list1 = (
            literal_eval(pos_list1)
            if isinstance(pos_list1, str) else pos_list1)
        pos_list2 = (
            literal_eval(pos_list2)
            if isinstance(pos_list2, str) else pos_list2)
        super().__init__(movable, meshTrajectory(pos_list1, pos_list2),
                         sensible, exposureTime, steps,
                         number_of_steps, **kwargs)
        self._pos_list1 = pos_list1
        self._pos_list2 = pos_list2

    def __repr__(self):
        # By default, meshTrajectory has an ugly representation.
        # This may break on non-64bits machines.

        rep = super().__repr__()
        rep = "{begin}{list1}, {list2}{end}".format(begin=rep[:13],
                                                    list1=self._pos_list1,
                                                    list2=self._pos_list2,
                                                    end=rep[64:])
        return rep


class APathScan(AScan):
    """Absolute Mesh scan"""
    def __init__(self, movable, pos_list, sensible, exposureTime, **kwargs):
        super().__init__(movable, pos_list, sensible,
                         exposureTime, True, 0, **kwargs)


class DScan(AScan):
    """Delta scan"""
    def __init__(self, movable, pos_list, sensible, exposureTime,
                 steps=True, number_of_steps=0, **kwargs):
        super().__init__(movable, pos_list, sensible, exposureTime,
                         steps, number_of_steps, **kwargs)
        # Only used for representation
        self._raw_pos_list = pos_list

        # Convert position from relative to absolute
        self._pos_list = np.array(
            self._movable.position) + np.array(self._pos_list)

    def __repr__(self):
        """ np.arrays are pretty printed, and have new lines in them,
            with user input, before the positions delta calculated
        """
        rep = super().__repr__().split(',')
        rep = rep[0] + ", {},".format(self._raw_pos_list) + ",".join(rep[2:])
        return rep

    def __str__(self):
        """ This outputs the position list with the values already delta """
        return super().__repr__().replace('\n', ',')


class TScan(UserMacro):
    """Time scan"""
    sensibleId = String(
        displayedName="SensibleId",
        accessMode=AccessMode.READONLY)

    boundSensibles = VectorString(
        displayedName="BoundSensibles",
        accessMode=AccessMode.READONLY)

    exposureTime = Float(
        displayedName="Exposure time",
        defaultValue=0.1,
        unitSymbol=Unit.SECOND,
        accessMode=AccessMode.INITONLY)

    duration = Float(
        displayedName="Duration",
        defaultValue=1,
        unitSymbol=Unit.SECOND,
        accessMode=AccessMode.INITONLY)

    _sensible = Sensible()

    def __init__(self, sensible, exposureTime, duration, **kwargs):
        super().__init__(**kwargs)

        if isinstance(sensible, Sensible):
            self._sensible = sensible
        else:
            try:
                sensible = literal_eval(sensible)
                self._sensible = Sensible(*sensible)
            except ValueError:
                self._sensible = Sensible(sensible)

        self.exposureTime = float(exposureTime)
        self.duration = float(duration)
        self.sensibleId = self._sensible.deviceId
        self.boundSensibles = flatten(self._sensible.getBoundDevices())

    @coroutine
    def execute(self):
        """Body. Override UserMacro's"""

        # Prepare for acquisition
        self._sensible.exposureTime = self.exposureTime
        yield from self._sensible.prepare()

        linelen = 80
        print("\n"+"-"*linelen)
        # Iterate over positions
        elaps = self.time_epsilon * 0
        i = 0
        while elaps < self.duration:
            if self.cancelled:
                break
            i += 1
            print("Step {} - at time {}"
                  .format(i, elaps))
            yield from self._sensible.acquire()
            yield from sleep(self.exposureTime + self.time_epsilon)
            yield from self._sensible.stop()
            elaps += self.exposureTime + self.time_epsilon

        print("-"*linelen)


class DMesh(AMesh):
    """Delta Mesh scan"""
    def __init__(self, movable, pos_list1, pos_list2, sensible, exposureTime,
                 steps=True, number_of_steps=0, **kwargs):
        super().__init__(movable, pos_list1, pos_list2, sensible, exposureTime,
                         steps, number_of_steps, **kwargs)

        # Convert position from relative to absolute
        current_pos = np.array(self._movable.position)
        pos_list = np.array(list(self._pos_list))
        self._pos_list = pos_list + current_pos


class AMove(UserMacro):
    """Absolute move"""
    movableId = String(
        displayedName="Movable",
        accessMode=AccessMode.READONLY)

    boundMovables = VectorString(
        displayedName="BoundMovables",
        accessMode=AccessMode.READONLY)

    _movable = Movable()
    _position = []

    def __init__(self, movable, position, **kwargs):
        super().__init__(**kwargs)

        if isinstance(movable, Movable):
            self._movable = movable
        else:
            try:
                movable = literal_eval(movable)
                self._movable = Movable(*movable)
            except ValueError:
                self._movable = Movable(movable)

        self.movableId = self._movable.deviceId
        self.boundMovables = flatten(self._movable.getBoundDevices())

        self._position = (
            literal_eval(position)
            if isinstance(position, str)
            else position)

    @coroutine
    def execute(self):
        """Body. Override UserMacro's"""
        def __print_motor_position():
            linelen = 80
            print("\n"+"-"*linelen)
            print("Motors at {}".format(self._movable.position))
            print("-"*linelen)

        expected = (State.MOVING, State.ON)

        __print_motor_position()
        yield from self._movable.prepare()
        yield from self._movable.moveto(self._position)
        yield from waitUntil(
            lambda: self._movable.state != State.MOVING
            and np.linalg.norm(
                np.subtract(self._movable.position,
                            self._position))
            < self.position_epsilon.magnitude**2
            or self._movable.state not in expected)

        if self._movable.state != State.ON:
            type(self)._error("Unexpected state after move: {}"
                              .format(self._movable.state))
        __print_motor_position()


class DMove(AMove):
    """Delta move"""
    def __init__(self, movable, position, **kwargs):
        super().__init__(movable, position, **kwargs)

        # Convert position from relative to absolute
        self._position = np.array(
            self._movable.position) + np.array(self._position)


if __name__ == "__main__":
    cls = eval(ntpath.basename(sys.argv[0]))
    cls.main()
    os._exit(0)<|MERGE_RESOLUTION|>--- conflicted
+++ resolved
@@ -9,13 +9,8 @@
 import sys
 
 from karabo.middlelayer import (
-<<<<<<< HEAD
-    AccessMode, Bool, Float, Int32, State, String,
-    sleep, UInt32, Unit, VectorHash, VectorString, waitUntil)
-=======
     AccessMode, Bool, Float, Int32, InputChannel, State, String,
     sleep, UInt32, Unit, waitUntil)
->>>>>>> 14ca59a6
 from karabo.usermacro_api.genericproxy import Movable, Sensible
 from karabo.usermacro_api.usermacro import UserMacro
 from karabo.usermacro_api.util import flatten
