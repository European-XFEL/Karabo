--- conflicted
+++ resolved
@@ -90,8 +90,20 @@
 
 
 class AcquiredOffline(AcquiredData):
-<<<<<<< HEAD
-    pass
+    def __init__(self, experimentId=None, size=10):
+        super().__init__(experimentId, size)
+
+
+    def append(self, data, meta):
+        """ This function is to be called by the owner within their
+        @InputChannel. The InputChannel must have the `raw` parameter
+        set to True.
+        """
+        formatted_hash = Hash([('timestamp', meta.timestamp.timestamp),
+                               ('trainId', data['header']['trainId']),
+                               ('data', data),
+                               ('meta', meta)])
+        super().append(formatted_hash)
 
 
 class AcquiredFromLog(AcquiredData):
@@ -184,19 +196,4 @@
             h.set(propid, val[3])
 
             # put hash into fifo
-            self.append(h)
-=======
-    def __init__(self, experimentId=None, size=10):
-        super().__init__(experimentId, size)
-
-    def append(self, data, meta):
-        """ This function is to be called by the owner within their
-        @InputChannel. The InputChannel must have the `raw` parameter
-        set to True.
-        """
-        formatted_hash = Hash([('timestamp', meta.timestamp.timestamp),
-                               ('trainId', data['header']['trainId']),
-                               ('data', data),
-                               ('meta', meta)])
-        super().append(formatted_hash)
->>>>>>> 550aab68
+            self.append(h)