--- conflicted
+++ resolved
@@ -1,18 +1,12 @@
 from collections import deque
-<<<<<<< HEAD
 import time
 import heapq
 
 # These are currently under another import, as they will be unecessary
 # and removed once the actual query functions will be implemented
-from karabo.middlelayer import (Hash, Int8, MetricPrefix, Unit)
-
-from karabo.middlelayer_api.device_client import getHistory
+from karabo.middlelayer import (Hash, Int8, MetricPrefix, Unit, getHistory)
 
 from .utils import getConfigurationFromPast
-=======
-from karabo.middlelayer import Hash
->>>>>>> b04dd98a
 
 
 class AcquiredData(object):
@@ -72,7 +66,41 @@
     def __len__(self):
         return len(self._fifo)
 
-<<<<<<< HEAD
+
+class AcquiredOnline(AcquiredData):
+
+    def __init__(self, experimentId=None, channel=None, size=10):
+        super().__init__(experimentId, size)
+        self.channel = channel
+
+    def __repr__(self):
+        rep = super().__repr__()
+        rep = rep[:-1] + ", channel={})".format(self.channel)
+        return rep
+
+    def flatten(self, h):
+        """ Given a hash, it will unify it such that all hashes within
+            it are at the same level.
+        """
+        out = Hash()
+        for k in h.getKeys():
+            if isinstance(h[k], Hash):
+                out.update(self.flatten(h[k]))
+            else:
+                out[k] = h[k]
+        return out
+
+    def append(self, data, meta):
+        """ This function is to be called by the owner within their
+        @InputChannel
+        """
+        x = Hash([('data', data), ('meta', meta)])
+        x = self.flatten(x)
+        super().append(x)
+
+
+class AcquiredOffline(AcquiredData):
+
     def queryDataReader(self):
         # This is a tiny mock implementation
         d = Int8(unitSymbol=Unit.METER, metricPrefixSymbol=MetricPrefix.NANO)
@@ -177,40 +205,4 @@
             h.set(propid, val[3])
 
             # put hash into fifo
-            self.append(h)
-=======
-
-class AcquiredOnline(AcquiredData):
-
-    def __init__(self, experimentId=None, channel=None, size=10):
-        super().__init__(experimentId, size)
-        self.channel = channel
-
-    def __repr__(self):
-        rep = super().__repr__()
-        rep = rep[:-1] + ", channel={})".format(self.channel)
-        return rep
-
-    def flatten(self, h):
-        """ Given a hash, it will unify it such that all hashes within
-            it are at the same level.
-        """
-        out = Hash()
-        for k in h.getKeys():
-            if isinstance(h[k], Hash):
-                out.update(self.flatten(h[k]))
-            else:
-                out[k] = h[k]
-        return out
-
-    def append(self, data, meta):
-        """ This function is to be called by the owner within their
-        @InputChannel
-        """
-        x = Hash([('data', data), ('meta', meta)])
-        x = self.flatten(x)
-        super().append(x)
-
-
-class AcquiredOffline(AcquiredData):
->>>>>>> b04dd98a
+            self.append(h)