""" This is a test device, written in the bound API, for the
API cross test
"""

from karabo.bound import (
    AMPERE, Hash, DOUBLE_ELEMENT, Epochstamp, KARABO_CLASSINFO,
    KILO, METER, MILLI, NODE_ELEMENT, PythonDevice, Schema, SLOT_ELEMENT,
    State, STRING_ELEMENT, TABLE_ELEMENT, Timestamp, Trainstamp)


@KARABO_CLASSINFO("TestDevice", "1.5")
class TestDevice(PythonDevice):
    @staticmethod
    def expectedParameters(expected):
        tableSchema = Schema()
        (
            DOUBLE_ELEMENT(tableSchema).key("d")
            .unit(METER)
            .metricPrefix(KILO)
            .assignmentOptional()
            .noDefaultValue()
            .commit(),

            STRING_ELEMENT(tableSchema).key("s")
            .assignmentOptional()
            .noDefaultValue()
            .commit()
        )
        (
            DOUBLE_ELEMENT(expected).key("a")
            .minExc(22).maxExc(33).minInc(11).maxInc(23)
            .displayedName("parameter a")
            .alias("something")
            .tags("bla,blub")
            .description("a's description")
            .allowedStates(State.INIT, State.UNKNOWN)
            .unit(AMPERE)
            .metricPrefix(MILLI)
            .expertAccess()
            .assignmentOptional()
            .defaultValue(22.5)
            .commit(),

            NODE_ELEMENT(expected).key("node")
            .commit(),

            DOUBLE_ELEMENT(expected).key("node.b")
            .unit(METER)
            .metricPrefix(KILO)
            .assignmentOptional()
            .defaultValue(33)
            .commit(),

            SLOT_ELEMENT(expected).key("setA")
            .commit(),

            SLOT_ELEMENT(expected).key("backfire")
            .commit(),

            SLOT_ELEMENT(expected).key("injectSchema")
            .commit(),

            TABLE_ELEMENT(expected).key("table")
            .displayedName("bla")
            .setNodeSchema(tableSchema)
            .assignmentOptional()
            .defaultValue([Hash("d", 5, "s", "hallo")])
            .commit()
        )

    def __init__(self, configuration):
        super().__init__(configuration)
        self.registerInitialFunction(self.initialize)
        self.registerSlot(self.setA)
        self.registerSlot(self.backfire)
        self.registerSlot(self.injectSchema)
        self.word_no = 1

    def initialize(self):
        pass

    def setA(self):
        ts = Timestamp(Epochstamp("20090901T135522"), Trainstamp(0))
        self.set("a", 22.7, ts)
        ts = Timestamp(Epochstamp("20160617T135522"), Trainstamp(0))
        self.set("node.b", 100, ts)

    def backfire(self):
        remote = self.remote()
        remote.set("middlelayerDevice", "value", 99)
        remote.execute("middlelayerDevice", "slot")

    def injectSchema(self):
        schema = Schema()

        (
            STRING_ELEMENT(schema).key("word{}".format(self.word_no))
            .displayedName("Word #{}".format(self.word_no))
            .description("The word")
            .assignmentOptional().defaultValue("Hello")
            .reconfigurable()
            .commit(),

            NODE_ELEMENT(schema).key("injectedNode")
            .commit(),

            DOUBLE_ELEMENT(schema)
            .key("injectedNode.number{}".format(self.word_no))
            .assignmentOptional()
            .noDefaultValue()
            .commit()
        )
        self.updateSchema(schema)
<<<<<<< HEAD
        self.word_no += 1
=======
        self.set("injectedNode.number{}".format(self.word_no), self.word_no)
        self.word_no += 1


if __name__ == "__main__":
    config = Hash("_deviceId_", "boundDevice")
    t = threading.Thread(target=EventLoop.work)
    t.start()
    device = Configurator(PythonDevice).create("TestDevice", config)
    device._finalizeInternalInitialization()
    t.join()
>>>>>>> 3052c4ef
<|MERGE_RESOLUTION|>--- conflicted
+++ resolved
@@ -111,18 +111,5 @@
             .commit()
         )
         self.updateSchema(schema)
-<<<<<<< HEAD
-        self.word_no += 1
-=======
         self.set("injectedNode.number{}".format(self.word_no), self.word_no)
-        self.word_no += 1
-
-
-if __name__ == "__main__":
-    config = Hash("_deviceId_", "boundDevice")
-    t = threading.Thread(target=EventLoop.work)
-    t.start()
-    device = Configurator(PythonDevice).create("TestDevice", config)
-    device._finalizeInternalInitialization()
-    t.join()
->>>>>>> 3052c4ef
+        self.word_no += 1