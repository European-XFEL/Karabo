--- conflicted
+++ resolved
@@ -793,12 +793,7 @@
         if slotName in self.fullSchema and self.fullSchema.hasAllowedStates(slotName):
             allowedStates = self.fullSchema.getAllowedStates(slotName)
             if allowedStates:
-<<<<<<< HEAD
                 currentState = self["state"]
-=======
-                # print("Validating slot")
-                currentState = State(self["state"])
->>>>>>> c398050b
                 if currentState not in allowedStates:
                     msg = "Command \"{}\" is not allowed in current state \"{}\" " \
                           "of device \"{}\"".format(slotName, currentState, self.deviceid)
