--- conflicted
+++ resolved
@@ -19,15 +19,10 @@
     OBSERVER, READ, WRITE, INIT,
     AccessLevel, AccessType, AssemblyRules, BrokerConnection,
     Data, DeviceClient, Epochstamp, Hash, HashFilter, HashMergePolicy,
-<<<<<<< HEAD
-    ImageData, Logger, Priority, RawImageData, Schema, SignalSlotable,
-    Timestamp, Trainstamp, Validator, ValidatorValidationRules,
-    loadFromFile, STATE_ELEMENT, ALARM_ELEMENT, LeafType, Unit, MetricPrefix
-=======
     ImageData, Logger, MetricPrefix, Priority, RawImageData, Schema,
     SignalSlotable, Timestamp, Trainstamp, Unit, Validator,
-    ValidatorValidationRules, loadFromFile
->>>>>>> cfeae3af
+    ValidatorValidationRules, loadFromFile, STATE_ELEMENT, ALARM_ELEMENT
+
 )
 
 from karabo.common.states import State
