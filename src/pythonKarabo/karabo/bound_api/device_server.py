#!/usr/bin/env python
# -*- coding: utf-8 -*-

__author__ = "Sergey Esenov <serguei.essenov at xfel.eu>"
__date__  = "$Jul 26, 2012 10:06:25 AM$"

import os
import os.path
import sys
import signal
import copy
import socket
from subprocess import Popen
import threading
import time
import traceback

from karathon import (
    VECTOR_STRING_ELEMENT, INT32_ELEMENT, NODE_ELEMENT, OVERWRITE_ELEMENT,
    PATH_ELEMENT, STRING_ELEMENT, LIST_ELEMENT,
    AccessLevel, JmsConnection,
    Hash, Logger, Schema, SignalSlotable, saveToFile, EventLoop
)

from karabo.common.states import State
from .configurator import Configurator
from .decorators import KARABO_CLASSINFO, KARABO_CONFIGURATION_BASE_CLASS
from .device import PythonDevice
from .fsm import (
    KARABO_FSM_EVENT0, KARABO_FSM_EVENT2,
    KARABO_FSM_ACTION2, KARABO_FSM_NO_TRANSITION_ACTION,
    KARABO_FSM_STATE, KARABO_FSM_STATE_E,
    KARABO_FSM_CREATE_MACHINE, KARABO_FSM_STATE_MACHINE
)
from .plugin_loader import PluginLoader
from .runner import Runner


@KARABO_CONFIGURATION_BASE_CLASS
@KARABO_CLASSINFO("DeviceServer", "1.0")
class DeviceServer(object):
    """
    Device server serves as a launcher of python devices.  It scans 'plugins' directory
    for new plugins (python scripts) available and communicates its findings to master device
    server.  It communicates XSD form of schema of user devices and starts such devices as
    separate process if user push "Initiate" button in GUI
    """

    instanceCountLock = threading.Lock()
    instanceCountPerDeviceServer = dict()

    @staticmethod
    def expectedParameters(expected):
        (
            STRING_ELEMENT(expected).key("serverId")
                    .displayedName("Server ID")
                    .description("The device-server instance id uniquely identifies a device-server instance in the distributed system")
                    .assignmentOptional().noDefaultValue().commit()
                    ,
            INT32_ELEMENT(expected).key("visibility")
                    .displayedName("Visibility")
                    .description("Configures who is allowed to see this server at all")
                    .assignmentOptional().defaultValue(AccessLevel.OBSERVER).options("0 1 2 3 4")
                    .adminAccess().reconfigurable()
                    .commit()
                    ,
            NODE_ELEMENT(expected).key("connection")
                    .displayedName("Connection")
                    .description("The connection to the communication layer of the distributed system")
                    .appendParametersOf(JmsConnection)
                    .expertAccess()
                    .commit()
                    ,
            VECTOR_STRING_ELEMENT(expected).key("devices")
                    .displayedName("Devices")
                    .description("The devices classes the server will manage")
                    .assignmentOptional()
                    .defaultValue(PythonDevice.getRegisteredClasses())
                    .expertAccess()
                    .commit(),
            LIST_ELEMENT(expected).key("autoStart")
                    .displayedName("Auto start")
                    .description("Auto starts selected devices")
                    .appendNodesOfConfigurationBase(PythonDevice)
                    .assignmentOptional().noDefaultValue()
                    .commit()
                    ,
            STRING_ELEMENT(expected).key("pluginNamespace")
                    .displayedName("Plugin Namespace")
                    .description("Namespace to search for plugins")
                    .assignmentOptional().defaultValue("karabo.bound_device")
                    .expertAccess()
                    .commit()
                    ,
            NODE_ELEMENT(expected).key("Logger")
                    .description("Logging settings")
                    .displayedName("Logger")
                    .appendParametersOf(Logger)
                    .commit()
                    ,
            OVERWRITE_ELEMENT(expected).key("Logger.file.filename")
                    .setNewDefaultValue("device-server.log")
                    .commit()
        )

    def setupFsm(self):
        '''
        Description of DeviceServer state machine
        '''
        # **************************************************************
        # *                        Events                              *
        # **************************************************************

        KARABO_FSM_EVENT2(self, 'ErrorFoundEvent', 'errorFound')
        KARABO_FSM_EVENT0(self, 'ResetEvent', 'reset')

        # **************************************************************
        # *                        States                              *
        # **************************************************************

        KARABO_FSM_STATE_E(State.NORMAL, self.okStateOnEntry)
        KARABO_FSM_STATE(State.ERROR)

        # **************************************************************
        # *                    Transition Actions                      *
        # **************************************************************

        KARABO_FSM_ACTION2('ErrorFoundAction', self.errorFoundAction, str, str)
        KARABO_FSM_NO_TRANSITION_ACTION(self.noStateTransition)

        deviceServerMachineSTT = [
            (State.NORMAL, 'ErrorFoundEvent', State.ERROR,
                'ErrorFoundAction', 'none'),
            (State.ERROR, 'ResetEvent', State.NORMAL,
                'none', 'none')]

        KARABO_FSM_STATE_MACHINE('DeviceServerMachine', deviceServerMachineSTT,
                                 State.NORMAL)

        return KARABO_FSM_CREATE_MACHINE('DeviceServerMachine')

    def signal_handler(self, signum, frame):
        self.signal_handled = True
        if signum == signal.SIGINT:
            print('INTERRUPT : You pressed Ctrl-C!')
        else:
            print('INTERRUPT : You terminated me!')
        if self.ss is not None:
            self.ss.call("", "slotKillServer")
        else:
            self.slotKillServer()
        self.scanning = False
        self.pluginThread.join()
        self.pluginThread = None
        self.ss = None
        # time.sleep(3)
        EventLoop.stop()

    def __init__(self, config):
        '''Constructor'''
        if config is None:
            raise ValueError(
                "Input configuration for constructor should be Hash, not None")
        super(DeviceServer, self).__init__()
        # describe FSM
        self.processEventLock = threading.RLock()
        self.fsm = self.setupFsm()

        self.ss = self.log = None
        self.signal_handled = False
        signal.signal(signal.SIGINT, self.signal_handler)
        signal.signal(signal.SIGTERM, self.signal_handler)
        self.availableDevices = dict()
        self.deviceInstanceMap = dict()
        self.hostname, dotsep, self.domainname = socket.gethostname().partition('.')
        self.needScanPlugins = True
        self.autoStart = config.get("autoStart")
        self.devices = config.get("devices")

        if 'serverId' in config:
            self.serverid = config['serverId']
        else:
            self.serverid = self._generateDefaultServerId()

        # What visibility this server should have
        self.visibility = config.get("visibility")

        self.connectionParameters = copy.copy(config['connection'])
        self.pluginLoader = PluginLoader.create(
            "PythonPluginLoader",
<<<<<<< HEAD
            Hash("pluginNamespace", config["pluginNamespace"]))
        self.loadLogger(config)
=======
            Hash("pluginNamespace", config["pluginNamespace"],
                 "pluginDirectory", config["pluginDirectory"],
                 "pluginNames", config["pluginNames"]))
>>>>>>> 9d5112b1
        self.pid = os.getpid()
        self.seqnum = 0

        info = Hash("type", "server")
        info["serverId"] = self.serverid
        info["version"] = self.__class__.__version__
        info["host"] = self.hostname
        info["visibility"] = self.visibility
         # Instantiate and start SignalSlotable object
        self.ss = SignalSlotable(self.serverid, "JmsConnection",
                                 self.connectionParameters, 10, info)
        self.ss.start()

        self.loadLogger(config)
        self.log = Logger.getCategory(self.serverid)

        self._registerAndConnectSignalsAndSlots()
        brokerUrl = self.ss.getConnection().getBrokerUrl()
        self.log.INFO("Starting Karabo DeviceServer on host: {}, serverId: {},"
                      " broker: {}".format(self.hostname,
                                           self.serverid, brokerUrl))

        self.fsm.start()
        signal.pause()

    def _generateDefaultServerId(self):
        return self.hostname + "_Server_" + str(os.getpid())

    def loadLogger(self, config):
        if not config.has("Logger.network.topic"):
            # If not specified, use the local topic for log messages
            config.set("Logger.network.topic", self.ss.getTopic())

        Logger.configure(config["Logger"])
        Logger.useOstream()
        Logger.useFile()
        Logger.useNetwork()
        Logger.useOstream("karabo", False)
        Logger.useFile("karabo", False)

    def _registerAndConnectSignalsAndSlots(self):
        self.ss.registerSlot(self.slotStartDevice)
        self.ss.registerSlot(self.slotKillServer)
        self.ss.registerSlot(self.slotDeviceGone)
        self.ss.registerSlot(self.slotGetClassSchema)
        self.ss.registerSlot(self.slotLoggerPriority)

    def onStateUpdate(self, currentState):
        #self.ss.reply(currentState)
        pass

    def okStateOnEntry(self):
        self.log.INFO("DeviceServer with id '{0.serverid}' starts up on host "
                      "'{0.hostname}'".format(self))
        if self.needScanPlugins:
            self.log.INFO("Keep watching namespace: '{0.pluginNamespace}' for "
                          "Device plugins".format(self.pluginLoader))
            self.pluginThread = threading.Thread(target=self.scanPlugins)
            self.scanning = True
            self.pluginThread.start()

    def scanPlugins(self):
        self.availableModules = {}
        while self.scanning:
            entrypoints = self.pluginLoader.update()
            for ep in entrypoints:
                if ep.name in self.availableModules:
                    continue
                if ep.name in self.devices or not self.devices:
                    try:
                        deviceClass = ep.load()
                    except ImportError as e:
                        self.log.WARN("scanPlugins: Cannot import module "
                                      "{} -- {}".format(ep.name, e))
                        continue

                    classid = deviceClass.__classid__
                    try:
                        schema = Configurator(PythonDevice).getSchema(classid)
                        self.availableModules[ep.name] = classid
                        self.availableDevices[classid] = {"mustNotify": True,
                                                          "module": ep.name,
                                                          "xsd": schema}
                        self.newPluginAvailable()
                        self.log.INFO('Successfully loaded plugin: "{}:{}"'
                                      .format(ep.module_name, ep.name))
                    except (RuntimeError, AttributeError) as e:
                        m = "Failure while building schema for class {}, base "
                        "class {} and bases {} : {}".format(classid,
                                                            deviceClass.
                                                            __base_classid__,
                                                            deviceClass.
                                                            __bases_classid__,
                                                            e.message)
                        self.log.ERROR(m)
            time.sleep(3)

    def stopDeviceServer(self):
        if not self.signal_handled:
            pid = os.getpid()
            os.kill(pid, signal.SIGTERM)

    def errorFoundAction(self, m1, m2):
        self.log.ERROR("{} -- {}".format(m1,m2))

    def slotStartDevice(self, configuration):
        self.instantiateDevice(configuration)

    def instantiateDevice(self, input_config):
        classid = input_config['classId']

        # Get configuration
        config = copy.copy(input_config['configuration'])

        # Inject serverId
        config['_serverId_'] = self.serverid

        # Inject deviceId
        if 'deviceId' not in input_config or len(input_config['deviceId']) == 0:
            config['_deviceId_'] = self._generateDefaultDeviceInstanceId(classid)
        else:
            config['_deviceId_'] = input_config['deviceId']

        self.log.INFO("Trying to start a '{}' with device id '{}'"
                      "...".format(classid, config['_deviceId_']))
        self.log.DEBUG("with the following configuration:\n{}".format(input_config))

        # Add connection type and parameters used by device server for connecting to broker
        config['_connection_'] = self.connectionParameters

        # create temporary instance to check the configuration parameters are valid
        try:
            if "_deviceId_" in config:
                deviceid = config["_deviceId_"]
            else:
                msg = "Access to {}._deviceId_ failed".format(classid)
                raise RuntimeError(msg)

            modname = self.availableDevices[classid]["module"]

            filename = "/tmp/{}.{}.configuration_{}_{}.xml".format(modname, classid, self.pid, self.seqnum)
            while os.path.isfile(filename):
                self.seqnum += 1
                filename = "/tmp/{}.{}.configuration_{}_{}.xml".format(modname, classid, self.pid, self.seqnum)
            saveToFile(config, filename, Hash("format.Xml.indentation", 2))
            params = [self.pluginLoader.pluginDirectory, modname, classid, filename]

            launcher = Launcher(params)
            launcher.start()
            self.deviceInstanceMap[deviceid] = launcher
            self.ss.reply(True, deviceid)
        except Exception as e:
            self.log.WARN("Device '{}' could not be started because: {}".format(classid, e))
            self.ss.reply(False, "Device '{}' could not be started because: {}".format(classid, e))

    def newPluginAvailable(self):
        deviceClasses = []
        visibilities = []
        for (classid, d) in list(self.availableDevices.items()):
            deviceClasses.append(classid)
            if d['mustNotify']:
                d['mustNotify'] = False
                # if in autostart we start this device
                if self.autoStart is not None:
                    for entry in self.autoStart:
                        if entry.get("PythonDevice.classId") == classid:
                            config = entry.get("PythonDevice")
                            self.instantiateDevice(Hash("classId", classid,
                                                        "configuration",
                                                         config))
            visibilities.append(d['xsd'].getDefaultValue("visibility"))
        self.log.DEBUG("Sending instance update as new device plugins are available: {}".format(deviceClasses))
        self.ss.updateInstanceInfo(Hash("deviceClasses", deviceClasses, "visibilities", visibilities))

    def noStateTransition(self):
        self.log.WARN("DeviceServer \"{}\" does not allow the transition for this event.".format(self.serverid))

    def slotKillServer(self):
        self.log.INFO("Received kill signal")
        launchers = []
        for deviceid  in list(self.deviceInstanceMap.keys()):
            self.ss.call(deviceid, "slotKillDevice")
            launchers.append(self.deviceInstanceMap[deviceid])
        for l in launchers:
            if l:
                l.join()
        self.deviceInstanceMap = {}
        self.ss.reply(self.serverid)
        self.stopDeviceServer()
        self.log.DEBUG("slotKillServer DONE")

    def slotDeviceGone(self, instanceId):
        # Would prefer a self.log.FRAMEWORK_INFO as in C++ instead of self.log.DEBUG:
        self.log.DEBUG("Device '{0}' notifies '{1.serverid}' about its future "
                       "death.".format(instanceId, self))
        if instanceId in self.deviceInstanceMap:
            t = self.deviceInstanceMap[instanceId]
            if t:
                t.join()
            del self.deviceInstanceMap[instanceId]
            self.log.INFO("Device '{}' removed from server.".format(instanceId))

    def slotGetClassSchema(self, classid):
        try:
            schema = Configurator(PythonDevice).getSchema(classid)
            self.ss.reply(schema, classid, self.serverid)
        except AttributeError as e:
            self.log.WARN("Replied empty schema due to : {}".format(str(e)))
            self.ss.reply(Schema(), classid, self.serverid)

    def slotLoggerPriority(self, newprio):
        # In contrast to C++, the new priority will not be "forwarded" to
        # existing devices. The Python devices have their own slotLoggerPriority
        # which allows priority setting device by device.
        # But future device instantiations should inherit their priority from
        # the current value of the server:
        oldprio = Logger.getPriority()
        Logger.setPriority(newprio)
        self.log.INFO("Logger Priority changed : {} ==> {}".format(oldprio, newprio))

    def processEvent(self, event):
        with self.processEventLock:
            self.fsm.process_event(event)

    def _generateDefaultDeviceInstanceId(self, devClassId):
        cls = self.__class__
        with cls.instanceCountLock:
            if self.serverid not in cls.instanceCountPerDeviceServer:
                cls.instanceCountPerDeviceServer[self.serverid] = 0
            cls.instanceCountPerDeviceServer[self.serverid] += 1
            _index = cls.instanceCountPerDeviceServer[self.serverid]
            tokens = self.serverid.split("_")
            if tokens.pop() == str(os.getpid()):
                _domain = tokens.pop(0) + "-" + tokens.pop()
                _id = _domain + "_" + devClassId + "_" + str(_index)
            else:
                _id = self.serverid + "_" + devClassId + "_" + str(_index)
            return _id


class Launcher(object):
    """ Launches a PythonDevice in its own interpreter.
    """

    def __init__(self, params):
        self.args = params

    def start(self):
        args = [sys.executable, "-c"]
        args.append("from karabo.bound import launchPythonDevice;"
                    "launchPythonDevice()")
        args.extend(self.args)

        self.child = Popen(args)

    # TODO This should be renamed, has nothing to do with threads
    def join(self):
        if self.child.poll() is None:
            self.child.wait()


def main(args=None):
    args = args or sys.argv
    try:
        PluginLoader.create("PythonPluginLoader", Hash()).update()
        t = threading.Thread(target=EventLoop.work)
        t.start()
        server = Runner(DeviceServer).instantiate(args)
        if not server:
            EventLoop.stop()
            t.join()
    except:
        traceback.print_exc(file=sys.stderr)
        EventLoop.stop()
    finally:
        t.join()

if __name__ == '__main__':
    main()<|MERGE_RESOLUTION|>--- conflicted
+++ resolved
@@ -77,7 +77,8 @@
                     .assignmentOptional()
                     .defaultValue(PythonDevice.getRegisteredClasses())
                     .expertAccess()
-                    .commit(),
+                    .commit()
+                    ,
             LIST_ELEMENT(expected).key("autoStart")
                     .displayedName("Auto start")
                     .description("Auto starts selected devices")
@@ -186,16 +187,9 @@
         self.visibility = config.get("visibility")
 
         self.connectionParameters = copy.copy(config['connection'])
-        self.pluginLoader = PluginLoader.create(
-            "PythonPluginLoader",
-<<<<<<< HEAD
-            Hash("pluginNamespace", config["pluginNamespace"]))
+        plc = Hash("pluginNamespace", config["pluginNamespace"])
+        self.pluginLoader = PluginLoader.create("PythonPluginLoader", plc)
         self.loadLogger(config)
-=======
-            Hash("pluginNamespace", config["pluginNamespace"],
-                 "pluginDirectory", config["pluginDirectory"],
-                 "pluginNames", config["pluginNames"]))
->>>>>>> 9d5112b1
         self.pid = os.getpid()
         self.seqnum = 0
 
