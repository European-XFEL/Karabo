#!/bin/bash

##############################################################################
# Packages that we know how to build

DEPENDENCIES_BASE=( bzip2 libpng snappy jpeg tiff python3.4 lapack boost
freetype hdf5 log4cpp cppunit openmq nss openmqc patchelf gmock libxml libxslt
daemontools libzmq )

DEPENDENCIES_PYTHON=( setuptools setuptools_scm pip wheel cython numpy scipy six
nose py pytest pytest_runner pillow sip backports backports_abc tornado
pyparsing dateutil pytz pexpect pyzmq markupsafe jinja2 pygments docutils
alabaster babel snowballstemmer sphinx_rtd_theme imagesize sphinx decorator
ipykernel ipython_genutils jupyter_core jupyter_client pickleshare wcwidth
prompt_toolkit simplegeneric traitlets dill ipython pkgconfig h5py pyusb parse
suds jsonschema ecdsa pycrypto paramiko tzlocal httplib2 pssh traits pint nbformat
<<<<<<< HEAD
notebook ipyparallel ipcluster_tools cycler pyelftools rpathology lxml requests
ply psutil pycodestyle pyflakes mccabe flake8 msgpack msgpack-numpy flaky pyyaml
docker_pycreds websocket_client docker )
=======
notebook ipyparallel ipcluster_tools cycler pyelftools rpathology lxml certifi
chardet idna urllib3 requests ply psutil pycodestyle pyflakes mccabe flake8
msgpack msgpack-numpy flaky pyyaml docker_pycreds websockets_client docker )
>>>>>>> 537b9adb

DEPENDENCIES_DB=(eulxml eulexist existDB)

DEPENDENCIES_GUI=( qt4 pyqt4 matplotlib qtconsole pyqwt5 guidata guiqwt pyqtgraph)

DEPENDENCIES_DARWIN=( wheel pyqwt5 guidata guiqwt boost openmqc hdf5 pkgconfig h5py
log4cpp cppunit parse snappy traits pint )

##############################################################################
# Important constants

BUILD_MARKER_NAME=".marker.txt"
DEPS_MARKER_NAME=".deps_tag.txt"
DEP_URL_BASE="http://exflserv05.desy.de/karabo/karaboDevelopmentDeps"
DEPS_OS_IDENTIFIER=$(lsb_release -is)$(lsb_release -rs | sed -r 's/^([0-9]+).*/\1/')
DEP_TAG_PATTERN="deps-*"

declare -A DEPS_BASE_NAME_MAP
DEPS_BASE_NAME_MAP['Ubuntu14']='Ubuntu-14'
DEPS_BASE_NAME_MAP['Ubuntu15']='Ubuntu-14'
DEPS_BASE_NAME_MAP['Ubuntu16']='Ubuntu-16'
DEPS_BASE_NAME_MAP['Ubuntu17']='Ubuntu-16'
DEPS_BASE_NAME_MAP['CentOS7']='CentOS-7'

##############################################################################
# Define a bunch of functions to be called later

build_dependencies() {
    local built_deps=$(get_built_dependencies)
    local marker_path=$INSTALL_PREFIX/$BUILD_MARKER_NAME

    # Run the build from inside the extern directory
    pushd $EXTERN_DIR

    # Install packages one by one.
    for i in "${DEPENDENCIES[@]}"
    do
        :
        element_in "$i" "${built_deps[@]}"
        local vin=$?
        if [ $vin -eq 0 -a "$FORCE" = "n" ]; then
            continue
        fi
        ./build_resource.sh $QUIET $i $INSTALL_PREFIX
        local rv=$?
        if [ $rv -ne 0 ]; then
            echo
            echo "### PROBLEMS building $i, exiting... ###"
            echo
            exit $rv
        fi
        echo $i >> $marker_path
    done

    # Leave the extern directory
    popd
}

check_for_curl() {
    which curl &> /dev/null
    if [ $? -ne 0 ]; then
        echo
        echo
        echo "!!! 'curl' command not found!"
        echo "Please install 'curl' so that dependencies can be downloaded!"
        echo
        echo
        # Give the user time to see the message
        sleep 2
        return 1
    fi

    # Installed and ready!
    return 0
}

check_if_download_needed() {
    local deps_tag=$(get_last_deps_tag)

    if [ "$deps_tag" = "" ]; then
        # This branch has no dependencies tag. Use old build logic.
        return 2
    fi

    local build_marker_path=$INSTALL_PREFIX/$BUILD_MARKER_NAME
    if [ -f $build_marker_path ]; then
        # This branch was built using the old system. Use old build logic
        return 2
    fi

    local deps_marker_path=$INSTALL_PREFIX/$DEPS_MARKER_NAME
    if [ ! -f $deps_marker_path ]; then
         # Clean directory. The dependencies should be downloaded
        return 1
    fi

    local installed_tag=$(cat $deps_marker_path)
    if [ $deps_tag != $installed_tag ]; then
        # Wrong dependency version. The dependencies should be downloaded
        return 1
    fi

    # The correct dependencies are already installed
    return 0
}

determine_build_packages() {
    case "$WHAT" in
        CI|ALL)
            # Build everything
            DEPENDENCIES=( ${DEPENDENCIES_BASE[@]} ${DEPENDENCIES_PYTHON[@]}
                           ${DEPENDENCIES_DB[@]} ${DEPENDENCIES_GUI[@]} )
            ;;
        NOGUI)
            # The classic NOGUI option
            DEPENDENCIES=( ${DEPENDENCIES_BASE[@]} ${DEPENDENCIES_PYTHON[@]}
                           ${DEPENDENCIES_DB[@]} )
            ;;
        DARWIN)
            # Mac OS X dependencies
            DEPENDENCIES=( ${DEPENDENCIES_DARWIN[@]} )
            ;;
        PYTHON)
            # Python packages
            DEPENDENCIES=( ${DEPENDENCIES_PYTHON[@]} )
            ;;
        DB)
            # eXistDB packages
            DEPENDENCIES=( ${DEPENDENCIES_DB[@]} )
            ;;
        GUI)
            # GUI-related packages
            DEPENDENCIES=( ${DEPENDENCIES_GUI[@]} )
            ;;
        *)
            # FORCE building of whatever the user specified.
            DEPENDENCIES=( $WHAT )
            FORCE="y"
            ;;
    esac
}

download_latest_deps() {

    local deps_base_name=${DEPS_BASE_NAME_MAP[$DEPS_OS_IDENTIFIER]}

    if [ -z $deps_base_name ]; then
        echo
        echo "Failed to download the pre-compiled external dependencies because"
        echo "OS: '$DEPS_OS_IDENTIFIER' is not in the list of supported platforms!"
        echo
        sleep 2
        return 1
    fi

    local deps_tag=$(get_last_deps_tag)

    # Allow for the dependency tag to be specified (for testing)
    if [ ! -z $FORCED_DEPS_TAG ]; then
        deps_tag=$FORCED_DEPS_TAG
    fi

    local deps_file=$deps_base_name-$deps_tag.tar.gz
    local deps_url=$DEP_URL_BASE/$deps_file

    echo "### Downloading external dependencies from $deps_url. ###"
    echo

    # Make sure curl is available
    check_for_curl
    if [ $? -ne 0 ]; then
        return 1
    fi

    # Attempt to download, quietly
    curl -fO $deps_url &> /dev/null
    if [ $? -ne 0 ]; then
        if [ -f $deps_file ]; then
            rm $deps_file
        fi

        echo "Fetching $deps_url failed!"
        return 1
    fi

    # Unpack
    tar -zxf $deps_file
    rm $deps_file
    mv $deps_base_name $INSTALL_PREFIX

    # Adjust for the local environment
    echo "### Updating dependencies for the local environment... (this takes a while) ###"
    echo

    pushd $EXTERN_DIR
    safeRunCommand "./relocate_deps.sh $INSTALL_PREFIX"
    popd

    # Leave a marker for later
    echo $deps_tag > $INSTALL_PREFIX/$DEPS_MARKER_NAME
    return 0
}

element_in() {
    local e
    for e in ${@:2}
    do
        [[ "$e" == "$1" ]] && return 0
    done
    return 1
}

get_abs_path() {
    local parent_dir=$(dirname "$1")
    local _basename=$(basename "$1")
    case $_basename in
    ..)
        cd "$1"
        local abs_path="$(pwd -P)"
        ;;
    *)
        cd "$parent_dir"
        local abs_path="$(pwd -P)"/"$_basename"
    esac
    cd - >/dev/null
    echo "$abs_path"
}

get_built_dependencies() {
    mkdir -p $INSTALL_PREFIX
    local marker_path=$INSTALL_PREFIX/$BUILD_MARKER_NAME

    # Check if $marker_path exists or not => if it does then read contents.
    # Otherwise create the file and input names of packages one by one as they are installed.
    if [ ! -f $marker_path ]; then
        touch $marker_path
    fi

    # Read the marker file into a variable as a list
    local built_deps=""
    IFS=$'\r\n' built_deps=$(cat $marker_path)
    unset IFS

    echo $built_deps
}

get_last_deps_tag() {
    # Do a fast check for our special tag
    local has_tag=$(git tag -l "$DEP_TAG_PATTERN")
    if [ "$has_tag" = "" ]; then
        # Bail out early
        echo "" && return 1
    fi

    # Step through commits in reverse chronological order
    for rev in $(git rev-list HEAD)
    do
        local tagname=$(git tag -l "$DEP_TAG_PATTERN" --points-at $rev)
        # Once we find a commit with a "deps-*" tag, we're done.
        if [ "$tagname" != "" ]; then
            echo $tagname && return 0
        fi
    done

    # No tag was found
    echo "" && return 1
}

package_deps_directory() {
    local version=$(get_last_deps_tag)
    local install_dir=$(basename $INSTALL_PREFIX)
    pushd $(dirname $INSTALL_PREFIX)
    safeRunCommand "tar -zcf $install_dir-$version.tar.gz $install_dir"
    popd
}

safeRunCommand() {
    typeset cmnd="$*"
    typeset ret_code

    echo cmnd=$cmnd
    eval $cmnd
    ret_code=$?
    if [ $ret_code != 0 ]; then
        printf "Error : [%d] when executing command: '$cmnd'" $ret_code
        exit $ret_code
    fi
}

try_dependency_download() {
    check_if_download_needed
    local dl_needed=$?
    if [ $dl_needed -eq 1 ]; then
        # No. Try to download them
        download_latest_deps
        if [ $? -eq 0 ]; then
            echo "### All external dependencies successfully installed from download. ###"
            exit 0
        else
            echo "No pre-built dependencies could be downloaded for this branch."
            echo "External dependencies will be built from source."
            echo
        fi
    elif [ $dl_needed -eq 0 ]; then
        echo "### All external dependencies already installed from download. ###"
        exit 0
    fi
}

usage() {
    echo
    echo "Build the Karabo Dependencies"
    echo
    echo "Usage: $0 [args] INSTALL_DIRECTORY CI|ALL|NOGUI|PYTHON|DB|GUI|<list>"
    echo "  INSTALL_DIRECTORY : The directory where build artifacts are installed"
    echo "  CI|ALL|NOGUI|PYTHON|DB|GUI|<list> : The type of build to perform, OR"
    echo "                                      <list> is a list of packages to build"
    echo "Arguments:"
    echo "  --package | -p : After building, make a tarball of the install directory"
    echo "  --quiet | -q : Suppress output of build commands"
    echo
}

##############################################################################
# We start executing here

# Parse command line args (anything starting with '-')
BUILD_PACKAGE="n"
QUIET=""
until [ ${1:0:1} != "-" ]; do
    case $1 in
        --package|-p)
        BUILD_PACKAGE="y"
        ;;
        --quiet|-q)
        QUIET="-q"
        ;;
        *)
        echo "Unrecognized argument '$1'"
        usage
        exit 1
        ;;
    esac
    shift
done

##############################################################################
# (Following all the arguments preceded by '-' or '--')
# $1  INSTALL_PREFIX  Installation prefix
# $2+ WHAT            Which packages to build (symbolic or specific)
EXTERN_DIR=$(dirname $0)
INSTALL_PREFIX=$(get_abs_path $1)
WHAT=${@:2}
FORCE="n"

if [ "$(uname -s)" = "Darwin" ]; then
    # No choice on OS X
    WHAT="DARWIN"
fi

if [ "$WHAT" = "ALL" ]; then
    # Attempt to install dependencies from FTP
    try_dependency_download
fi

# We only continue if nothing was downloaded

# What have we been asked to build?
determine_build_packages

# Build the dependencies
build_dependencies

# Package everything up, if requested
if [ "$BUILD_PACKAGE" = "y" ]; then
    package_deps_directory
fi

echo "### All external dependencies successfully installed/already present. ###"<|MERGE_RESOLUTION|>--- conflicted
+++ resolved
@@ -14,15 +14,9 @@
 ipykernel ipython_genutils jupyter_core jupyter_client pickleshare wcwidth
 prompt_toolkit simplegeneric traitlets dill ipython pkgconfig h5py pyusb parse
 suds jsonschema ecdsa pycrypto paramiko tzlocal httplib2 pssh traits pint nbformat
-<<<<<<< HEAD
-notebook ipyparallel ipcluster_tools cycler pyelftools rpathology lxml requests
-ply psutil pycodestyle pyflakes mccabe flake8 msgpack msgpack-numpy flaky pyyaml
-docker_pycreds websocket_client docker )
-=======
 notebook ipyparallel ipcluster_tools cycler pyelftools rpathology lxml certifi
 chardet idna urllib3 requests ply psutil pycodestyle pyflakes mccabe flake8
-msgpack msgpack-numpy flaky pyyaml docker_pycreds websockets_client docker )
->>>>>>> 537b9adb
+msgpack msgpack-numpy flaky pyyaml docker_pycreds websocket_client docker )
 
 DEPENDENCIES_DB=(eulxml eulexist existDB)
 
